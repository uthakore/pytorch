name: Build Triton wheels

on:
  push:
    branches:
      - main
    tags:
      # NOTE: Binary build pipelines should only get triggered on release candidate builds
      # Release candidate tags look like: v1.11.0-rc1
      - v[0-9]+.[0-9]+.[0-9]+-rc[0-9]+
    paths:
      - .github/workflows/build-triton-wheel.yml
      - .github/scripts/build_triton_wheel.py
      - .github/ci_commit_pins/triton.txt
      - .ci/docker/ci_commit_pins/triton.txt
      - .ci/docker/ci_commit_pins/triton-xpu.txt
  pull_request:
    paths:
      - .github/workflows/build-triton-wheel.yml
      - .github/scripts/build_triton_wheel.py
      - .github/ci_commit_pins/triton.txt
      - .ci/docker/ci_commit_pins/triton.txt
      - .ci/docker/ci_commit_pins/triton-xpu.txt

concurrency:
  group: ${{ github.workflow }}-${{ github.event.pull_request.number || github.sha }}-${{ github.event_name == 'workflow_dispatch' }}
  cancel-in-progress: true

jobs:
  get-label-type:
    if: github.repository_owner == 'pytorch'
    name: get-label-type
    uses: pytorch/pytorch/.github/workflows/_runner-determinator.yml@main
    with:
      triggering_actor: ${{ github.triggering_actor }}
      issue_owner: ${{ github.event.pull_request.user.login || github.event.issue.user.login }}
      curr_branch: ${{ github.head_ref || github.ref_name }}
      curr_ref_type: ${{ github.ref_type }}

  build-wheel:
    name: "Build Triton Wheel"
    needs: get-label-type
    runs-on: "${{ needs.get-label-type.outputs.label-type }}linux.4xlarge"
    strategy:
      fail-fast: false
      matrix:
        py_vers: [ "3.9", "3.10", "3.11", "3.12", "3.13" ]
        device: ["cuda", "rocm"]
        include:
          - device: "rocm"
            rocm_version: "6.2"
          - device: "cuda"
            rocm_version: ""
    timeout-minutes: 40
    env:
      DOCKER_IMAGE: ${{ matrix.device == 'rocm' && format('pytorch/manylinux-builder:rocm{0}', matrix.rocm_version) || 'pytorch/manylinux2_28-builder:cpu' }}
      PY_VERS: ${{ matrix.py_vers }}
      BUILD_DEVICE: ${{ matrix.device }}
    steps:
      - name: Setup SSH (Click me for login details)
        uses: pytorch/test-infra/.github/actions/setup-ssh@main
        with:
          github-secret: ${{ secrets.GITHUB_TOKEN }}

      - name: Checkout PyTorch
        uses: pytorch/pytorch/.github/actions/checkout-pytorch@main
        with:
          submodules: false

      - name: Setup Linux
        uses: ./.github/actions/setup-linux

      - name: Pull Docker image
        uses: pytorch/test-infra/.github/actions/pull-docker-image@main
        with:
          docker-image: ${{ env.DOCKER_IMAGE }}

      - name: Build Triton wheel
        env:
          IS_RELEASE_TAG: ${{ startsWith(github.event.ref, 'refs/tags/v') }}
        run: |
          set -x
          mkdir -p "${RUNNER_TEMP}/artifacts/"
          container_name=$(docker run \
            --tty \
            --detach \
            -v "${GITHUB_WORKSPACE}:/pytorch" \
            -v "${RUNNER_TEMP}/artifacts:/artifacts" \
            -w /artifacts/ \
            "${DOCKER_IMAGE}"      \
          )

          # Determine python executable for given version
          case $PY_VERS in
          3.9)
            PYTHON_EXECUTABLE=/opt/python/cp39-cp39/bin/python
            ;;
          3.10)
            PYTHON_EXECUTABLE=/opt/python/cp310-cp310/bin/python
            ;;
          3.11)
            PYTHON_EXECUTABLE=/opt/python/cp311-cp311/bin/python
            ;;
          3.12)
            PYTHON_EXECUTABLE=/opt/python/cp312-cp312/bin/python
            ;;
          3.13)
            PYTHON_EXECUTABLE=/opt/python/cp313-cp313/bin/python
            ;;
          *)
            echo "Unsupported python version ${PY_VERS}"
            exit 1
            ;;
          esac

          RELEASE=""
          if [[ "${IS_RELEASE_TAG}" == true ]]; then
            RELEASE="--release"
          fi

          docker exec -t "${container_name}" yum install -y zlib-devel zip
<<<<<<< HEAD
          docker exec -t "${container_name}" "${PYTHON_EXECUTABLE}"  -m pip install -U setuptools==67.4.0
          # Triton xpu build use GCC11
          if [[ "${BUILD_DEVICE}" == xpu ]]; then
            docker exec -t "${container_name}" "${PYTHON_EXECUTABLE}"  -m pip install -U pybind11>=2.13.1
            docker exec -t "${container_name}" yum install -y devtoolset-11-gcc-c++
            docker exec -t "${container_name}" bash -c "source /opt/rh/devtoolset-11/enable && ${PYTHON_EXECUTABLE} /pytorch/.github/scripts/build_triton_wheel.py --device=$BUILD_DEVICE $RELEASE"
          else
            docker exec -t "${container_name}" bash -c "${PYTHON_EXECUTABLE} /pytorch/.github/scripts/build_triton_wheel.py --device=$BUILD_DEVICE $RELEASE"
=======
          docker exec -t "${container_name}" "${PYTHON_EXECUTABLE}"  -m pip install -U setuptools==67.4.0 pybind11==2.13.1
          if [[ "${{ matrix.device }}" == "cuda" ]]; then
            # With this install, it gets clang 16.0.6.
            docker exec -t "${container_name}" dnf install clang lld -y
>>>>>>> def63922
          fi
          docker exec -t "${container_name}" bash -c "${PYTHON_EXECUTABLE} /pytorch/.github/scripts/build_triton_wheel.py --device=$BUILD_DEVICE $RELEASE"
          docker exec -t "${container_name}" chown -R 1000.1000 /artifacts

      - uses: actions/upload-artifact@v4.4.0
        with:
          name: pytorch-triton-wheel-${{ matrix.py_vers }}-${{ matrix.device }}
          if-no-files-found: error
          path: ${{ runner.temp }}/artifacts/*

      - name: Teardown Linux
        uses: pytorch/test-infra/.github/actions/teardown-linux@main
        if: always()

  upload-wheel:
    runs-on: ubuntu-22.04
    needs: build-wheel
    permissions:
      id-token: write
      contents: read
    container:
      image: continuumio/miniconda3:4.12.0
    environment: ${{ (github.event_name == 'push' && (github.event.ref == 'refs/heads/main' || startsWith(github.event.ref, 'refs/tags/v'))) && 'conda-aws-upload' || '' }}
    steps:
      - uses: actions/checkout@v3

      - name: Configure AWS credentials(PyTorch account) for main
        if: ${{ github.event_name == 'push' && github.event.ref == 'refs/heads/main' }}
        uses: aws-actions/configure-aws-credentials@v3
        with:
          role-to-assume: arn:aws:iam::749337293305:role/gha_workflow_nightly_build_wheels
          aws-region: us-east-1

      - name: Configure AWS credentials(PyTorch account) for RC builds
        if: ${{ github.event_name == 'push' &&  (startsWith(github.event.ref, 'refs/tags/') && !startsWith(github.event.ref, 'refs/tags/ciflow/')) }}
        uses: aws-actions/configure-aws-credentials@v3
        with:
          role-to-assume: arn:aws:iam::749337293305:role/gha_workflow_test_build_wheels
          aws-region: us-east-1

      - name: Download Build Artifacts
        uses: actions/download-artifact@v4.1.7
        with:
          # Download all available artifacts
          path: ${{ runner.temp }}/artifacts-all

      - name: Select Wheel Artifacts
        shell: bash
        run: |
          set -x
          mkdir -p "${RUNNER_TEMP}/artifacts/"
          mv "${RUNNER_TEMP}"/artifacts-all/pytorch-triton-wheel-*/* "${RUNNER_TEMP}/artifacts/"

      - name: Set DRY_RUN (only for tagged pushes)
        if: ${{ github.event_name == 'push' && (github.event.ref == 'refs/heads/main' || startsWith(github.event.ref, 'refs/tags/v')) }}
        shell: bash
        run: |
          echo "DRY_RUN=disabled" >> "$GITHUB_ENV"

      - name: Set UPLOAD_CHANNEL (only for tagged pushes)
        if: ${{ github.event_name == 'push' && startsWith(github.event.ref, 'refs/tags/v') }}
        shell: bash
        run: |
          set -ex

          # reference ends with an RC suffix
          if [[ "${GITHUB_REF_NAME}" = *-rc[0-9]* ]]; then
            echo "UPLOAD_CHANNEL=test" >> "$GITHUB_ENV"
          fi

      # NB: This step is gated by DRY_RUN, which is enabled everywhere except main and release branches
      - name: Upload binaries
        env:
          PACKAGE_TYPE: wheel
          # The UPLOAD_SUBFOLDER needs to be empty here so that triton wheels are uploaded
          # to nightly or test
          UPLOAD_SUBFOLDER: ""
          PKG_DIR: ${{ runner.temp }}/artifacts
        shell: bash
        run: |
          set -ex
          bash .circleci/scripts/binary_upload.sh<|MERGE_RESOLUTION|>--- conflicted
+++ resolved
@@ -119,21 +119,10 @@
           fi
 
           docker exec -t "${container_name}" yum install -y zlib-devel zip
-<<<<<<< HEAD
-          docker exec -t "${container_name}" "${PYTHON_EXECUTABLE}"  -m pip install -U setuptools==67.4.0
-          # Triton xpu build use GCC11
-          if [[ "${BUILD_DEVICE}" == xpu ]]; then
-            docker exec -t "${container_name}" "${PYTHON_EXECUTABLE}"  -m pip install -U pybind11>=2.13.1
-            docker exec -t "${container_name}" yum install -y devtoolset-11-gcc-c++
-            docker exec -t "${container_name}" bash -c "source /opt/rh/devtoolset-11/enable && ${PYTHON_EXECUTABLE} /pytorch/.github/scripts/build_triton_wheel.py --device=$BUILD_DEVICE $RELEASE"
-          else
-            docker exec -t "${container_name}" bash -c "${PYTHON_EXECUTABLE} /pytorch/.github/scripts/build_triton_wheel.py --device=$BUILD_DEVICE $RELEASE"
-=======
           docker exec -t "${container_name}" "${PYTHON_EXECUTABLE}"  -m pip install -U setuptools==67.4.0 pybind11==2.13.1
           if [[ "${{ matrix.device }}" == "cuda" ]]; then
             # With this install, it gets clang 16.0.6.
             docker exec -t "${container_name}" dnf install clang lld -y
->>>>>>> def63922
           fi
           docker exec -t "${container_name}" bash -c "${PYTHON_EXECUTABLE} /pytorch/.github/scripts/build_triton_wheel.py --device=$BUILD_DEVICE $RELEASE"
           docker exec -t "${container_name}" chown -R 1000.1000 /artifacts
