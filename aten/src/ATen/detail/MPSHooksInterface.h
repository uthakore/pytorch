--- conflicted
+++ resolved
@@ -45,14 +45,12 @@
       C10_UNUSED DeviceIndex device_index = -1) const override {
     FAIL_MPSHOOKS_FUNC(__func__);
   }
-<<<<<<< HEAD
+
   Generator getNewGenerator(
       C10_UNUSED DeviceIndex device_index) const override {
     FAIL_MPSHOOKS_FUNC(__func__);
   }
-=======
 
->>>>>>> 593e0f53
   virtual Allocator* getMPSDeviceAllocator() const {
     FAIL_MPSHOOKS_FUNC(__func__);
   }
