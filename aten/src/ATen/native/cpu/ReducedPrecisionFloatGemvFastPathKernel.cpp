--- conflicted
+++ resolved
@@ -163,26 +163,9 @@
 // https://gcc.gnu.org/gcc-10/changes.html
 // https://godbolt.org/z/cdGG7vn8o
 #define COMPILER_SUPPORTS_BF16_TARGET 1
-<<<<<<< HEAD
 #else // defined(__aarch64__) && !defined(CPU_CAPABILITY_SVE) && defined(__clang__) && __clang_major__ > 15
 #define COMPILER_SUPPORTS_BF16_TARGET 0
 #endif // defined(__aarch64__) && !defined(CPU_CAPABILITY_SVE) && defined(__clang__) && __clang_major__ > 15
-
-namespace {
-vec::Vectorized<float> fmadd(
-    const vec::Vectorized<float>& acc,
-    const vec::Vectorized<c10::BFloat16>& a,
-    const vec::Vectorized<c10::BFloat16>& b) {
-  const auto [a_float_low, a_float_high] = convert_bfloat16_float(a);
-  const auto [b_float_low, b_float_high] = convert_bfloat16_float(b);
-  return fmadd(a_float_high, b_float_high, fmadd(a_float_low, b_float_low, acc));
-}
-} // namespace
-=======
-#else
-#define COMPILER_SUPPORTS_BF16_TARGET 0
-#endif // defined(__clang__) && __clang_major__ > 15
->>>>>>> 3b72a885
 
 #if COMPILER_SUPPORTS_BF16_TARGET
 #define TARGET_ARM_BF16_ATTRIBUTE __attribute__((target("arch=armv8.2-a+bf16")))
@@ -216,14 +199,6 @@
 #define TARGET_ARM_BF16_ATTRIBUTE
 #endif // COMPILER_SUPPORTS_BF16_TARGET
 
-<<<<<<< HEAD
-=======
-#else // defined(__aarch64__) && !defined(CPU_CAPABILITY_SVE)
-// TODO: broaden BF16 support beyond aarch64
-#define COMPILER_SUPPORTS_BF16_TARGET 0
-#endif // defined(__aarch64__) && !defined(CPU_CAPABILITY_SVE)
-
->>>>>>> 3b72a885
 namespace {
 // Returns (acc_low + a_low_half * b_low_half, acc_high + a_high_half * b_high_half)
 std::pair<vec::Vectorized<float>, vec::Vectorized<float>> fmadd(
@@ -266,8 +241,6 @@
   return vec::fmadd(b_float_high, c_float_high, first);
 #endif
 }
-<<<<<<< HEAD
-=======
 
 vec::Vectorized<float> fmadd(
     const vec::Vectorized<float>& acc,
@@ -277,17 +250,6 @@
   const auto [b_float_low, b_float_high] = convert_bfloat16_float(b);
   return fmadd(a_float_high, b_float_high, fmadd(a_float_low, b_float_low, acc));
 }
-
-std::pair<vec::Vectorized<float>, vec::Vectorized<float>> fmadd(
-    const vec::Vectorized<c10::BFloat16>& a,
-    const vec::Vectorized<c10::BFloat16>& b,
-    const vec::Vectorized<float>& acc_low,
-    const vec::Vectorized<float>& acc_high) {
-  const auto [a_float_low, a_float_high] = convert_bfloat16_float(a);
-  const auto [b_float_low, b_float_high] = convert_bfloat16_float(b);
-  return std::make_pair(fmadd(a_float_low, b_float_low, acc_low), fmadd(a_float_high, b_float_high, acc_high));
-}
->>>>>>> 3b72a885
 } // namespace
 
 template <typename T>
