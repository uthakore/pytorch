#pragma once
#include <ATen/core/Tensor.h>
#include <ATen/mps/MPSProfiler.h>
#include <ATen/native/mps/OperationUtils.h>

static_assert(sizeof(bool) == 1);

namespace at::native::mps {

static constexpr int64_t kChunkSize = 65536;
static constexpr int64_t kmaxThreadGroups = 32;
static constexpr int64_t kmaxTensors = 32;

struct MetadataArguments { // the size of this struct must be less than 4 bytes
  uint numels[kmaxTensors];
  uint threadgroup_to_tensor[kmaxThreadGroups];
  uint threadgroup_to_chunk[kmaxThreadGroups];
};

struct FusedAdamEncodingFunctor {
  void operator()(id<MTLComputeCommandEncoder>& computeEncoder,
                  id<MTLBuffer>& tensorArgumentBuffer,
                  const MetadataArguments& metadata_arguments,
                  const double lr,
                  const double beta1,
                  const double beta2,
                  const double weight_decay,
                  const double eps,
                  const bool maximize) const {
<<<<<<< HEAD
    float lr_lv = lr;
    float beta1_lv = beta1;
    float beta2_lv = beta2;
    float weight_decay_lv = weight_decay;
    float eps_lv = eps;
    uint8_t maximize_lv = maximize;

    [computeEncoder setBuffer:tensorArgumentBuffer offset:0 atIndex:0];
    [computeEncoder setBytes:&metadata_arguments length:sizeof(MetadataArguments) atIndex:1];
    mtl_setBytes(computeEncoder, lr_lv, 2);
    mtl_setBytes(computeEncoder, beta1_lv, 3);
    mtl_setBytes(computeEncoder, beta2_lv, 4);
    mtl_setBytes(computeEncoder, weight_decay_lv, 5);
    mtl_setBytes(computeEncoder, eps_lv, 6);
    mtl_setBytes(computeEncoder, maximize_lv, 7);
=======
    mtl_setArgs(
        computeEncoder, tensorArgumentBuffer, metadata_arguments, lr, beta1, beta2, weight_decay, eps, maximize);
>>>>>>> a9e54f64
  }

  void operator()(id<MTLComputeCommandEncoder>& computeEncoder,
                  id<MTLBuffer>& tensorArgumentBuffer,
                  const MetadataArguments& metadata_arguments,
                  const at::Tensor& lr,
                  const double beta1,
                  const double beta2,
                  const double weight_decay,
                  const double eps,
                  const bool maximize) const {
<<<<<<< HEAD
    float beta1_lv = beta1;
    float beta2_lv = beta2;
    float weight_decay_lv = weight_decay;
    float eps_lv = eps;
    uint8_t maximize_lv = maximize;

    [computeEncoder setBuffer:tensorArgumentBuffer offset:0 atIndex:0];
    [computeEncoder setBytes:&metadata_arguments length:sizeof(MetadataArguments) atIndex:1];
    mtl_setBuffer(computeEncoder, lr, 2);
    mtl_setBytes(computeEncoder, beta1_lv, 3);
    mtl_setBytes(computeEncoder, beta2_lv, 4);
    mtl_setBytes(computeEncoder, weight_decay_lv, 5);
    mtl_setBytes(computeEncoder, eps_lv, 6);
    mtl_setBytes(computeEncoder, maximize_lv, 7);
=======
    mtl_setArgs(
        computeEncoder, tensorArgumentBuffer, metadata_arguments, lr, beta1, beta2, weight_decay, eps, maximize);
>>>>>>> a9e54f64
  }
};

template <bool momentum>
struct FusedSgdEncodingFunctor {};

template <>
struct FusedSgdEncodingFunctor<true> {
  void operator()(id<MTLComputeCommandEncoder>& computeEncoder,
                  id<MTLBuffer>& tensorArgumentBuffer,
                  const MetadataArguments& metadata_arguments,
                  const double weight_decay,
                  const double momentum,
                  const double lr,
                  const double dampening,
                  const bool nesterov,
                  const bool maximize,
                  const bool is_first_step) const {
<<<<<<< HEAD
    float weight_decay_lv = weight_decay;
    float momentum_lv = momentum;
    float lr_lv = lr;
    float dampening_lv = dampening;
    uint8_t nesterov_lv = nesterov;
    uint8_t maximize_lv = maximize;
    uint8_t is_first_step_lv = is_first_step;

    [computeEncoder setBuffer:tensorArgumentBuffer offset:0 atIndex:0];
    [computeEncoder setBytes:&metadata_arguments length:sizeof(MetadataArguments) atIndex:1];
    mtl_setBytes(computeEncoder, weight_decay_lv, 2);
    mtl_setBytes(computeEncoder, momentum_lv, 3);
    mtl_setBytes(computeEncoder, lr_lv, 4);
    mtl_setBytes(computeEncoder, dampening_lv, 5);
    mtl_setBytes(computeEncoder, nesterov_lv, 6);
    mtl_setBytes(computeEncoder, maximize_lv, 7);
    mtl_setBytes(computeEncoder, is_first_step_lv, 8);
=======
    mtl_setArgs(computeEncoder,
                tensorArgumentBuffer,
                metadata_arguments,
                weight_decay,
                momentum,
                lr,
                dampening,
                nesterov,
                maximize,
                is_first_step);
>>>>>>> a9e54f64
  }

  void operator()(id<MTLComputeCommandEncoder>& computeEncoder,
                  id<MTLBuffer>& tensorArgumentBuffer,
                  const MetadataArguments& metadata_arguments,
                  const double weight_decay,
                  const double momentum,
                  const at::Tensor& lr,
                  const double dampening,
                  const bool nesterov,
                  const bool maximize,
                  const bool is_first_step) const {
<<<<<<< HEAD
    float weight_decay_lv = weight_decay;
    float momentum_lv = momentum;
    float dampening_lv = dampening;
    uint8_t nesterov_lv = nesterov;
    uint8_t maximize_lv = maximize;
    uint8_t is_first_step_lv = is_first_step;

    [computeEncoder setBuffer:tensorArgumentBuffer offset:0 atIndex:0];
    [computeEncoder setBytes:&metadata_arguments length:sizeof(MetadataArguments) atIndex:1];
    mtl_setBytes(computeEncoder, weight_decay_lv, 2);
    mtl_setBytes(computeEncoder, momentum_lv, 3);
    mtl_setBuffer(computeEncoder, lr, 4);
    mtl_setBytes(computeEncoder, dampening_lv, 5);
    mtl_setBytes(computeEncoder, nesterov_lv, 6);
    mtl_setBytes(computeEncoder, maximize_lv, 7);
    mtl_setBytes(computeEncoder, is_first_step_lv, 8);
=======
    mtl_setArgs(computeEncoder,
                tensorArgumentBuffer,
                metadata_arguments,
                weight_decay,
                momentum,
                lr,
                dampening,
                nesterov,
                maximize,
                is_first_step);
>>>>>>> a9e54f64
  }
};

template <>
struct FusedSgdEncodingFunctor<false> {
  void operator()(id<MTLComputeCommandEncoder>& computeEncoder,
                  id<MTLBuffer>& tensorArgumentBuffer,
                  const MetadataArguments& metadata_arguments,
                  const double weight_decay,
                  const double lr,
                  const bool maximize) const {
<<<<<<< HEAD
    float weight_decay_lv = weight_decay;
    float lr_lv = lr;
    uint8_t maximize_lv = maximize;

    [computeEncoder setBuffer:tensorArgumentBuffer offset:0 atIndex:0];
    [computeEncoder setBytes:&metadata_arguments length:sizeof(MetadataArguments) atIndex:1];
    mtl_setBytes(computeEncoder, weight_decay_lv, 2);
    mtl_setBytes(computeEncoder, lr_lv, 3);
    mtl_setBytes(computeEncoder, maximize_lv, 4);
=======
    mtl_setArgs(computeEncoder, tensorArgumentBuffer, metadata_arguments, weight_decay, lr, maximize);
>>>>>>> a9e54f64
  }

  void operator()(id<MTLComputeCommandEncoder>& computeEncoder,
                  id<MTLBuffer>& tensorArgumentBuffer,
                  const MetadataArguments& metadata_arguments,
                  const double weight_decay,
                  const at::Tensor& lr,
                  const bool maximize) const {
<<<<<<< HEAD
    float weight_decay_lv = weight_decay;
    uint8_t maximize_lv = maximize;

    [computeEncoder setBuffer:tensorArgumentBuffer offset:0 atIndex:0];
    [computeEncoder setBytes:&metadata_arguments length:sizeof(MetadataArguments) atIndex:1];
    mtl_setBytes(computeEncoder, weight_decay_lv, 2);
    mtl_setBuffer(computeEncoder, lr, 3);
    mtl_setBytes(computeEncoder, maximize_lv, 4);
=======
    mtl_setArgs(computeEncoder, tensorArgumentBuffer, metadata_arguments, weight_decay, lr, maximize);
>>>>>>> a9e54f64
  }
};

std::pair<id<MTLComputePipelineState>, id<MTLFunction>> getFusedAdamCPLState(const std::string& fname);
template <int depth, uint32_t kThreadGroupSize, typename encoder_func_t, typename... ArgTypes>
static void multi_tensor_apply_for_fused_optimizer(const std::string& kernel_name,
                                                   std::vector<std::vector<at::Tensor>>& tensor_lists,
                                                   at::TensorList state_steps,
                                                   encoder_func_t encode,
                                                   ArgTypes... args) {
  const auto num_tensors = tensor_lists[0].size();

  if (num_tensors == 0) {
    return;
  }

  TORCH_CHECK(tensor_lists.size() == depth, "Number of tensor lists has to match the depth");
  for (const auto& d : c10::irange(depth)) {
    TORCH_CHECK(tensor_lists[d][0].scalar_type() == at::ScalarType::Float ||
                    tensor_lists[d][0].scalar_type() == at::ScalarType::Half,
                "Only float and half are supported");
  }

  id<MTLDevice> device = MPSDevice::getInstance()->device();
  MPSStream* mpsStream = getCurrentMPSStream();

  // Remove comment for debugging
  /*
  mpsStream->addCompletedHandler(^(id<MTLCommandBuffer> cb) {
    [cb.logs enumerateObjectsUsingBlock:^(NSString* log, NSUInteger idx, BOOL* stop) {
      NSLog(@"MPSStream: %@", log);
      }
    ];
  });
  */

  dispatch_sync_with_rethrow(mpsStream->queue(), ^() {
    @autoreleasepool {
      id<MTLComputeCommandEncoder> computeEncoder = mpsStream->commandEncoder();
      auto [fusedOptimizerPSO, fusedOptimizerFunc] = getFusedAdamCPLState(kernel_name);

      // this function call is a no-op if MPS Profiler is not enabled
      getMPSProfiler().beginProfileKernel(fusedOptimizerPSO, kernel_name, {tensor_lists[0]});

      [computeEncoder setComputePipelineState:fusedOptimizerPSO];

      // BufferIndex is the index in the kernel function
      auto tensorArgumentEncoder = [[fusedOptimizerFunc newArgumentEncoderWithBufferIndex:0] autorelease];
      id<MTLBuffer> tensorArgumentBuffer = [[device newBufferWithLength:tensorArgumentEncoder.encodedLength
                                                                options:0] autorelease];
      [tensorArgumentEncoder setArgumentBuffer:tensorArgumentBuffer offset:0];

      int64_t tensor_loc = 0;
      int64_t threadgroup_loc = 0;
      MetadataArguments metadata_arguments;

      for (const auto tensor_index : c10::irange(num_tensors)) {
        // short-circuit to avoid adding empty tensors to tensorListMeta
        if (tensor_lists[0][tensor_index].numel() == 0) {
          continue;
        }

        for (const auto& d : c10::irange(depth)) {
          mtl_setBuffer(tensorArgumentEncoder, tensor_lists[d][tensor_index], d * kmaxTensors + tensor_loc);
          [computeEncoder useResource:getMTLBufferStorage(tensor_lists[d][tensor_index])
                                usage:MTLResourceUsageRead | MTLResourceUsageWrite];
        }
        if (state_steps.size() > 0) {
          mtl_setBuffer(tensorArgumentEncoder, state_steps[tensor_index], depth * kmaxTensors + tensor_loc);
          [computeEncoder useResource:getMTLBufferStorage(state_steps[tensor_index]) usage:MTLResourceUsageRead];
        }
        metadata_arguments.numels[tensor_loc] = tensor_lists[0][tensor_index].numel();

        tensor_loc++;

        const auto numel = tensor_lists[0][tensor_index].numel();
        const auto chunks = numel / kChunkSize + (numel % kChunkSize != 0);
        TORCH_CHECK(chunks > -1);

        for (const auto& chunk : c10::irange(chunks)) {
          metadata_arguments.threadgroup_to_tensor[threadgroup_loc] = tensor_loc - 1;
          metadata_arguments.threadgroup_to_chunk[threadgroup_loc] = chunk;

          threadgroup_loc++;

          const auto tensor_full = tensor_loc == kmaxTensors && chunk == chunks - 1;
          // Reach the maximum threadgroups per dispatch
          const auto blocks_full = threadgroup_loc == kmaxThreadGroups;

          if (tensor_full || blocks_full) {
            encode(computeEncoder, tensorArgumentBuffer, metadata_arguments, args...);
            MTLSize gridSize = MTLSizeMake(threadgroup_loc, 1, 1);
            uint32_t maxThreadsPerGroup = [fusedOptimizerPSO maxTotalThreadsPerThreadgroup];
            MTLSize threadGroupSize = MTLSizeMake(std::min(maxThreadsPerGroup, kThreadGroupSize), 1, 1);
            [computeEncoder dispatchThreadgroups:gridSize threadsPerThreadgroup:threadGroupSize];

            // Reset
            threadgroup_loc = 0;
            if (chunk == chunks - 1) {
              // last chunk
              tensor_loc = 0;
              tensorArgumentBuffer = [[device newBufferWithLength:tensorArgumentEncoder.encodedLength
                                                          options:0] autorelease];
              [tensorArgumentEncoder setArgumentBuffer:tensorArgumentBuffer offset:0];
            } else {
              // reuse the current tensor since the current one isn't done.
              metadata_arguments.numels[0] = metadata_arguments.numels[tensor_loc - 1];

              tensorArgumentBuffer = [[device newBufferWithLength:tensorArgumentEncoder.encodedLength
                                                          options:0] autorelease];
              [tensorArgumentEncoder setArgumentBuffer:tensorArgumentBuffer offset:0];

              for (const auto& d : c10::irange(depth)) {
                mtl_setBuffer(tensorArgumentEncoder, tensor_lists[d][tensor_index], d * kmaxTensors);
                [computeEncoder useResource:getMTLBufferStorage(tensor_lists[d][tensor_index])
                                      usage:MTLResourceUsageWrite | MTLResourceUsageRead];
              }
              if (state_steps.size() > 0) {
                mtl_setBuffer(tensorArgumentEncoder, state_steps[tensor_index], depth * kmaxTensors);
                [computeEncoder useResource:getMTLBufferStorage(state_steps[tensor_index]) usage:MTLResourceUsageRead];
              }
              tensor_loc = 1;
            }
          }
        }
      }

      if (threadgroup_loc != 0) {
        encode(computeEncoder, tensorArgumentBuffer, metadata_arguments, args...);
        MTLSize gridSize = MTLSizeMake(threadgroup_loc, 1, 1);
        uint32_t maxThreadsPerGroup = [fusedOptimizerPSO maxTotalThreadsPerThreadgroup];
        MTLSize threadGroupSize = MTLSizeMake(std::min(maxThreadsPerGroup, kThreadGroupSize), 1, 1);
        [computeEncoder dispatchThreadgroups:gridSize threadsPerThreadgroup:threadGroupSize];
      }

      getMPSProfiler().endProfileKernel(fusedOptimizerPSO);
    }
  });
}

} // namespace at::native::mps<|MERGE_RESOLUTION|>--- conflicted
+++ resolved
@@ -27,26 +27,8 @@
                   const double weight_decay,
                   const double eps,
                   const bool maximize) const {
-<<<<<<< HEAD
-    float lr_lv = lr;
-    float beta1_lv = beta1;
-    float beta2_lv = beta2;
-    float weight_decay_lv = weight_decay;
-    float eps_lv = eps;
-    uint8_t maximize_lv = maximize;
-
-    [computeEncoder setBuffer:tensorArgumentBuffer offset:0 atIndex:0];
-    [computeEncoder setBytes:&metadata_arguments length:sizeof(MetadataArguments) atIndex:1];
-    mtl_setBytes(computeEncoder, lr_lv, 2);
-    mtl_setBytes(computeEncoder, beta1_lv, 3);
-    mtl_setBytes(computeEncoder, beta2_lv, 4);
-    mtl_setBytes(computeEncoder, weight_decay_lv, 5);
-    mtl_setBytes(computeEncoder, eps_lv, 6);
-    mtl_setBytes(computeEncoder, maximize_lv, 7);
-=======
     mtl_setArgs(
         computeEncoder, tensorArgumentBuffer, metadata_arguments, lr, beta1, beta2, weight_decay, eps, maximize);
->>>>>>> a9e54f64
   }
 
   void operator()(id<MTLComputeCommandEncoder>& computeEncoder,
@@ -58,25 +40,8 @@
                   const double weight_decay,
                   const double eps,
                   const bool maximize) const {
-<<<<<<< HEAD
-    float beta1_lv = beta1;
-    float beta2_lv = beta2;
-    float weight_decay_lv = weight_decay;
-    float eps_lv = eps;
-    uint8_t maximize_lv = maximize;
-
-    [computeEncoder setBuffer:tensorArgumentBuffer offset:0 atIndex:0];
-    [computeEncoder setBytes:&metadata_arguments length:sizeof(MetadataArguments) atIndex:1];
-    mtl_setBuffer(computeEncoder, lr, 2);
-    mtl_setBytes(computeEncoder, beta1_lv, 3);
-    mtl_setBytes(computeEncoder, beta2_lv, 4);
-    mtl_setBytes(computeEncoder, weight_decay_lv, 5);
-    mtl_setBytes(computeEncoder, eps_lv, 6);
-    mtl_setBytes(computeEncoder, maximize_lv, 7);
-=======
     mtl_setArgs(
         computeEncoder, tensorArgumentBuffer, metadata_arguments, lr, beta1, beta2, weight_decay, eps, maximize);
->>>>>>> a9e54f64
   }
 };
 
@@ -95,25 +60,6 @@
                   const bool nesterov,
                   const bool maximize,
                   const bool is_first_step) const {
-<<<<<<< HEAD
-    float weight_decay_lv = weight_decay;
-    float momentum_lv = momentum;
-    float lr_lv = lr;
-    float dampening_lv = dampening;
-    uint8_t nesterov_lv = nesterov;
-    uint8_t maximize_lv = maximize;
-    uint8_t is_first_step_lv = is_first_step;
-
-    [computeEncoder setBuffer:tensorArgumentBuffer offset:0 atIndex:0];
-    [computeEncoder setBytes:&metadata_arguments length:sizeof(MetadataArguments) atIndex:1];
-    mtl_setBytes(computeEncoder, weight_decay_lv, 2);
-    mtl_setBytes(computeEncoder, momentum_lv, 3);
-    mtl_setBytes(computeEncoder, lr_lv, 4);
-    mtl_setBytes(computeEncoder, dampening_lv, 5);
-    mtl_setBytes(computeEncoder, nesterov_lv, 6);
-    mtl_setBytes(computeEncoder, maximize_lv, 7);
-    mtl_setBytes(computeEncoder, is_first_step_lv, 8);
-=======
     mtl_setArgs(computeEncoder,
                 tensorArgumentBuffer,
                 metadata_arguments,
@@ -124,7 +70,6 @@
                 nesterov,
                 maximize,
                 is_first_step);
->>>>>>> a9e54f64
   }
 
   void operator()(id<MTLComputeCommandEncoder>& computeEncoder,
@@ -137,24 +82,6 @@
                   const bool nesterov,
                   const bool maximize,
                   const bool is_first_step) const {
-<<<<<<< HEAD
-    float weight_decay_lv = weight_decay;
-    float momentum_lv = momentum;
-    float dampening_lv = dampening;
-    uint8_t nesterov_lv = nesterov;
-    uint8_t maximize_lv = maximize;
-    uint8_t is_first_step_lv = is_first_step;
-
-    [computeEncoder setBuffer:tensorArgumentBuffer offset:0 atIndex:0];
-    [computeEncoder setBytes:&metadata_arguments length:sizeof(MetadataArguments) atIndex:1];
-    mtl_setBytes(computeEncoder, weight_decay_lv, 2);
-    mtl_setBytes(computeEncoder, momentum_lv, 3);
-    mtl_setBuffer(computeEncoder, lr, 4);
-    mtl_setBytes(computeEncoder, dampening_lv, 5);
-    mtl_setBytes(computeEncoder, nesterov_lv, 6);
-    mtl_setBytes(computeEncoder, maximize_lv, 7);
-    mtl_setBytes(computeEncoder, is_first_step_lv, 8);
-=======
     mtl_setArgs(computeEncoder,
                 tensorArgumentBuffer,
                 metadata_arguments,
@@ -165,7 +92,6 @@
                 nesterov,
                 maximize,
                 is_first_step);
->>>>>>> a9e54f64
   }
 };
 
@@ -177,19 +103,7 @@
                   const double weight_decay,
                   const double lr,
                   const bool maximize) const {
-<<<<<<< HEAD
-    float weight_decay_lv = weight_decay;
-    float lr_lv = lr;
-    uint8_t maximize_lv = maximize;
-
-    [computeEncoder setBuffer:tensorArgumentBuffer offset:0 atIndex:0];
-    [computeEncoder setBytes:&metadata_arguments length:sizeof(MetadataArguments) atIndex:1];
-    mtl_setBytes(computeEncoder, weight_decay_lv, 2);
-    mtl_setBytes(computeEncoder, lr_lv, 3);
-    mtl_setBytes(computeEncoder, maximize_lv, 4);
-=======
     mtl_setArgs(computeEncoder, tensorArgumentBuffer, metadata_arguments, weight_decay, lr, maximize);
->>>>>>> a9e54f64
   }
 
   void operator()(id<MTLComputeCommandEncoder>& computeEncoder,
@@ -198,18 +112,7 @@
                   const double weight_decay,
                   const at::Tensor& lr,
                   const bool maximize) const {
-<<<<<<< HEAD
-    float weight_decay_lv = weight_decay;
-    uint8_t maximize_lv = maximize;
-
-    [computeEncoder setBuffer:tensorArgumentBuffer offset:0 atIndex:0];
-    [computeEncoder setBytes:&metadata_arguments length:sizeof(MetadataArguments) atIndex:1];
-    mtl_setBytes(computeEncoder, weight_decay_lv, 2);
-    mtl_setBuffer(computeEncoder, lr, 3);
-    mtl_setBytes(computeEncoder, maximize_lv, 4);
-=======
     mtl_setArgs(computeEncoder, tensorArgumentBuffer, metadata_arguments, weight_decay, lr, maximize);
->>>>>>> a9e54f64
   }
 };
 
