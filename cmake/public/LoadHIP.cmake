set(PYTORCH_FOUND_HIP FALSE)

# If ROCM_PATH is set, assume intention is to compile with
# ROCm support and error out if the ROCM_PATH does not exist.
# Else ROCM_PATH does not exist, assume a default of /opt/rocm
# In the latter case, if /opt/rocm does not exist emit status
# message and return.
if(DEFINED ENV{ROCM_PATH})
  set(ROCM_PATH $ENV{ROCM_PATH})
  if(NOT EXISTS ${ROCM_PATH})
    message(FATAL_ERROR
      "ROCM_PATH environment variable is set to ${ROCM_PATH} but does not exist.\n"
      "Set a valid ROCM_PATH or unset ROCM_PATH environment variable to fix.")
  endif()
else()
  set(ROCM_PATH /opt/rocm)
  if(NOT EXISTS ${ROCM_PATH})
    message(STATUS
        "ROCM_PATH environment variable is not set and ${ROCM_PATH} does not exist.\n"
        "Building without ROCm support.")
    return()
  endif()
endif()

if(NOT DEFINED ENV{ROCM_INCLUDE_DIRS})
  set(ROCM_INCLUDE_DIRS ${ROCM_PATH}/include)
else()
  set(ROCM_INCLUDE_DIRS $ENV{ROCM_INCLUDE_DIRS})
endif()


# MAGMA_HOME
if(NOT DEFINED ENV{MAGMA_HOME})
  set(MAGMA_HOME ${ROCM_PATH}/magma)
  set(ENV{MAGMA_HOME} ${ROCM_PATH}/magma)
else()
  set(MAGMA_HOME $ENV{MAGMA_HOME})
endif()

torch_hip_get_arch_list(PYTORCH_ROCM_ARCH)
if(PYTORCH_ROCM_ARCH STREQUAL "")
  message(FATAL_ERROR "No GPU arch specified for ROCm build. Please use PYTORCH_ROCM_ARCH environment variable to specify GPU archs to build for.")
endif()
message("Building PyTorch for GPU arch: ${PYTORCH_ROCM_ARCH}")

# Add HIP to the CMAKE Module Path
# needed because the find_package call to this module uses the Module mode search
# https://cmake.org/cmake/help/latest/command/find_package.html#search-modes
set(CMAKE_MODULE_PATH ${ROCM_PATH}/lib/cmake/hip ${CMAKE_MODULE_PATH})

# Add ROCM_PATH to CMAKE_PREFIX_PATH, needed because the find_package
# call to individual ROCM components uses the Config mode search
list(APPEND CMAKE_PREFIX_PATH ${ROCM_PATH})

macro(find_package_and_print_version PACKAGE_NAME)
  find_package("${PACKAGE_NAME}" ${ARGN})
  message("${PACKAGE_NAME} VERSION: ${${PACKAGE_NAME}_VERSION}")
endmacro()

# Find the HIP Package
# MODULE argument is added for clarity that CMake is searching
# for FindHIP.cmake in Module mode
find_package_and_print_version(HIP 1.0 MODULE)

if(HIP_FOUND)
  set(PYTORCH_FOUND_HIP TRUE)

  # Find ROCM version for checks
  if(EXISTS ${ROCM_INCLUDE_DIRS}/rocm-core/rocm_version.h)
    set(ROCM_HEADER_FILE ${ROCM_INCLUDE_DIRS}/rocm-core/rocm_version.h)
  else()
    message(FATAL_ERROR "********************* rocm_version.h could not be found ******************\n")
  endif()

  # Read the ROCM headerfile into a variable
  file(READ ${ROCM_HEADER_FILE} ROCM_HEADER_CONTENT)

  # Below we use a RegEx to find ROCM version numbers.
  # Note that CMake does not support \s for blank space. That is
  # why in the regular expressions below we have a blank space in
  # the square brackets.
  # There are three steps:
  # 1. Match regular expression
  # 2. Strip the non-numerical part of the string
  # 3. Strip leading and trailing spaces
  string(REGEX MATCH "ROCM_VERSION_MAJOR[ ]+[0-9]+" TEMP1 ${ROCM_HEADER_CONTENT})
  string(REPLACE "ROCM_VERSION_MAJOR" "" TEMP2 ${TEMP1})
  string(STRIP ${TEMP2} ROCM_VERSION_DEV_MAJOR)
  string(REGEX MATCH "ROCM_VERSION_MINOR[ ]+[0-9]+" TEMP1 ${ROCM_HEADER_CONTENT})
  string(REPLACE "ROCM_VERSION_MINOR" "" TEMP2 ${TEMP1})
  string(STRIP ${TEMP2} ROCM_VERSION_DEV_MINOR)
  string(REGEX MATCH "ROCM_VERSION_PATCH[ ]+[0-9]+" TEMP1 ${ROCM_HEADER_CONTENT})
  string(REPLACE "ROCM_VERSION_PATCH" "" TEMP2 ${TEMP1})
  string(STRIP ${TEMP2} ROCM_VERSION_DEV_PATCH)

  # Create ROCM_VERSION_DEV_INT which is later used as a preprocessor macros
  set(ROCM_VERSION_DEV "${ROCM_VERSION_DEV_MAJOR}.${ROCM_VERSION_DEV_MINOR}.${ROCM_VERSION_DEV_PATCH}")
  math(EXPR ROCM_VERSION_DEV_INT "(${ROCM_VERSION_DEV_MAJOR}*10000) + (${ROCM_VERSION_DEV_MINOR}*100) + ${ROCM_VERSION_DEV_PATCH}")

  message("\n***** ROCm version from rocm_version.h ****\n")
  message("ROCM_VERSION_DEV: ${ROCM_VERSION_DEV}")
  message("ROCM_VERSION_DEV_MAJOR: ${ROCM_VERSION_DEV_MAJOR}")
  message("ROCM_VERSION_DEV_MINOR: ${ROCM_VERSION_DEV_MINOR}")
  message("ROCM_VERSION_DEV_PATCH: ${ROCM_VERSION_DEV_PATCH}")
  message("ROCM_VERSION_DEV_INT:   ${ROCM_VERSION_DEV_INT}")

  math(EXPR TORCH_HIP_VERSION "(${HIP_VERSION_MAJOR} * 100) + ${HIP_VERSION_MINOR}")
  message("HIP_VERSION_MAJOR: ${HIP_VERSION_MAJOR}")
  message("HIP_VERSION_MINOR: ${HIP_VERSION_MINOR}")
  message("TORCH_HIP_VERSION: ${TORCH_HIP_VERSION}")

  # Find ROCM components using Config mode
  # These components will be searced for recursively in ${ROCM_PATH}
  message("\n***** Library versions from cmake find_package *****\n")
<<<<<<< HEAD

  set(CMAKE_HIP_CLANG_FLAGS_DEBUG ${CMAKE_CXX_FLAGS_DEBUG})
  set(CMAKE_HIP_CLANG_FLAGS_RELEASE ${CMAKE_CXX_FLAGS_RELEASE})
  ### Remove setting of Flags when FindHIP.CMake PR #558 is accepted.###

  set(hip_DIR ${ROCM_PATH}/lib/cmake/hip)
  set(hsa-runtime64_DIR ${ROCM_PATH}/lib/cmake/hsa-runtime64)
  set(AMDDeviceLibs_DIR ${ROCM_PATH}/lib/cmake/AMDDeviceLibs)
  set(amd_comgr_DIR ${ROCM_PATH}/lib/cmake/amd_comgr)
  set(rocrand_DIR ${ROCM_PATH}/lib/cmake/rocrand)
  set(hiprand_DIR ${ROCM_PATH}/lib/cmake/hiprand)
  set(rocblas_DIR ${ROCM_PATH}/lib/cmake/rocblas)
  set(hipblas_DIR ${ROCM_PATH}/lib/cmake/hipblas)
  set(hipblaslt_DIR ${ROCM_PATH}/lib/cmake/hipblaslt)
  set(miopen_DIR ${ROCM_PATH}/lib/cmake/miopen)
  set(rocfft_DIR ${ROCM_PATH}/lib/cmake/rocfft)
  set(hipfft_DIR ${ROCM_PATH}/lib/cmake/hipfft)
  set(hipsparse_DIR ${ROCM_PATH}/lib/cmake/hipsparse)
  set(hipsparselt_DIR ${ROCM_PATH}/lib/cmake/hipsparselt)
  set(rccl_DIR ${ROCM_PATH}/lib/cmake/rccl)
  set(rocprim_DIR ${ROCM_PATH}/lib/cmake/rocprim)
  set(hipcub_DIR ${ROCM_PATH}/lib/cmake/hipcub)
  set(rocthrust_DIR ${ROCM_PATH}/lib/cmake/rocthrust)
  set(hipsolver_DIR ${ROCM_PATH}/lib/cmake/hipsolver)
  set(hiprtc_DIR ${ROCM_PATH}/lib/cmake/hiprtc)


=======
>>>>>>> 487873f7
  find_package_and_print_version(hip REQUIRED)
  find_package_and_print_version(hsa-runtime64 REQUIRED)
  find_package_and_print_version(amd_comgr REQUIRED)
  find_package_and_print_version(rocrand REQUIRED)
  find_package_and_print_version(hiprand REQUIRED)
  find_package_and_print_version(rocblas REQUIRED)
  find_package_and_print_version(hipblas REQUIRED)
  find_package_and_print_version(hipblaslt REQUIRED)
  find_package_and_print_version(miopen REQUIRED)
  find_package_and_print_version(hipfft REQUIRED)
  find_package_and_print_version(hipsparse REQUIRED)
  if(ROCM_VERSION_DEV VERSION_GREATER_EQUAL "6.2.0")
    find_package_and_print_version(hipsparselt REQUIRED)
  endif()
  find_package_and_print_version(rccl)
  find_package_and_print_version(rocprim REQUIRED)
  find_package_and_print_version(hipcub REQUIRED)
  find_package_and_print_version(rocthrust REQUIRED)
  find_package_and_print_version(hipsolver REQUIRED)
  find_package_and_print_version(hiprtc REQUIRED)

  # roctx is part of roctracer
  find_library(ROCM_ROCTX_LIB roctx64 HINTS ${ROCM_PATH}/lib)

  # check whether HIP declares new types
  set(PROJECT_RANDOM_BINARY_DIR "${PROJECT_BINARY_DIR}")
  set(file "${PROJECT_BINARY_DIR}/hip_new_types.cc")
  file(WRITE ${file} ""
    "#include <hip/library_types.h>\n"
    "int main() {\n"
    "    hipDataType baz = HIP_R_8F_E4M3_FNUZ;\n"
    "    return 0;\n"
    "}\n"
    )

  try_compile(hip_compile_result ${PROJECT_RANDOM_BINARY_DIR} ${file}
    CMAKE_FLAGS "-DINCLUDE_DIRECTORIES=${ROCM_INCLUDE_DIRS}"
    COMPILE_DEFINITIONS -D__HIP_PLATFORM_AMD__ -D__HIP_PLATFORM_HCC__
    OUTPUT_VARIABLE hip_compile_output)

  if(hip_compile_result)
    set(HIP_NEW_TYPE_ENUMS ON)
    #message("HIP is using new type enums: ${hip_compile_output}")
    message("HIP is using new type enums")
  else()
    set(HIP_NEW_TYPE_ENUMS OFF)
    #message("HIP is NOT using new type enums: ${hip_compile_output}")
    message("HIP is NOT using new type enums")
  endif()

endif()<|MERGE_RESOLUTION|>--- conflicted
+++ resolved
@@ -112,7 +112,6 @@
   # Find ROCM components using Config mode
   # These components will be searced for recursively in ${ROCM_PATH}
   message("\n***** Library versions from cmake find_package *****\n")
-<<<<<<< HEAD
 
   set(CMAKE_HIP_CLANG_FLAGS_DEBUG ${CMAKE_CXX_FLAGS_DEBUG})
   set(CMAKE_HIP_CLANG_FLAGS_RELEASE ${CMAKE_CXX_FLAGS_RELEASE})
@@ -139,9 +138,6 @@
   set(hipsolver_DIR ${ROCM_PATH}/lib/cmake/hipsolver)
   set(hiprtc_DIR ${ROCM_PATH}/lib/cmake/hiprtc)
 
-
-=======
->>>>>>> 487873f7
   find_package_and_print_version(hip REQUIRED)
   find_package_and_print_version(hsa-runtime64 REQUIRED)
   find_package_and_print_version(amd_comgr REQUIRED)
