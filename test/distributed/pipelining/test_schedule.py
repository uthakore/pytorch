# Copyright (c) Meta Platforms, Inc. and affiliates
# Owner(s): ["oncall: distributed"]
<<<<<<< HEAD
=======
import copy
import csv
>>>>>>> 2ce2e4df
import logging
import os
from typing import List

import torch
from torch.distributed.pipelining import (
    ScheduleInterleaved1F1B,
    ScheduleInterleavedZeroBubble,
    ScheduleLoopedBFS,
)
from torch.distributed.pipelining.schedules import (
    _Action,
    _add_send_recv,
    _add_unshard_reshard,
    _format_pipeline_order,
    _merge_bw,
    _PipelineSchedule,
<<<<<<< HEAD
    _validate_pipeline_order,
    B,
    F,
    get_schedule_class,
=======
    _PipelineScheduleRuntime,
    _simulate_comms_compute,
    B,
    F,
    get_schedule_class,
    I,
    PipelineScheduleSingle,
>>>>>>> 2ce2e4df
    RECV_F,
    RESHARD,
    SEND_B,
    UNSHARD,
    W,
)
<<<<<<< HEAD
from torch.distributed.pipelining.stage import _PipelineStageBase
=======
from torch.distributed.pipelining.stage import _PipelineStageBase, PipelineStage
from torch.testing._internal.common_distributed import requires_nccl
>>>>>>> 2ce2e4df
from torch.testing._internal.common_utils import (
    check_leaked_tensors,
    instantiate_parametrized_tests,
    parametrize,
    run_tests,
    TestCase,
)


ARTIFACTS_DIR = os.path.join(os.path.dirname(os.path.abspath(__file__)), "artifacts")

logger = logging.getLogger(__name__)
torch.manual_seed(0)


class MockPipelineStage(_PipelineStageBase):
    def __init__(self, *args, **kwargs):
        # Mock the necessary attributes
        self.num_stages = kwargs.get("num_stages", 1)
        self.group_size = kwargs.get("group_size", 1)
        self.group_rank = kwargs.get("group_rank", 0)
        self.group = kwargs.get("group", None)
        self.stage_index_to_group_rank = kwargs.get("stage_index_to_group_rank", None)

    def _create_grad_recv_info(self, *args, **kwargs):
        return None

    def _prepare_forward_infra(self, n_microbatches):
        pass

    def _prepare_backward_infra(self, n_microbatches):
        pass


class ScheduleTest(TestCase):
    def test_get_schedule_class(self):
        # List of all expected schedule names
        schedule_names = [
            "1F1B",
            "1f1b",
            "Interleaved1F1B",
            "INTERLEAVED1F1B",
            "GPipe",
            "LoopedBFS",
            "PipelineScheduleSingle",
            "PipelineScheduleMulti",
        ]

        # Test each schedule name
        for name in schedule_names:
            with self.subTest(name=name):
                schedule_class = get_schedule_class(name)
                self.assertIsNotNone(
                    schedule_class, f"Class for {name} should not be None"
                )
                self.assertTrue(
                    issubclass(schedule_class, _PipelineSchedule),
                    f"{name} should be a subclass of _PipelineSchedule",
                )

        error_case = ["ScheduleThatDoesNotExist"]
        for name in error_case:
            # Test that the original name is included in the error message
            with self.assertRaisesRegex(ValueError, f"{name}"):
                get_schedule_class(name)


class TestSchedulePlan(TestCase):
    def setUp(self):
        # Define a list of test cases with varying num_local_stages, num_microbatches, and group_size
        # These should succeed since num_microbatches % group_size == 0
        self.test_cases = [
            # small number of stages
            (2, 2, 2),
            (2, 4, 4),
            (2, 8, 2),
            (2, 8, 4),
            (2, 8, 8),
            (4, 4, 4),
            (4, 8, 4),
            (4, 8, 8),
            # large microbatches
            (4, 16, 4),
            (4, 32, 4),
            (4, 64, 4),
            # large groups
            (4, 16, 16),
            (4, 32, 32),
            (4, 128, 64),
            # odd num pipeline stages
            (3, 2, 2),
            (3, 8, 2),
            (3, 12, 4),
            # odd group_sizes
            (4, 6, 3),
            (4, 10, 5),
            # n_mb non divisible by group_size
            (2, 3, 4),
            (2, 4, 4),
            (2, 10, 4),
            (2, 15, 4),
        ]

    @parametrize(
        "ScheduleClass",
        [ScheduleInterleaved1F1B, ScheduleLoopedBFS],
    )
    def test_pipeline_order(self, ScheduleClass):
        for num_local_stages, num_microbatches, group_size in self.test_cases:
            with self.subTest(
                num_local_stages=num_local_stages,
                num_microbatches=num_microbatches,
                group_size=group_size,
            ):
                if num_microbatches % group_size != 0:
                    continue

                logger.info(
                    "num_local_stages=%d num_microbatches=%d group_size=%d",
                    num_local_stages,
                    num_microbatches,
                    group_size,
                )
                num_stages = num_local_stages * group_size
                stages = [
                    MockPipelineStage(group_size=group_size, num_stages=num_stages)
                    for i in range(num_local_stages)
                ]

                schedule = ScheduleClass(stages, num_microbatches)
                formatted_pipeline_order = _format_pipeline_order(
                    schedule.pipeline_order
                )

                def stage_to_rank(stage):
                    return stage % group_size

                comms_sch = _add_send_recv(
                    schedule.pipeline_order,
                    stage_to_rank=stage_to_rank,
                    num_stages=num_stages,
                )
                _simulate_comms_compute(
                    comms_sch,
                    stage_to_rank=stage_to_rank,
                    num_stages=num_stages,
                )

    @parametrize(
        "ScheduleClass",
        [ScheduleInterleaved1F1B, ScheduleInterleavedZeroBubble],
    )
    def test_pipeline_order_flex_and_zero_bubble(self, ScheduleClass):
        for num_local_stages, num_microbatches, group_size in self.test_cases:
            with self.subTest(
                num_local_stages=num_local_stages,
                num_microbatches=num_microbatches,
                group_size=group_size,
            ):
                warmups_ops_last_stage = (num_local_stages - 1) * (
                    num_microbatches // max(1, num_microbatches // group_size)
                )
                warmup_ops = warmups_ops_last_stage + 2 * (group_size - 1)
                warmup_ops = min(warmup_ops, num_microbatches * num_local_stages)

                num_stages = num_local_stages * group_size
                stages = [
                    MockPipelineStage(group_size=group_size, num_stages=num_stages)
                    for i in range(num_local_stages)
                ]
                schedule = ScheduleClass(stages, num_microbatches)
                formatted_pipeline_order = _format_pipeline_order(
                    schedule.pipeline_order
                )
                # print(formatted_pipeline_order)

                def stage_to_rank(stage):
                    return stage % group_size

                comms_sch = _add_send_recv(
                    schedule.pipeline_order,
                    stage_to_rank=stage_to_rank,
                    num_stages=num_stages,
                )
                # print(_format_pipeline_order(comms_sch))
                _simulate_comms_compute(
                    comms_sch,
                    stage_to_rank=stage_to_rank,
                    num_stages=num_stages,
                )


instantiate_parametrized_tests(TestSchedulePlan)


class TestScheduleLowering(TestCase):
    """Tests lowering passes that convert simple compute-only (FBW) schedules into compute+comms schedules"""

    def _parse_actions(self, actions: List[str]) -> List[_Action]:
        return [_Action.from_str(s) for s in actions]

    @parametrize(
        "action_str_and_ref",
        [
            ("1F0", _Action(1, F, 0)),
            ("2I1", _Action(2, I, 1)),
            ("0W3", _Action(0, W, 3)),
            ("0B3", _Action(0, B, 3)),
            ("1UNSHARD", _Action(1, UNSHARD, None)),
            ("3RESHARD", _Action(3, RESHARD, None)),
            ("2SEND_B2", _Action(2, SEND_B, 2)),
            ("1RECV_F1", _Action(1, RECV_F, 1)),
        ],
    )
    def test_action_parse(self, action_str_and_ref):
        """Test that actions can be parsed from strings and round-tripped back to the same strings."""
        act_str, ref = action_str_and_ref
        act = _Action.from_str(act_str)
        self.assertEqual(act, ref)
        self.assertEqual(act_str, act.__repr__())

    @parametrize(
        "test_info",
        [
            {
                "compute": ["0F0", "0F1", "   ", "0B0", "0B1"],
                "comms": ["0UNSHARD", "0F0", "0F1", "0B0", "0B1", "0RESHARD"],
            },
        ],
    )
    def test_unshard_reshard(self, test_info):
        """Test the lowering pass that takes a 'compute only' schedule (with only F,B,W ops) and adds
        FSDP unshard/reshard operations to the schedule.  This is just part of the process of adding communication
        ops and producing a complete schedule.
        """
        compute_sch = self._parse_actions(test_info["compute"])
        expected_comms_sch = self._parse_actions(test_info["comms"])

        comms_sch = _add_unshard_reshard(compute_sch)
        for expected, actual in zip(expected_comms_sch, comms_sch):
            self.assertEqual(
                expected,
                actual,
                (
                    f"Mismatch: expected action {expected} but found {actual}."
                    f"\nWhole Schedule: {comms_sch}"
                ),
            )

    @parametrize(
        "test_info",
        [
            {
                "compute": [
                    "0F0",
                    "0F1",
                    "0F2",
                    "0I0",
                    "0I1",
                    "0W0",
                    "0I2",
                    "0W2",
                    "0W1",
                ],
                "comms": ["0F0", "0F1", "0F2", "0I0", "0I1", "0W0", "0B2", "0W1"],
            },
        ],
    )
    def test_merge_bw(self, test_info):
        """Test the pass that merges adjacent I and W operations into a B operation."""
        compute_sch = self._parse_actions(test_info["compute"])
        expected_merged_sch = self._parse_actions(test_info["comms"])

        merged_sch = _merge_bw(compute_sch)
        for expected, actual in zip(expected_merged_sch, merged_sch):
            self.assertEqual(
                expected,
                actual,
                (
                    f"Mismatch: expected action {expected} but found {actual}."
                    f"\nWhole Schedule: {merged_sch}"
                ),
            )

    @parametrize(
        "test_info",
        [
            {
                "schedule": "simple_2_rank_2_stage",
                "compute": {
                    0: ["0F0", "0F1", "   ", "0B0", "   ", "0B1"],
                    1: ["   ", "1F0", "1B0", "1F1", "1B1", "   "],
                },
                "comms": {
                    0: [
                        "0F0",
                        "0SEND_F0",
                        "0F1",
                        "0SEND_F1",
                        "0RECV_B0",
                        "0B0",
                        "0RECV_B1",
                        "0B1",
                    ],
                    1: [
                        "1RECV_F0",
                        "1RECV_F1",
                        "1F0",
                        "1B0",
                        "1SEND_B0",
                        "1F1",
                        "1B1",
                        "1SEND_B1",
                    ],
                },
                "stage_to_rank": lambda stage_idx: stage_idx,
                "num_stages": 2,
                "simulated_steps": 11,
            },
            {
                "schedule": "v_2_rank_4_stage",
                "compute": {
                    0: [
                        "0F0",
                        "0F1",
                        "   ",
                        "3F0",
                        "3B0",
                        "3F1",
                        "3B1",
                        "0B0",
                        "3W0",
                        "0B1",
                        "3W1",
                        "0W0",
                        "0W1",
                    ],
                    1: [
                        "   ",
                        "1F0",
                        "2F0",
                        "1F1",
                        "2F1",
                        "2B0",
                        "1B0",
                        "2B1",
                        "1B1",
                        "2W0",
                        "2W1",
                        "1W0",
                        "1W1",
                    ],
                },
                "comms": {
                    0: [
                        "0F0",
                        "0SEND_F0",
                        "0F1",
                        "0SEND_F1",
                        "3RECV_F0",
                        "3F0",
                        "3B0",
                        "3SEND_B0",
                        "3RECV_F1",
                        "3F1",
                        "3B1",
                        "3SEND_B1",
                        "0RECV_B0",
                        "0B0",
                        "3W0",
                        "0RECV_B1",
                        "0B1",
                        "3W1",
                        "0W0",
                        "0W1",
                    ],
                    1: [
                        "1RECV_F0",
                        # interesting that this gets scheduled up front, is that expected?
                        "1RECV_F1",
                        "1F0",
                        "2F0",
                        "2SEND_F0",
                        "1F1",
                        # ditto
                        "2RECV_B0",
                        "2F1",
                        "2SEND_F1",
                        "2B0",
                        # ditto
                        "2RECV_B1",
                        "1B0",
                        "1SEND_B0",
                        "2B1",
                        "1B1",
                        "1SEND_B1",
                        "2W0",
                        "2W1",
                        "1W0",
                        "1W1",
                    ],
                },
                "stage_to_rank": lambda stage_idx: [0, 1, 1, 0][stage_idx],
                "num_stages": 4,
                "simulated_steps": 24,
            },
        ],
    )
    def test_send_recv(self, test_info):
        """Tests the lowering pass that adds send/recv ops to a compute-only schedule."""
        compute_sch = {
            rank: self._parse_actions(test_info["compute"][rank])
            for rank in test_info["compute"]
        }
        expected_comms_sch = {
            rank: self._parse_actions(test_info["comms"][rank])
            for rank in test_info["comms"]
        }

        comms_sch = _add_send_recv(
            compute_sch, test_info["stage_to_rank"], test_info["num_stages"]
        )
        for rank in expected_comms_sch:
            for i, (expected, actual) in enumerate(
                zip(expected_comms_sch[rank], comms_sch[rank])
            ):
                self.assertEqual(
                    expected,
                    actual,
                    (
                        f"Mismatch on rank {rank} at position {i}."
                        f"\nExpected: {expected_comms_sch[rank]}"
                        f"\nActual:   {comms_sch[rank]}"
                    ),
                )
            self.assertEqual(len(comms_sch[rank]), len(expected_comms_sch[rank]))

<<<<<<< HEAD
=======
        simulated_schedule = _simulate_comms_compute(
            comms_sch,
            stage_to_rank=test_info["stage_to_rank"],
            num_stages=test_info["num_stages"],
        )
        # _dump_chrometrace(simulated_schedule, "lowered_comms.json")
        # print(_format_pipeline_order(simulated_schedule))
        num_steps = max([len(simulated_schedule[rank]) for rank in simulated_schedule])
        self.assertEqual(num_steps, test_info["simulated_steps"])

    @parametrize("csv_name", ["zb1p_2rank_2stagep"])
    def test_csv(self, csv_name):
        def _dump_csv(pipeline_order_with_comms, filename: str):
            """Dump a CSV representation of the compute + comms schedule into a file with the provided filename."""
            with open(filename, "w", newline="") as csvfile:
                writer = csv.writer(csvfile)
                for rank in pipeline_order_with_comms:
                    writer.writerow(pipeline_order_with_comms[rank])

        compute_sch = {}
        with open(
            os.path.join(ARTIFACTS_DIR, f"{csv_name}_compute.csv"), newline=""
        ) as csvfile:
            for rank, row in enumerate(csv.reader(csvfile)):
                compute_sch[rank] = [_Action.from_str(s) for s in row]
        # print(_format_pipeline_order(compute_sch))
        num_model_chunks = 2
        pipeline_parallel_size = 2
        num_stages = num_model_chunks * pipeline_parallel_size

        for rank in compute_sch:
            compute_sch[rank] = _merge_bw(compute_sch[rank])

        comms_sch = _add_send_recv(
            compute_sch,
            stage_to_rank=lambda chunk_index: chunk_index % pipeline_parallel_size,
            num_stages=num_stages,
        )

        comms_csv = os.path.join(ARTIFACTS_DIR, f"{csv_name}_comms.csv")

        # Uncomment to regenerate reference output
        # _dump_csv(comms_sch, comms_csv)

        sch_ref = {}
        with open(comms_csv, newline="") as ref:
            for rank, row in enumerate(csv.reader(ref)):
                sch_ref[rank] = [_Action.from_str(s) for s in row]

        for rank in sch_ref:
            for timestep, (a, b) in enumerate(zip(comms_sch[rank], sch_ref[rank])):
                self.assertEqual(a, b, f"Mismatch at {timestep=}, {a=}, expected {b}")

        simulated_schedule = _simulate_comms_compute(
            comms_sch,
            stage_to_rank=lambda s: s % pipeline_parallel_size,
            num_stages=num_stages,
        )

        num_steps = max([len(simulated_schedule[rank]) for rank in simulated_schedule])
        # print(_format_pipeline_order(simulated_schedule))
        self.assertEqual(num_steps, 113)

    @requires_nccl()
    def test_grad_with_v_schedule(self):
        """
        We have a special case for V schedules where 2 adjacent stages are on the same rank.
        E.g.
        rank0:  stage 0,                 stage3
        rank1:          stage 1, stage 2,

        The special case involves not using send/recv ops but directly passing tensors between colocated stages.

        This test runs on a single rank and just tests the 'stage1, stage2' portion for both F and B, comparing
        gradients to a reference model with 2 layers.
        """
        store = FakeStore()
        torch.distributed.init_process_group(
            backend="fake", rank=0, world_size=1, store=store
        )
        d_hid = 512
        batch_size = 256
        n_stages = 2
        device = "cuda"
        full_mod = MultiMLP(d_hid, n_layers=n_stages)
        full_mod.to(device)

        ref_mod = copy.deepcopy(full_mod)
        x = torch.randn(batch_size, d_hid, device=device)
        with torch.no_grad():
            y = ref_mod(x)
            # Add a small perturbation
            target = y + torch.randn(batch_size, d_hid, device=device)

        loss_fn = torch.nn.MSELoss(reduction="sum")

        # Run reference
        for _ in range(2):
            ref_mod.zero_grad()
            ref_out = ref_mod(x)
            ref_loss = loss_fn(ref_out, target)
            ref_loss.backward()

        stage_indices = [0, 1]
        submod_names = [f"layers.{i}" for i in stage_indices]
        stage_modules = [
            full_mod.get_submodule(submod_name) for submod_name in submod_names
        ]
        # Create a pipeline stage to wrap that submodule
        num_microbatches = 2
        stages = [
            PipelineStage(
                stage_module,
                stage_idx,
                n_stages,
                device,
            )
            for stage_module, stage_idx in zip(stage_modules, stage_indices)
        ]

        # Attach to a schedule
        schedule = _PipelineScheduleRuntime(
            stages,
            num_microbatches,
            loss_fn=loss_fn,
            stage_index_to_group_rank=[0, 0],
        )
        schedule._load_actions(
            {
                0: self._parse_actions(
                    [
                        "0F0",
                        "0F1",
                        "1F0",
                        "1F1",
                        "1B0",
                        "1B1",
                        "0B0",
                        "0B1",
                    ]
                ),
            },
            format="compute_comms",
        )

        # Run
        with check_leaked_tensors() as garbage_tensors:
            for _ in range(2):
                # Zero gradients
                for stage_module in stage_modules:
                    stage_module.zero_grad()
                losses = []
                out = schedule.step(x, target=target, losses=losses)
        self.assertEqual(
            len(garbage_tensors),
            0,
            "Found leaked tensors, check logs above for debug info",
        )

        # Check output
        torch.testing.assert_close(out, ref_out)
        # Check loss
        # Since the reduction used in the loss function above is "sum", we use
        # "sum" here to reduce microbatch losses into a single value too.
        pipe_loss = sum(losses)
        torch.testing.assert_close(pipe_loss, ref_loss)

        # Check gradients
        for stage_module, submod_name in zip(stage_modules, submod_names):
            # Get corresponding submodule from reference model
            ref_submod = ref_mod.get_submodule(submod_name)
            # Check gradients per parameter
            for name, p in stage_module.named_parameters():
                ref_p = ref_submod.get_parameter(name)
                try:
                    torch.testing.assert_close(p.grad, ref_p.grad, rtol=1e-5, atol=4e-5)
                except AssertionError:
                    print(f"Gradient test failed for {name}: {p.grad} vs {ref_p.grad}")
                    raise

        torch.distributed.destroy_process_group()

    @requires_nccl()
    def test_grad_with_split_b_w(self):
        """
        Ensure that separate dInput and dWeight computations are correctly executed.
        This test runs on a single rank and just tests a single stage with 2 microbatches with separate B, W operations.
        """
        store = FakeStore()
        torch.distributed.init_process_group(
            backend="fake", rank=0, world_size=1, store=store
        )
        d_hid = 512
        batch_size = 256
        n_stages = 1
        device = "cuda"
        full_mod = MultiMLP(d_hid, n_layers=n_stages)
        full_mod.to(device)

        ref_mod = copy.deepcopy(full_mod)
        x = torch.randn(batch_size, d_hid, device=device)
        with torch.no_grad():
            y = ref_mod(x)
            # Add a small perturbation
            target = y + torch.randn(batch_size, d_hid, device=device)

        loss_fn = torch.nn.MSELoss(reduction="sum")

        # Run reference
        for _ in range(2):
            ref_mod.zero_grad()
            ref_out = ref_mod(x)
            ref_loss = loss_fn(ref_out, target)
            ref_loss.backward()

        stage_indices = [0]
        submod_names = [f"layers.{i}" for i in stage_indices]
        stage_modules = [
            full_mod.get_submodule(submod_name) for submod_name in submod_names
        ]
        # Create a pipeline stage to wrap that submodule
        num_microbatches = 2
        stages = [
            PipelineStage(
                stage_module,
                stage_idx,
                n_stages,
                device,
            )
            for stage_module, stage_idx in zip(stage_modules, stage_indices)
        ]

        # Attach to a schedule
        schedule = _PipelineScheduleRuntime(
            stages,
            num_microbatches,
            loss_fn=loss_fn,
            stage_index_to_group_rank=[0],
        )
        schedule._load_actions(
            {
                0: self._parse_actions(
                    [
                        "0F0",
                        "0F1",
                        "0I0",
                        "0I1",
                        "0W0",
                        "0W1",
                    ]
                ),
            },
            format="compute_comms",
        )

        # Run
        with check_leaked_tensors() as garbage_tensors:
            for _ in range(2):
                # Zero gradients
                for stage_module in stage_modules:
                    stage_module.zero_grad()
                losses = []
                out = schedule.step(x, target=target, losses=losses)
        self.assertEqual(
            len(garbage_tensors),
            0,
            "Found leaked tensors, check logs above for debug info",
        )

        # Check output
        torch.testing.assert_close(out, ref_out)
        # Check loss
        # Since the reduction used in the loss function above is "sum", we use
        # "sum" here to reduce microbatch losses into a single value too.
        pipe_loss = sum(losses)
        torch.testing.assert_close(pipe_loss, ref_loss)

        # Check gradients
        for stage_module, submod_name in zip(stage_modules, submod_names):
            # Get corresponding submodule from reference model
            ref_submod = ref_mod.get_submodule(submod_name)
            # Check gradients per parameter
            for name, p in stage_module.named_parameters():
                ref_p = ref_submod.get_parameter(name)
                try:
                    torch.testing.assert_close(p.grad, ref_p.grad, rtol=1e-5, atol=4e-5)
                except AssertionError:
                    print(f"Gradient test failed for {name}: {p.grad} vs {ref_p.grad}")
                    raise

        torch.distributed.destroy_process_group()

>>>>>>> 2ce2e4df

instantiate_parametrized_tests(TestScheduleLowering)

if __name__ == "__main__":
    run_tests()<|MERGE_RESOLUTION|>--- conflicted
+++ resolved
@@ -1,16 +1,17 @@
 # Copyright (c) Meta Platforms, Inc. and affiliates
 # Owner(s): ["oncall: distributed"]
-<<<<<<< HEAD
-=======
 import copy
 import csv
->>>>>>> 2ce2e4df
 import logging
 import os
 from typing import List
 
+from model_registry import MultiMLP
+
 import torch
 from torch.distributed.pipelining import (
+    Schedule1F1B,
+    ScheduleGPipe,
     ScheduleInterleaved1F1B,
     ScheduleInterleavedZeroBubble,
     ScheduleLoopedBFS,
@@ -22,12 +23,6 @@
     _format_pipeline_order,
     _merge_bw,
     _PipelineSchedule,
-<<<<<<< HEAD
-    _validate_pipeline_order,
-    B,
-    F,
-    get_schedule_class,
-=======
     _PipelineScheduleRuntime,
     _simulate_comms_compute,
     B,
@@ -35,19 +30,14 @@
     get_schedule_class,
     I,
     PipelineScheduleSingle,
->>>>>>> 2ce2e4df
     RECV_F,
     RESHARD,
     SEND_B,
     UNSHARD,
     W,
 )
-<<<<<<< HEAD
-from torch.distributed.pipelining.stage import _PipelineStageBase
-=======
 from torch.distributed.pipelining.stage import _PipelineStageBase, PipelineStage
 from torch.testing._internal.common_distributed import requires_nccl
->>>>>>> 2ce2e4df
 from torch.testing._internal.common_utils import (
     check_leaked_tensors,
     instantiate_parametrized_tests,
@@ -55,6 +45,7 @@
     run_tests,
     TestCase,
 )
+from torch.testing._internal.distributed.fake_pg import FakeStore
 
 
 ARTIFACTS_DIR = os.path.join(os.path.dirname(os.path.abspath(__file__)), "artifacts")
@@ -113,6 +104,100 @@
             # Test that the original name is included in the error message
             with self.assertRaisesRegex(ValueError, f"{name}"):
                 get_schedule_class(name)
+
+    @parametrize(
+        "ScheduleClass",
+        [
+            Schedule1F1B,
+            ScheduleGPipe,
+            ScheduleInterleaved1F1B,
+            ScheduleInterleavedZeroBubble,
+            ScheduleLoopedBFS,
+        ],
+    )
+    def test_schedule_with_single_stage(self, ScheduleClass):
+        """
+        Test that schedules with only a single stage work as expected for all schedules.
+        """
+        store = FakeStore()
+        torch.distributed.init_process_group(
+            backend="fake", rank=0, world_size=1, store=store
+        )
+        d_hid, batch_size = 512, 256
+        n_stages = 1
+        device = "cpu"
+        full_mod = MultiMLP(d_hid, n_layers=n_stages)
+        full_mod.to(device)
+
+        x = torch.randn(batch_size, d_hid, device=device)
+        ref_mod = copy.deepcopy(full_mod)
+        with torch.no_grad():
+            y = ref_mod(x)
+            # Add a small perturbation
+            target = y + torch.randn(batch_size, d_hid, device=device)
+
+        loss_fn = torch.nn.MSELoss(reduction="sum")
+        # Run reference
+        for _ in range(2):
+            ref_mod.zero_grad()
+            ref_out = ref_mod(x)
+            ref_loss = loss_fn(ref_out, target)
+            ref_loss.backward()
+
+        submod_name = "layers.0"
+        stage_module = full_mod.get_submodule(submod_name)
+
+        # Create a pipeline stage to wrap that submodule
+        num_microbatches = 2
+        stages = [
+            PipelineStage(
+                stage_module,
+                0,
+                n_stages,
+                device,
+            )
+        ]
+
+        if issubclass(ScheduleClass, PipelineScheduleSingle):
+            stages = stages[0]
+
+        # Attach to a schedule
+        schedule = ScheduleClass(
+            stages,
+            num_microbatches,
+            loss_fn=loss_fn,
+        )
+        # Run
+        for _ in range(2):
+            # Zero gradients
+            stage_module.zero_grad()
+            losses = []
+            out = schedule.step(x, target=target, losses=losses)
+
+        # Check output
+        torch.testing.assert_close(out, ref_out)
+        # Check loss
+        # Since the reduction used in the loss function above is "sum", we use
+        # "sum" here to reduce microbatch losses into a single value too.
+        pipe_loss = sum(losses)
+        torch.testing.assert_close(pipe_loss, ref_loss)
+
+        # Check gradients
+        # Get corresponding submodule from reference model
+        ref_submod = ref_mod.get_submodule(submod_name)
+        # Check gradients per parameter
+        for name, p in stage_module.named_parameters():
+            ref_p = ref_submod.get_parameter(name)
+            try:
+                torch.testing.assert_close(p.grad, ref_p.grad, rtol=1e-5, atol=4e-5)
+            except AssertionError:
+                print(f"Gradient test failed for {name}: {p.grad} vs {ref_p.grad}")
+                raise
+
+        torch.distributed.destroy_process_group()
+
+
+instantiate_parametrized_tests(ScheduleTest)
 
 
 class TestSchedulePlan(TestCase):
@@ -485,8 +570,6 @@
                 )
             self.assertEqual(len(comms_sch[rank]), len(expected_comms_sch[rank]))
 
-<<<<<<< HEAD
-=======
         simulated_schedule = _simulate_comms_compute(
             comms_sch,
             stage_to_rank=test_info["stage_to_rank"],
@@ -779,7 +862,6 @@
 
         torch.distributed.destroy_process_group()
 
->>>>>>> 2ce2e4df
 
 instantiate_parametrized_tests(TestScheduleLowering)
 
