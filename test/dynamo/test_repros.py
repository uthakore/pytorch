--- conflicted
+++ resolved
@@ -6220,21 +6220,6 @@
         with torch.device("cpu"):
             self.assertEqual(res, split(x))
 
-<<<<<<< HEAD
-    def test_symint_bitwise(self):
-        def fn(x):
-            z = x.shape[0]
-            z |= z >> 1
-            z |= z << 1
-            z &= z
-            # test composition with non-bitwise ops
-            z = (z | z) % 6
-            return z
-
-        opt_fn = torch.compile(fn, backend="eager", dynamic=True, fullgraph=True)
-        inp = torch.randn(3, 3)
-        self.assertEqual(fn(inp), opt_fn(inp))
-=======
     def test_method_overriding(self):
         class DilateConv(torch.nn.Module):
             def __init__(
@@ -6266,7 +6251,21 @@
         ref = mod(x)
         res = opt_mod(x)
         self.assertEqual(ref, res)
->>>>>>> 785c79c9
+
+    def test_symint_bitwise(self):
+        def fn(x):
+            z = x.shape[0]
+            z |= z >> 1
+            z |= z << 1
+            z &= z | (z > 1)
+            y = (z > 1) | (z <= 1)
+            # test composition with non-bitwise ops
+            z = (z | z) % 6
+            return y, z
+
+        opt_fn = torch.compile(fn, backend="eager", dynamic=True, fullgraph=True)
+        inp = torch.randn(3, 3)
+        self.assertEqual(fn(inp), opt_fn(inp))
 
 
 instantiate_parametrized_tests(ReproTests)
