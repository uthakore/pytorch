# Owner(s): ["module: dynamo"]
import functools
import itertools
import unittest
from functools import partial

import torch
import torch._dynamo.test_case
import torch._dynamo.testing
import torch._functorch.config
import torch.utils._pytree as pytree
import torch.utils.checkpoint
from torch._dynamo.backends.common import aot_autograd
from torch._dynamo.testing import CompileCounterWithBackend, normalize_gm
from torch._functorch._aot_autograd.utils import make_boxed_compiler
from torch._functorch.compilers import min_cut_rematerialization_partition
from torch._higher_order_ops.wrap import wrap
from torch.fx.experimental.symbolic_shapes import (
    DimDynamic,
    ShapeEnv,
    StatelessSymbolicContext,
)
from torch.nested._internal.nested_tensor import (
    jagged_from_list,
    jagged_from_tensor_and_lengths,
    nested_view_from_values_offsets,
)
from torch.testing._internal.common_utils import (
    instantiate_parametrized_tests,
    NestedTensorTestCase,
    parametrize,
    subtest,
)
from torch.testing._internal.inductor_utils import HAS_CUDA
from torch.testing._internal.two_tensor import TwoTensor
from torch.utils._python_dispatch import return_and_correct_aliasing


def traceable_subclass(c):
    return torch._dynamo.config.patch("traceable_tensor_subclasses", {c})


def _check_recompiles(self, fn, inputs1, inputs2, expected_recompiles):
    actual_recompiles = _recompiles_for_inputs(fn, inputs1, inputs2)
    self.assertEqual(actual_recompiles, expected_recompiles)


def get_jagged_tensor(nested_size, offsets, requires_grad=True):
    # Makes a jagged tensor with N constituent tensors with size
    # as specified ((S0, S1, S2), D)
    D = nested_size[1]
    out = []
    for s in nested_size[0]:
        out.append(torch.randn(s, D, requires_grad=requires_grad, dtype=torch.float64))
    return jagged_from_list(out, offsets)


def get_view_test_cases():
    # Test all cases with both an NT base and a dense base
    # Subclass -> Subclass
    # Dense -> Subclass

    # NB: Don't close over loop variables, they will not get copied into the
    # closure
    #
    # NB: These return functions so we don't generate tensors during test
    # collection time

    def mk_basic(base_is_nt):
        # There are three cases to consider here based on the logic in
        # meta_utils.py
        #
        # (1) basic case:
        # view is not a leaf and has the same requires grad as its basic case
        x, _ = get_jagged_tensor(((2, 3, 4), 3), None, requires_grad=True)
        x = x.clone() if base_is_nt else x
        assert not x.is_leaf
        return x.unsqueeze(-1)

    def mk_leaf(base_is_nt, requires_grad_1, requires_grad_2):
        x, _ = get_jagged_tensor(((2, 3, 4), 3), None, requires_grad=requires_grad_1)
        x = x.clone() if base_is_nt else x
        with torch.no_grad():
            x_view = x.unsqueeze(-1)
            # The issue is this doesn't quite work
            x_view.requires_grad_(requires_grad_2)

        return x_view

    def mk_obscure(base_is_nt):
        x, _ = get_jagged_tensor(((2, 3, 4), 3), None, requires_grad=False)
        x = x.clone() if base_is_nt else x
        # intermediate leaf view
        with torch.no_grad():
            x_view = x.unsqueeze(-1)
        x_view.requires_grad_(True)
        x_view_view = x_view.unsqueeze(-1)
        return x_view_view

    for base_is_nt in [False, True]:
        prefix = f"base_is_nt_{base_is_nt}"

        yield partial(mk_basic, base_is_nt), f"{prefix}_basic"

        # (2) leaf view case:
        # the view has to be a leaf (w/ requires_grad True or requires_grad False)
        # base w/ requires_grad True or requires_grad False
        for requires_grad_1, requires_grad_2 in itertools.product(
            [True, False], repeat=2
        ):
            yield partial(
                mk_leaf, base_is_nt, requires_grad_1, requires_grad_2
            ), f"{prefix}_leaf_{requires_grad_1}_{requires_grad_2}"

        # (3) obscure case:
        # view is not a leaf (implies requires_grad True)
        # base w/ requires_grad False)
        yield partial(mk_obscure, base_is_nt), f"{prefix}_obscure"

    # Subclass -> Dense
    yield lambda: get_jagged_tensor(((2, 3, 4), 3), None, requires_grad=True)[
        0
    ].clone(), "subclass_dense"

    # Dense -> Subclass -> Dense -> Subclass
    def mk_dense_subclass_dense_subclass():
        values = torch.randn(10, 5)
        offsets = torch.tensor([0, 3, 6, 10])
<<<<<<< HEAD
=======
        offsets2 = offsets.detach().clone()
>>>>>>> 46e80420
        return nested_view_from_values_offsets(
            nested_view_from_values_offsets(values, offsets).values(), offsets
        )

    yield mk_dense_subclass_dense_subclass, "dense_subclass_dense_subclass"

    def mk_subclass_dense_subclass_dense():
        x = get_jagged_tensor(((2, 3, 4), 3), None, requires_grad=True)[0].clone()
<<<<<<< HEAD
        offsets2 = x.offsets().clone().detach()
        nested_view_from_values_offsets(x.values(), offsets2).values()
=======
        offsets2 = x.offsets().detach().clone()
        nt_view = nested_view_from_values_offsets(x.values(), offsets2).values()
>>>>>>> 46e80420

    yield mk_subclass_dense_subclass_dense, "subclass_dense_subclass_dense"


VIEW_TEST_CASES = {k: v for v, k in get_view_test_cases()}


requires_cuda = unittest.skipUnless(HAS_CUDA, "requires cuda")

compile_full_eager = torch.compile(backend="eager", fullgraph=True)


class BaseTorchFunction(torch.Tensor):
    @classmethod
    def __torch_function__(cls, func, types, args=(), kwargs=None):
        if kwargs is None:
            kwargs = {}
        return super().__torch_function__(func, types, args, kwargs)


class MockSubclass(torch.Tensor):
    @classmethod
    def __torch_function__(cls, func, types, args=(), kwargs=None):
        if kwargs is None:
            kwargs = {}
        return func(*args, **kwargs)


class AttrSubclass(torch.Tensor):
    x: int = 10
    size: int = 10

    @classmethod
    def __torch_function__(cls, func, types, args=(), kwargs=None):
        if kwargs is None:
            kwargs = {}

        return func(*args, **kwargs)


class DummyNDim(torch.Tensor):
    @classmethod
    def __torch_function__(cls, func, types, args=(), kwargs=None):
        if kwargs is None:
            kwargs = {}

        if func == torch.Tensor.ndim.__get__:
            return 10

        return super().__torch_function__(func, types, args, kwargs)


class WrapperSubclass:
    def __init__(self, tensor):
        self.tensor = tensor

    @classmethod
    def __torch_function__(cls, func, types, args=(), kwargs=None):
        if kwargs is None:
            kwargs = {}

        args = pytree.tree_map_only(WrapperSubclass, lambda x: x.tensor, args)
        kwargs = pytree.tree_map_only(WrapperSubclass, lambda x: x.tensor, kwargs)

        return func(*args, **kwargs)


class SigmoidToExpSubclass(torch.Tensor):
    @classmethod
    def __torch_function__(cls, func, types, args=(), kwargs=None):
        if kwargs is None:
            kwargs = {}

        if func == torch.Tensor.sigmoid:
            return super().__torch_function__(torch.Tensor.exp, types, args, kwargs)

        return super().__torch_function__(func, types, args, kwargs)


# Wrapper subclass with two inner tensors: data and scale
# data has same shape as outer, and scale has single dim size
class ScaledTensor(torch.Tensor):
    def __new__(
        cls,
        data: torch.Tensor,
        scale: torch.Tensor,
        *,
        constant: int = 0,
    ):
        return torch.Tensor._make_wrapper_subclass(
            cls,
            data.size(),
            strides=data.stride(),
            storage_offset=data.storage_offset(),
            dtype=data.dtype,
            layout=data.layout,
            requires_grad=data.requires_grad,
            device=data.device,
        )

    def __init__(self, data: torch.Tensor, scale: torch.Tensor, constant: int = 0):
        self._data = data
        self._scale = scale
        self._constant = constant

    def __tensor_flatten__(self):
        ctx = {"_constant": self._constant}
        return ["_data", "_scale"], ctx

    @staticmethod
    def __tensor_unflatten__(inner_tensors, metadata, outer_size, outer_stride):
        assert len(inner_tensors) == 2
        return ScaledTensor(
            inner_tensors["_data"],
            inner_tensors["_scale"],
            constant=metadata["_constant"],
        )

    @classmethod
    def __torch_dispatch__(cls, func, types, args, kwargs=None):
        scaled_tensor = args[0]
        out = func(scaled_tensor._data, *args[1:], **kwargs)
        return ScaledTensor(out, scaled_tensor._scale, constant=scaled_tensor._constant)

    def __repr__(self):
        return f"{self._data.__repr__()}\n{self._scale.__repr__()}"


class OptionalScaledTensor(torch.Tensor):
    def __new__(
        cls,
        data,
        scale,
        *,
        constant: int = 0,
    ):
        return torch.Tensor._make_wrapper_subclass(
            cls,
            data.size(),
            strides=data.stride(),
            storage_offset=data.storage_offset(),
            dtype=data.dtype,
            layout=data.layout,
            requires_grad=data.requires_grad,
            device=data.device,
        )

    def __init__(self, data: torch.Tensor, scale, constant: int = 0):
        self._data = data
        self._scale = scale
        self._constant = constant

    def __tensor_flatten__(self):
        ctx = {"_constant": self._constant}
        if self._scale is not None:
            return ["_data", "_scale"], ctx
        else:
            return ["_data"], ctx

    @staticmethod
    def __tensor_unflatten__(inner_tensors, metadata, outer_size, outer_stride):
        return OptionalScaledTensor(
            inner_tensors["_data"],
            inner_tensors["_scale"] if "_scale" in inner_tensors else None,
            constant=metadata["_constant"],
        )

    @classmethod
    def __torch_dispatch__(cls, func, types, args, kwargs=None):
        scaled_tensor = args[0]
        out = func(scaled_tensor._data, *args[1:], **kwargs)
        if scaled_tensor._scale is not None:
            out = out * scaled_tensor._scale
        return OptionalScaledTensor(
            out, scaled_tensor._scale, constant=scaled_tensor._constant
        )

    def __repr__(self):
        return (
            f"OptionalScaledTensor({self._data.__repr__()}\n{self._scale.__repr__()})"
        )


class CtxSubclassTensor(torch.Tensor):
    """
    Class used to verify guarding on the subclass metadata
    """

    @staticmethod
    def __new__(cls, a, constant):
        shape = a.shape
        kwargs = {}
        kwargs["strides"] = a.stride()
        kwargs["storage_offset"] = a.storage_offset()
        kwargs["device"] = a.device
        kwargs["layout"] = a.layout
        kwargs["requires_grad"] = a.requires_grad
        kwargs["dtype"] = a.dtype
        out = torch.Tensor._make_wrapper_subclass(cls, shape, **kwargs)
        return out

    def __init__(self, a, constant):
        self.a = a
        self.constant = constant

    def __repr__(self):
        a_repr = repr(self.a)
        return f"CtxSubclassTensor({a_repr})"

    def __tensor_flatten__(self):
        return ["a"], (self.constant,)

    @staticmethod
    def __tensor_unflatten__(inner_tensors, meta, sizes, strides):
        constant = meta[0]
        a = inner_tensors["a"]
        return CtxSubclassTensor(a, constant)

    @classmethod
    def __torch_dispatch__(cls, func, types, args, kwargs):
        if kwargs is None:
            kwargs = {}
        biggest_constant = max(
            [
                x.constant
                for x in pytree.tree_flatten(args)[0]
                if isinstance(x, CtxSubclassTensor)
            ]
        )
        args_a = pytree.tree_map(
            lambda x: x.a if isinstance(x, CtxSubclassTensor) else x, args
        )
        kwargs_a = pytree.tree_map(
            lambda x: x.a if isinstance(x, CtxSubclassTensor) else x, kwargs
        )
        out_a = func(*args_a, **kwargs_a)
        out = pytree.tree_map(
            lambda x: (
                CtxSubclassTensor(x, biggest_constant)
                if isinstance(x, torch.Tensor)
                else x
            ),
            out_a,
        )

        if func == torch.ops.aten.mul.Tensor:
            out = out + out.constant

        return return_and_correct_aliasing(func, args, kwargs, out)


def func(a):
    return a.sin()


class EagerRecordGraphAndInputs:
    def __init__(self) -> None:
        self.graphs = []
        self.example_inputs = []

    def __call__(self, gm: torch.fx.GraphModule, example_inputs):
        self.graphs.append(gm)
        self.example_inputs.append(example_inputs)
        return gm


GLOBAL_TEST_SUBCLASSES = {
    MockSubclass,
    DummyNDim,
    SigmoidToExpSubclass,
    BaseTorchFunction,
}


# Returns True if the function recompiles between inputs1 and inputs2 with the
# specified dynamic setting.
def _recompiles_for_inputs(fn, inputs1, inputs2, dynamic=True):
    compile_count = [0]

    def counter(gm, example_inputs):
        compile_count[0] += 1
        return gm

    compiled_f = torch.compile(fn, fullgraph=True, backend=counter, dynamic=dynamic)
    compiled_f(*inputs1)
    compiled_f(*inputs2)
    return compile_count[0] > 1


class SubclassTests(torch._dynamo.test_case.TestCase):
    @classmethod
    def setUpClass(cls):
        super().setUpClass()
        cls._exit_stack.enter_context(
            torch._dynamo.config.patch(
                "traceable_tensor_subclasses", GLOBAL_TEST_SUBCLASSES
            )
        )

    @classmethod
    def tearDownClass(cls):
        cls._exit_stack.close()

    def _check_recompiles(self, fn, inputs1, inputs2, expected_recompiles):
        _check_recompiles(self, fn, inputs1, inputs2, expected_recompiles)

    def test_no_call_to_new(self):
        class BadNewTorchFunction(torch.Tensor):
            def __new__(cls, *args, **kwargs):
                raise RuntimeError("Oops!")

            @classmethod
            def __torch_function__(cls, func, types, args=(), kwargs=None):
                if kwargs is None:
                    kwargs = {}
                return super().__torch_function__(func, types, args, kwargs)

        with torch._dynamo.config.patch(
            "traceable_tensor_subclasses", {BadNewTorchFunction}
        ):

            @torch.compile(backend="eager", fullgraph=True)
            def fn(x):
                return torch.add(x, 1)

            input = torch.ones(2, 2).as_subclass(BadNewTorchFunction)

            res = fn(input)
            self.assertIsInstance(res, BadNewTorchFunction)

    def test_no_torch_function_recompiles(self):
        class NJT:
            def __repr__(self):
                return f"NJT(shape={self.shape})"

            def __init__(self, values, offsets):
                self._values = values
                self._offsets = offsets

            def sin(self):
                return torch.sin(self)

            @classmethod
            def __torch_function__(cls, func, types, args=(), kwargs=None):
                if kwargs is None:
                    kwargs = {}
                if func == torch.sin:
                    self = args[0]
                    return NJT(func(self._values), self._offsets)
                raise AssertionError("should not get here")

        values1 = torch.randn(10, 3, 4, requires_grad=True)
        values2 = torch.randn(10, 3, 4, requires_grad=True)
        offsets = torch.tensor([0, 3, 10])
        njt1 = NJT(values1, offsets)
        njt2 = NJT(values2, offsets)

        @torch.compile(backend="eager", fullgraph=True)
        def f(x):
            return torch.sin(x)

        with unittest.mock.patch("torch._dynamo.config.error_on_recompile", True):
            f(njt1)
            f(njt2)

    def test_base_torch_function_tracing(self):
        def fn(x):
            return torch.add(x, 1)

        input = torch.ones(2, 2).as_subclass(BaseTorchFunction)
        out = fn(input)
        out_opt = compile_full_eager(fn)(input)
        self.assertIsInstance(out, BaseTorchFunction)
        self.assertEqual(out, out_opt)

    def test_torch_function_state_graph_break(self):
        @torch.compile(backend="eager")
        def fn(x):
            with torch._C.DisableTorchFunctionSubclass():
                torch._dynamo.graph_break()
                return torch._C._is_torch_function_enabled(), torch.add(x, 1.0)

        input = torch.ones(2, 2)
        res, _ = fn(input)
        self.assertFalse(res)

    def test_torch_function_state_nested(self):
        @torch.compile(backend="eager")
        def fn(x):
            with torch._C.DisableTorchFunctionSubclass():
                with torch._C.DisableTorchFunctionSubclass():
                    x = x + 1
                # Should reset to the outer state (disabled) after exiting ctx manager
                return torch._C._is_torch_function_enabled(), torch.add(x, 1.0)

        input = torch.ones(2, 2)
        res, _ = fn(input)
        self.assertFalse(res)

    def test_torch_function_state_tracing(self):
        @torch.compile(backend="eager", fullgraph=True)
        def fn(x):
            with torch._C.DisableTorchFunctionSubclass():
                torch.add(x, 1.0)

        input = torch.ones(2, 2)

        fn(input)

    def test_torch_function_state_guards(self):
        cnt = torch._dynamo.testing.CompileCounter()

        @torch.compile(backend=cnt, fullgraph=True)
        def fn(x):
            torch.add(x, 1.0)

        input = torch.ones(2, 2)

        with torch._C.DisableTorchFunctionSubclass():
            fn(input)

        fn(input)

        self.assertEqual(cnt.frame_count, 2)

    def test_return_subclass(self):
        @torch.compile(backend="eager", fullgraph=True)
        def fn(x):
            return MockSubclass(torch.add(x, 1.0))

        input = torch.ones(2, 2)

        res = fn(input)
        self.assertIsInstance(res, MockSubclass)

    def test_return_as_subclass(self):
        @torch.compile(backend="eager", fullgraph=True)
        def fn(x):
            return torch.add(x, 1.0).as_subclass(MockSubclass)

        input = torch.ones(2, 2)

        res = fn(input)
        self.assertIsInstance(res, MockSubclass)

    def test_return_local_subclass(self):
        class LocalSubclass(torch.Tensor):
            @classmethod
            def __torch_function__(cls, func, types, args=(), kwargs=None):
                if kwargs is None:
                    kwargs = {}
                return func(*args, **kwargs)

        with torch._dynamo.config.patch("traceable_tensor_subclasses", {LocalSubclass}):

            @torch.compile(backend="eager", fullgraph=True)
            def fn(x):
                return LocalSubclass(torch.add(x, 1.0))

            input = torch.ones(2, 2)

            res = fn(input)
            self.assertIsInstance(res, LocalSubclass)

    def test_torch_function_list_args(self):
        HANDLED_FUNCTIONS = {}

        class MyClass:
            def __init__(self, foo):
                self.foo = foo

            @classmethod
            def __torch_function__(
                cls,
                func,
                types,
                args=(),
                kwargs=None,
            ):
                if kwargs is None:
                    kwargs = {}
                if func not in HANDLED_FUNCTIONS or not all(  # noqa: C419
                    [  # noqa: C419
                        issubclass(t, (torch.Tensor, MyClass)) for t in types
                    ]
                ):
                    return NotImplemented
                return HANDLED_FUNCTIONS[func](*args, **kwargs)

        def _stack(input, dim=0, *, out=None):
            return MyClass(sum([x.foo for x in input]))

        HANDLED_FUNCTIONS[torch.stack] = _stack

        @torch.compile(backend="eager", fullgraph=True)
        def fn(v0, v1):
            return torch.stack([v0, v1])

        ret = fn(MyClass(1), MyClass(1))
        self.assertEqual(ret.foo, 2)

    @parametrize(
        "comparison",
        [
            subtest(isinstance, "isinstance"),
            subtest(lambda instance, type_: type(instance) == type_, "equality"),
            subtest(lambda instance, type_: type(instance) is type_, "identity"),
        ],
    )
    @parametrize(
        "input_type",
        [
            subtest(torch.Tensor, "tensor"),
            subtest(DummyNDim, "subclass"),
        ],
    )
    def test_type_check(self, comparison, input_type):
        with torch._dynamo.config.patch("traceable_tensor_subclasses", {DummyNDim}):

            def fn(x):
                if comparison(x, DummyNDim):
                    return torch.ones(1, 1)
                else:
                    return torch.zeros(2, 2)

            input = torch.ones(2, 2).as_subclass(input_type)
            exp_res = fn(input)
            act_res = torch.compile(backend="eager", fullgraph=True)(fn)(input)
            self.assertEqual(exp_res, act_res)

    def test_torch_function_call_on_method(self):
        x = torch.ones(2, 2)
        y = torch.ones(2, 2)
        z = torch.ones(2, 2)
        wrapped = x.as_subclass(SigmoidToExpSubclass)
        wrapped2 = y.as_subclass(SigmoidToExpSubclass)

        def fn(w):
            return w.exp()

        fn_opt = compile_full_eager(fn)

        res_exp = fn(wrapped)
        res_act = fn_opt(wrapped2)
        res_exp2 = z.exp()

        self.assertEqual(res_exp, res_act)
        self.assertEqual(res_exp, res_exp2)

    def test_torch_function_call_on_method_arg(self):
        class LocalSubclass(torch.Tensor):
            @classmethod
            def __torch_function__(cls, func, types, args=(), kwargs=None):
                if func == torch._C.TensorBase.add_:
                    func = torch._C.TensorBase.sub_

                if kwargs is None:
                    kwargs = {}
                return super().__torch_function__(func, types, args, kwargs)

            def sigmoid(self):
                return None

        x = torch.ones(2, 2)
        y = torch.ones(2, 2)
        z = torch.ones(2, 2)
        wrapped = y.as_subclass(LocalSubclass)
        wrapped2 = z.as_subclass(LocalSubclass)

        def fn(a, w):
            a.add_(w)
            return a

        fn_opt = torch.compile(fn)

        with torch._dynamo.config.patch("traceable_tensor_subclasses", {LocalSubclass}):
            res_exp = fn(x, wrapped)
            res_act = fn_opt(y, wrapped2)

        self.assertEqual(res_exp, res_act)

    def test_user_overidden_method_unsupported(self):
        class LocalSubclass(torch.Tensor):
            @classmethod
            def __torch_function__(cls, func, types, args=(), kwargs=None):
                if kwargs is None:
                    kwargs = {}
                return super().__torch_function__(func, types, args, kwargs)

            def sigmoid(self):
                return None

        @torch.compile(backend="eager", fullgraph=True)
        def fn(x):
            x.sigmoid()

        msg = (
            "Accessing overridden method/attribute sigmoid on a tensor"
            " subclass with a __torch_function__ override is not supported"
        )
        with torch._dynamo.config.patch(
            "traceable_tensor_subclasses", {LocalSubclass}
        ), self.assertRaisesRegex(torch._dynamo.exc.Unsupported, msg):
            x = torch.ones(2, 2).as_subclass(LocalSubclass)
            fn(x)

    def test_user_overidden_attr_unsupported(self):
        class LocalSubclass(torch.Tensor):
            @classmethod
            def __torch_function__(cls, func, types, args=(), kwargs=None):
                if kwargs is None:
                    kwargs = {}
                return super().__torch_function__(func, types, args, kwargs)

            ndim = 10

        @torch.compile(backend="eager", fullgraph=True)
        def fn(x):
            return x.ndim

        msg = (
            "Accessing overridden method/attribute ndim on a tensor"
            " subclass with a __torch_function__ override is not supported"
        )
        with torch._dynamo.config.patch(
            "traceable_tensor_subclasses", {LocalSubclass}
        ), self.assertRaisesRegex(torch._dynamo.exc.Unsupported, msg):
            x = torch.ones(2, 2).as_subclass(LocalSubclass)
            fn(x)

    def test_user_overidden_property_unsupported(self):
        class LocalSubclass(torch.Tensor):
            def __init__(self) -> None:
                self._ndim = 10

            @classmethod
            def __torch_function__(cls, func, types, args=(), kwargs=None):
                if kwargs is None:
                    kwargs = {}
                return super().__torch_function__(func, types, args, kwargs)

            @property
            def ndim(self):
                return self._ndim

            @ndim.setter
            def ndim(self, value):
                self._ndim = value

        @torch.compile(backend="eager", fullgraph=True)
        def fn(x):
            return x.ndim

        msg = (
            "Accessing overridden method/attribute ndim on a tensor"
            " subclass with a __torch_function__ override is not supported"
        )
        with torch._dynamo.config.patch(
            "traceable_tensor_subclasses", {LocalSubclass}
        ), self.assertRaisesRegex(torch._dynamo.exc.Unsupported, msg):
            x = torch.ones(2, 2).as_subclass(LocalSubclass)
            fn(x)

    def test_overridden_method_guarding(self):
        class LocalSubclass(torch.Tensor):
            @classmethod
            def __torch_function__(cls, func, types, args=(), kwargs=None):
                if kwargs is None:
                    kwargs = {}
                return super().__torch_function__(func, types, args, kwargs)

        @torch.compile(backend="eager")
        def fn(x):
            return x.sigmoid()

        with torch._dynamo.config.patch(
            error_on_recompile=True, traceable_tensor_subclasses={LocalSubclass}
        ):
            x = torch.ones(2, 2).as_subclass(LocalSubclass)
            fn(x)
            fn(x)
            x = torch.ones(2, 2).as_subclass(LocalSubclass)
            fn(x)

        with torch._dynamo.config.patch(
            traceable_tensor_subclasses={LocalSubclass}
        ), self.assertRaisesRegex(
            TypeError,
            "'bool' object is not callable",
        ):
            LocalSubclass.sigmoid = False
            fn(x)

    def test_torch_function_call_on_attr(self):
        x = torch.ones(2, 2)
        wrapped = x.as_subclass(DummyNDim)

        def fn(w):
            return w.ndim + torch.ones(2)

        fn_opt = compile_full_eager(fn)

        res_exp = fn(wrapped)
        res_act = fn_opt(wrapped)

        self.assertEqual(res_exp, res_act)
        self.assertEqual(res_exp, torch.ones(2) + 10)

    def test_torch_function_wrapper_class(self):
        x = torch.ones(2, 2)
        wrapped = WrapperSubclass(x)

        def fn(w):
            return torch.add(w, 1.0)

        fn_opt = compile_full_eager(fn)

        res_exp = fn(wrapped)
        res_act = fn_opt(wrapped)
        self.assertEqual(res_exp, res_act)

    def test_no_torch_function_on_size_bytecode(self):
        class TestTensor(torch.Tensor):
            @classmethod
            def __torch_function__(cls, func, types, args=(), kwargs=None):
                if kwargs is None:
                    kwargs = {}
                with torch._C.DisableTorchFunctionSubclass():
                    out = func(*args, **kwargs)

                    if func == torch.clone:
                        return out * 2
                    else:
                        return out

        def fn(x):
            return torch.clone(x)

        with torch._dynamo.config.patch(traceable_tensor_subclasses={TestTensor}):
            inp = torch.ones(4, 4)
            x = inp.as_subclass(TestTensor)
            torch._dynamo.mark_dynamic(x, 0)
            compiled_fn = torch.compile(fn, fullgraph=True)
            out = compiled_fn(x)
            self.assertEqual(out, torch.ones(4, 4) * 2)

    def test_torch_function_wrapper_class_with_kwargs(self):
        x = torch.ones(2, 2)
        wrapped = WrapperSubclass(x)

        def fn(w):
            return torch.add(w, 1.0, alpha=2.0)

        fn_opt = compile_full_eager(fn)

        res_exp = fn(wrapped)
        res_act = fn_opt(wrapped)
        self.assertEqual(res_exp, res_act)

    def test_tensor_subclass_custom_attr(self):
        class AttrSubclass(torch.Tensor):
            x: int = 10

            @classmethod
            def __torch_function__(cls, func, types, args=(), kwargs=None):
                if kwargs is None:
                    kwargs = {}

                return super().__torch_function__(func, types, args, kwargs)

        @torch.compile(backend="eager", fullgraph=True)
        def fn(x):
            return x.x + torch.ones(2, 2)

        with traceable_subclass(AttrSubclass):
            input = torch.ones(2, 2).as_subclass(AttrSubclass)
            fn_opt = compile_full_eager(fn)

            res_exp = fn(input)
            res_act = fn_opt(input)
            self.assertEqual(res_exp, res_act)

    def test_compile_with_fake_tensor_dynamic_dim(self):
        x = torch.randn([3, 4])

        def f(x):
            return torch.sin(x)

        def test_dynamic_dim(f, x, dim_dynamic, exp_frame_count, exp_op_count):
            torch._dynamo.reset()
            cnt = torch._dynamo.testing.CompileCounter()

            opt_f = torch.compile(f, backend=cnt, fullgraph=True)

            x1 = torch.rand_like(x)
            f(x)
            f(torch.randn([4, 3]))
            shape_env = ShapeEnv()
            with torch._subclasses.fake_tensor.FakeTensorMode(
                shape_env=shape_env
            ) as fake_mode:
                x_fake = fake_mode.from_tensor(
                    x,
                    symbolic_context=StatelessSymbolicContext(
                        dynamic_sizes=[dim_dynamic for i in range(x.dim())]
                    ),
                )
                x1_fake = fake_mode.from_tensor(
                    x1,
                    symbolic_context=StatelessSymbolicContext(
                        dynamic_sizes=[dim_dynamic for i in range(x.dim())]
                    ),
                )
                opt_f(x_fake)
                opt_f(x1_fake)

            self.assertEqual(cnt.frame_count, exp_frame_count)
            self.assertEqual(cnt.op_count, exp_op_count)

        test_dynamic_dim(f, x, DimDynamic.DYNAMIC, 1, 1)
        test_dynamic_dim(f, x, DimDynamic.DUCK, 1, 1)
        test_dynamic_dim(f, x, DimDynamic.STATIC, 1, 1)

    def test_compile_with_fake_tensor_automatic_dynamic(self):
        def f(x):
            return torch.sin(x)

        def test_automatic_dynamic(f, inps, dim_dynamic, exp_frame_count, exp_op_count):
            torch._dynamo.reset()
            cnt = torch._dynamo.testing.CompileCounter()
            opt_f = torch.compile(f, backend=cnt, fullgraph=True)

            shape_env = ShapeEnv()
            with torch._subclasses.fake_tensor.FakeTensorMode(
                shape_env=shape_env
            ) as fake_mode:
                for inp in inps:
                    fake_inp = fake_mode.from_tensor(
                        inp,
                        symbolic_context=StatelessSymbolicContext(
                            [dim_dynamic for i in range(x.dim())]
                        ),
                    )
                    opt_f(fake_inp)
            self.assertEqual(cnt.frame_count, exp_frame_count)
            self.assertEqual(cnt.op_count, exp_op_count)

        x = torch.randn([3, 4])
        y = torch.randn([4, 5])
        z = torch.randn([5, 6])
        a = torch.randn([3, 5])
        b = torch.randn([4, 4])
        # When inputs' DimDynamic is DYNAMIC or DUCK, the inputs
        # to opt_f will be tensors with SymInt sizes. Dynamo will treat input
        # as dynamic automatically and will only compile once
        for dim_dynamic in [DimDynamic.DYNAMIC, DimDynamic.DUCK]:
            test_automatic_dynamic(f, [x, y, z], dim_dynamic, 1, 1)
            test_automatic_dynamic(f, [x, a, z], dim_dynamic, 1, 1)
            test_automatic_dynamic(f, [x, b, z], dim_dynamic, 1, 1)

        for dim_dynamic in [DimDynamic.STATIC]:
            # Recompile once, first with dim 0 and 1 become Dynamic
            test_automatic_dynamic(f, [x, y, z], dim_dynamic, 2, 2)
            # Recompile 2 times, first with dim 1 become Dynamic, second with dim 0 becomes Dynamic.
            test_automatic_dynamic(f, [x, a, z], dim_dynamic, 3, 3)
            # Recompile 2 times, first with dim 0 become Dynamic, second with dim 1 becomes Dynamic.
            test_automatic_dynamic(f, [x, b, z], dim_dynamic, 3, 3)

    def test_compile_with_functionalization(self):
        x = torch.randn([3, 4])
        x_clone = x.clone()
        x_clone2 = x.clone()
        backend = EagerRecordGraphAndInputs()
        cnt = torch._dynamo.testing.CompileCounterWithBackend(backend)

        @torch.compile(backend=cnt, fullgraph=True)
        def f(x):
            return x.add_(1.0) + torch.nn.functional.relu_(x)

        f_out = f(x)
        self.assertEqual(cnt.frame_count, 1)
        self.assertEqual(cnt.op_count, 3)
        self.assertEqual(len(backend.graphs), 1)
        self.assertEqual(len(backend.example_inputs), 1)

        actual = normalize_gm(backend.graphs[0].print_readable(print_output=False))
        self.assertExpectedInline(
            actual,
            """\
class GraphModule(torch.nn.Module):
    def forward(self, L_x_: "f32[3, 4]"):
        l_x_ = L_x_

        add_: "f32[3, 4]" = l_x_.add_(1.0)
        relu_: "f32[3, 4]" = torch.relu_(l_x_);  l_x_ = None
        add: "f32[3, 4]" = add_ + relu_;  add_ = relu_ = None
        return (add,)
""",
        )

        ff = torch.func.functionalize(f)
        ff_out = ff(x_clone)

        self.assertEqual(cnt.frame_count, 2)
        self.assertEqual(cnt.op_count, 6)
        self.assertEqual(len(backend.graphs), 2)
        self.assertEqual(len(backend.example_inputs), 2)
        actual = normalize_gm(backend.graphs[1].print_readable(print_output=False))
        self.assertExpectedInline(
            actual,
            """\
class GraphModule(torch.nn.Module):
    def forward(self, L_x_: "f32[3, 4]"):
        l_x_ = L_x_

        add_: "f32[3, 4]" = l_x_.add_(1.0)
        relu_: "f32[3, 4]" = torch.relu_(l_x_);  l_x_ = None
        add: "f32[3, 4]" = add_ + relu_;  add_ = relu_ = None
        return (add,)
""",
        )
        self.assertTrue(torch._is_functional_tensor(backend.example_inputs[1][0]))

        # Cannot re-use the version from AOTAutograd, since that uses python functional tensors.
        def to_fun(x):
            x_functional = torch._to_functional_tensor(x)
            torch._mirror_autograd_meta_to(x, x_functional)
            return x_functional

        def aot_f_wrapper(func):
            @functools.wraps(func)
            def wrapper(*args, **kwargs):
                torch._enable_functionalization(reapply_views=False)
                try:
                    func_args = pytree.tree_map(to_fun, args)
                    func_kwargs = pytree.tree_map(to_fun, kwargs)
                    return func(*func_args, **func_kwargs)
                finally:
                    torch._disable_functionalization()

            return wrapper

        aot_ff = aot_f_wrapper(f)
        aot_ff_out = aot_ff(x_clone2)

        self.assertEqual(cnt.frame_count, 3)
        self.assertEqual(cnt.op_count, 9)
        self.assertEqual(len(backend.graphs), 3)
        self.assertEqual(len(backend.example_inputs), 3)
        actual = normalize_gm(backend.graphs[2].print_readable(print_output=False))
        self.assertExpectedInline(
            actual,
            """\
class GraphModule(torch.nn.Module):
    def forward(self, L_x_: "f32[3, 4]"):
        l_x_ = L_x_

        add_: "f32[3, 4]" = l_x_.add_(1.0)
        relu_: "f32[3, 4]" = torch.relu_(l_x_);  l_x_ = None
        add: "f32[3, 4]" = add_ + relu_;  add_ = relu_ = None
        return (add,)
""",
        )
        self.assertTrue(torch._is_functional_tensor(backend.example_inputs[1][0]))

        self.assertEqual(f_out, ff_out)
        self.assertEqual(f_out, aot_ff_out)

        try:
            torch._enable_functionalization(reapply_views=False)
            xf = pytree.tree_map(to_fun, x)
            x_view = xf.t()
            with self.assertRaisesRegex(RuntimeError, "Cannot safely fakify a view"):
                f(x_view)
        finally:
            torch._disable_functionalization()

    def test_compile_higher_order_with_functionalization(self):
        backend = EagerRecordGraphAndInputs()
        cnt = torch._dynamo.testing.CompileCounterWithBackend(backend)

        @torch.compile(backend=cnt, fullgraph=True)
        def f(x):
            return wrap(lambda x: x.add_(1.0), x)

        def check_count_and_graph(
            exp_frame_count, exp_op_count, exp_n_graph, exp_graph
        ):
            self.assertEqual(cnt.frame_count, exp_frame_count)
            self.assertEqual(cnt.op_count, exp_op_count)
            self.assertEqual(len(backend.graphs), exp_n_graph)
            actual = normalize_gm(
                backend.graphs[exp_n_graph - 1].print_readable(print_output=False)
            )
            self.assertExpectedInline(actual, exp_graph, skip=1)

        t = torch.randn([3, 4])
        t_clone = t.clone()
        t_clone2 = t.clone()
        f(t)

        check_count_and_graph(
            1,
            2,
            1,
            """\
class GraphModule(torch.nn.Module):
    def forward(self, L_x_: "f32[3, 4]"):
        l_x_ = L_x_

        wrap_body_0 = self.wrap_body_0
        wrap = torch.ops.higher_order.wrap(wrap_body_0, l_x_);  wrap_body_0 = l_x_ = None
        getitem: "f32[3, 4]" = wrap[0];  wrap = None
        return (getitem,)

    class wrap_body_0(torch.nn.Module):
        def forward(self, l_x_: "f32[3, 4]"):
            add_: "f32[3, 4]" = l_x_.add_(1.0);  l_x_ = None
            return (add_,)
""",
        )

        ff = torch.func.functionalize(f)
        ff_out = ff(t_clone)  # noqa: F841
        # frame count and op count are incremented due to re-compilation
        check_count_and_graph(
            2,
            4,
            2,
            """\
class GraphModule(torch.nn.Module):
    def forward(self, L_x_: "f32[3, 4]"):
        l_x_ = L_x_

        wrap_body_0 = self.wrap_body_0
        wrap = torch.ops.higher_order.wrap(wrap_body_0, l_x_);  wrap_body_0 = l_x_ = None
        getitem: "f32[3, 4]" = wrap[0];  wrap = None
        return (getitem,)

    class wrap_body_0(torch.nn.Module):
        def forward(self, l_x_: "f32[3, 4]"):
            add_: "f32[3, 4]" = l_x_.add_(1.0);  l_x_ = None
            return (add_,)
""",
        )

        try:
            x = torch._to_functional_tensor(t_clone2)
            torch._mirror_autograd_meta_to(t_clone2, x)
            torch._enable_functionalization(reapply_views=False)
            aot_f_out = f(x)  # noqa: F841
        finally:
            torch._disable_functionalization()

        # frame count and op count are incremented due to re-compilation
        check_count_and_graph(
            3,
            6,
            3,
            """\
class GraphModule(torch.nn.Module):
    def forward(self, L_x_: "f32[3, 4]"):
        l_x_ = L_x_

        wrap_body_0 = self.wrap_body_0
        wrap = torch.ops.higher_order.wrap(wrap_body_0, l_x_);  wrap_body_0 = l_x_ = None
        getitem: "f32[3, 4]" = wrap[0];  wrap = None
        return (getitem,)

    class wrap_body_0(torch.nn.Module):
        def forward(self, l_x_: "f32[3, 4]"):
            add_: "f32[3, 4]" = l_x_.add_(1.0);  l_x_ = None
            return (add_,)
""",
        )

    def test_has_torch_function(self):
        class MyTensor:
            @classmethod
            def __torch_function__(cls, func, types, args=(), kwargs=None):
                if kwargs is None:
                    kwargs = {}

                if func is torch.max:
                    return torch.tensor(123)
                return func(*args, **kwargs)

        class LocalSubclass(torch.Tensor):
            @classmethod
            def __torch_function__(cls, func, types, args=(), kwargs=None):
                if kwargs is None:
                    kwargs = {}
                return func(*args, **kwargs)

        def fn(x):
            return torch.overrides.has_torch_function_unary(
                x
            ), torch.overrides.has_torch_function_variadic(x)

        for test_class in [MyTensor, LocalSubclass]:
            x = test_class()
            ref0 = fn(x)
            ref1 = fn(4)
            opt_fn = torch.compile(fn, backend="eager")
            res0 = opt_fn(x)
            res1 = opt_fn(4)
            self.assertEqual(ref0, res0)
            self.assertEqual(ref1, res1)

    def test_wrapper_subclass_guards_on_inner_tensor(self):
        # Holds an inner tensor, that has a distinct shape from the outer wrapper tensor.
        # Also adds additional guards on the inner tensor's sizes.
        # When the first input to an op has x.shape[0] > 5, we insert an extra add node.
        class DoubleSizeMaybeAddGeThreeTensor(torch.Tensor):
            @staticmethod
            def __new__(cls, inner):
                # Double the outer-most dimension
                outer_shape = (inner.shape[0] * 2,) + inner.shape[1:]
                return torch.Tensor._make_wrapper_subclass(
                    # TODO: right now, _make_wrapper_subclass's dynamic shape interaction is not great.
                    # Calling the overload that has kwargs causes us to go down the first overload path,
                    # which will **always** specialize sizes.
                    # We should probably eventually fix this so that the first overload can just handle dynamic shapes.
                    cls,
                    outer_shape,
                    inner.stride(),
                    None,
                    None,
                    inner.dtype,
                    inner.layout,
                    inner.device,
                    False,
                    inner.requires_grad,
                )

            def __init__(self, inner):
                self.inner_elem = inner

            def __tensor_flatten__(self):
                return ["inner_elem"], None

            @staticmethod
            def __tensor_unflatten__(inner_tensors, _, outer_size, outer_stride):
                return DoubleSizeMaybeAddGeThreeTensor(inner_tensors["inner_elem"])

            def __repr__(self):
                return f"DoubleSizeMayberAddGeThreeTensor({repr(self.inner_elem)})"

            @classmethod
            def __torch_dispatch__(cls, func, types, args=(), kwargs=None):
                if kwargs is None:
                    kwargs = {}

                args_inner = torch.utils._pytree.tree_map_only(
                    DoubleSizeMaybeAddGeThreeTensor, lambda x: x.inner_elem, args
                )
                out_inner = func(*args_inner, **kwargs)

                # Add guards on the  inner tensor's sizes
                if args_inner[0].shape[0] > 3:
                    out_inner += 2

                return DoubleSizeMaybeAddGeThreeTensor(out_inner)

        curr_var_to_val = None
        curr_var_to_sources = None
        guards = None

        def backend(gm, args):
            context = torch._guards.TracingContext.get()

            # Grab info on sources and guards from the shapeenv
            nonlocal curr_var_to_val
            nonlocal curr_var_to_sources
            nonlocal guards

            guards = [str(g.expr) for g in context.fake_mode.shape_env.guards]
            curr_var_to_val = {
                str(k): v for k, v in context.fake_mode.shape_env.var_to_val.items()
            }
            curr_var_to_sources = {
                str(k): v[0].name()
                for k, v in context.fake_mode.shape_env.var_to_sources.items()
            }
            return gm

        @torch.compile(backend=backend)
        def fn(x):
            if x.shape[0] < 13:
                return torch.mul(x, x)
            else:
                return torch.div(x, x)

        inp = torch.ones(4, 4)

        x = DoubleSizeMaybeAddGeThreeTensor(inp)
        torch._dynamo.mark_dynamic(x, 0)
        res = fn(x)  # noqa: F841
        # During fakeifying, we end up allocating a separate symint
        # for the outer and inner tensor (in this test, s0 is unused).
        expected_var_to_val = {
            "s0": 8,
            "s1": 4,
        }
        expected_var_to_sources = {
            "s0": "L['x'].size()[0]",
            "s1": "L['x'].inner_elem.size()[0]",
        }
        self.assertEqual(curr_var_to_val, expected_var_to_val)
        self.assertEqual(curr_var_to_sources, expected_var_to_sources)
        self.assertExpectedInline(
            "\n".join(guards),
            """\
Eq(2*s1, s0)
2*s1 < 13
s1 > 3""",
        )

    def test_wrapper_subclass_with_same_sized_inner_tensor(self):
        # shouldn't recompile for different sizes when dynamic=True
        sub1 = ScaledTensor(torch.randn(2, 4), torch.randn(6))
        sub2 = ScaledTensor(torch.randn(3, 5), torch.randn(7))
        self.assertFalse(_recompiles_for_inputs(func, (sub1,), (sub2,), dynamic=True))

        # should recompile for different data size when dynamic=False
        sub1 = ScaledTensor(torch.randn(2, 4), torch.randn(6))
        sub2 = ScaledTensor(torch.randn(3, 5), torch.randn(6))
        self.assertTrue(_recompiles_for_inputs(func, (sub1,), (sub2,), dynamic=False))

        # avoid recompile using manual mark_dynamic() for different data size
        sub1 = ScaledTensor(torch.randn(2, 4), torch.randn(6))
        # NB: mark_dynamic() on outer tensor should translate to inner tensors of the same size
        torch._dynamo.mark_dynamic(sub1, 0)
        torch._dynamo.mark_dynamic(sub1, 1)
        sub2 = ScaledTensor(torch.randn(3, 5), torch.randn(6))
        self.assertFalse(_recompiles_for_inputs(func, (sub1,), (sub2,), dynamic=False))

    def test_wrapper_subclass_with_differently_sized_inner_tensor(self):
        # should recompile for different scale size when dynamic=False
        sub1 = ScaledTensor(torch.randn(2, 4), torch.randn(3))
        sub2 = ScaledTensor(torch.randn(2, 4), torch.randn(5))
        self.assertTrue(_recompiles_for_inputs(func, (sub1,), (sub2,), dynamic=False))

        # still recompiles using manual mark_dynamic() on outer for different scale size
        sub1 = ScaledTensor(torch.randn(2, 4), torch.randn(3))
        # NB: mark_dynamic() on outer tensor doesn't translate to inner tensors of different size
        torch._dynamo.mark_dynamic(sub1, 0)
        torch._dynamo.mark_dynamic(sub1, 1)
        sub2 = ScaledTensor(torch.randn(2, 4), torch.randn(5))
        self.assertTrue(_recompiles_for_inputs(func, (sub1,), (sub2,), dynamic=False))

    def test_recompiles_with_optional_inner_tensor(self):
        def f(x):
            return x + 1

        # sub1 does not have the optional tensor specified while sub2 does
        sub1 = OptionalScaledTensor(torch.randn(2, 4), None)
        sub2 = OptionalScaledTensor(torch.randn(2, 4), torch.randn(2, 4))

        # sanity check; don't recompile for same input
        self.assertFalse(_recompiles_for_inputs(f, (sub1,), (sub1,), dynamic=True))
        self.assertFalse(_recompiles_for_inputs(f, (sub2,), (sub2,), dynamic=True))

        # these should recompile; optional tensor changes between specified and unspecified
        self.assertTrue(_recompiles_for_inputs(f, (sub1,), (sub2,), dynamic=True))
        self.assertTrue(_recompiles_for_inputs(f, (sub2,), (sub1,), dynamic=True))

        f_compiled = torch.compile(f, backend="aot_eager")
        self.assertEqual(f(sub1)._data, f_compiled(sub1)._data)
        self.assertEqual(f(sub2)._data, f_compiled(sub2)._data)

    def test_torch_dispatch_subclass_guard_recompile(self):
        x = torch.ones(2, 2)
        x_two = TwoTensor(x.clone(), x.clone())

        def fn(w):
            return torch.add(w, 1.0)

        fn_opt = torch.compile(backend="eager")(fn)

        ref = fn(x_two)
        res = fn_opt(x_two)
        self.assertEqual(ref, res)

        # ensure no recompilation on same input type
        with unittest.mock.patch("torch._dynamo.config.error_on_recompile", True):
            fn_opt(TwoTensor(x + 1, x + 2))

        # recompile!
        ref = fn(x)
        res = fn_opt(x)
        self.assertEqual(ref, res)

    def test_tensor_subclass_ctx_guards(self):
        x = CtxSubclassTensor(torch.ones(2), 3)
        x2 = CtxSubclassTensor(torch.ones(2), 3)
        x3 = CtxSubclassTensor(torch.ones(2), 4)
        _check_recompiles(self, lambda x: x * x, (x,), (x2,), False)
        _check_recompiles(self, lambda x: x * x, (x,), (x3,), True)

    def test_tensor_subclass_ctx_recursive_guards(self):
        x0 = torch.ones(2, 2)
        x1 = CtxSubclassTensor(x0.clone(), 2)
        x2 = CtxSubclassTensor(x0.clone(), 3)
        tt0 = TwoTensor(x0.clone(), x1)
        tt1 = TwoTensor(x0.clone(), x2)

        _check_recompiles(self, lambda x: x * x, (tt0,), (tt1,), True)

    def test_tensor_subclass_ctx_custom_guards_override(self):
        class CtxSubclassTensorCustomGuardFn(CtxSubclassTensor):
            @classmethod
            def __metadata_guard__(cls, orig_data, other):
                return orig_data[0] <= other[0]

        x = CtxSubclassTensorCustomGuardFn(torch.ones(2), 2)
        x2 = CtxSubclassTensorCustomGuardFn(torch.ones(2), 3)
        x3 = CtxSubclassTensorCustomGuardFn(torch.ones(2), 1)
        _check_recompiles(self, lambda x: x * x, (x,), (x2,), False)
        _check_recompiles(self, lambda x: x * x, (x,), (x3,), True)

    def test_tensor_subclass_ctx_custom_guards_error_arg_num(self):
        import torch._dynamo.exc

        class CtxSubclassTensorCustomGuardFn(CtxSubclassTensor):
            @classmethod
            def __metadata_guard__(cls, y):
                # Shouldn't reach here
                return False

        x = CtxSubclassTensorCustomGuardFn(torch.ones(2), 3)
        self.assertRaisesRegex(
            torch._dynamo.exc.InternalTorchDynamoError,
            "Tensor subclass method __metadata_guard__ must take exactly two subclass metadata arguments",
            lambda: torch.compile(lambda x: x * x)(x),
        )

    def test_tensor_subclass_ctx_custom_guards_error_not_classmethod(self):
        import torch._dynamo.exc

        class CtxSubclassTensorCustomGuardFn(CtxSubclassTensor):
            def __metadata_guard__(self, x, y):
                return False

        x = CtxSubclassTensorCustomGuardFn(torch.ones(2), 3)
        self.assertRaisesRegex(
            torch._dynamo.exc.InternalTorchDynamoError,
            "Tensor subclass method __metadata_guard__ must be a classmethod",
            lambda: torch.compile(lambda x: x * x)(x),
        )

    def test_subclass_constructor_proxying(self):
        import dataclasses
        from collections import namedtuple
        from typing import Any

        @dataclasses.dataclass(frozen=True)
        class SubclassTensorArgs:
            original_shape: torch.Size
            device: torch.device
            inner_meta: Any

        SubclassTensorArgs2 = namedtuple(
            "SubclassTensorArgs2",
            [
                "original_shape",
                "device",
                "inner_meta",
            ],
        )

        class SubclassTensor(torch.Tensor):
            @staticmethod
            def __new__(cls, a, meta):
                shape = a.shape
                kwargs = {}
                kwargs["strides"] = a.stride()
                kwargs["storage_offset"] = a.storage_offset()
                kwargs["device"] = a.device
                kwargs["layout"] = a.layout
                kwargs["requires_grad"] = a.requires_grad
                kwargs["dtype"] = a.dtype
                out = torch.Tensor._make_wrapper_subclass(cls, shape, **kwargs)
                return out

            def __init__(self, a, meta):
                self.a = a
                self.meta = meta

            def __repr__(self):
                a_repr = repr(self.a)
                return f"SubclassTensor({a_repr})"

            def __tensor_flatten__(self):
                return ["a"], self.meta

            @staticmethod
            def __tensor_unflatten__(inner_tensors, meta, _, __):
                a = inner_tensors["a"]
                return SubclassTensor(a, meta)

            @classmethod
            def __torch_dispatch__(cls, func, types, args, kwargs):
                if kwargs is None:
                    kwargs = {}
                args_a = pytree.tree_map(
                    lambda x: x.a if isinstance(x, SubclassTensor) else x, args
                )
                kwargs_a = pytree.tree_map(
                    lambda x: x.a if isinstance(x, SubclassTensor) else x, kwargs
                )
                out_a = func(*args_a, **kwargs_a)
                out = pytree.tree_map(
                    lambda x: (
                        SubclassTensor(x, SubclassTensorArgs2(x.shape, x.device, None))
                        if isinstance(x, torch.Tensor)
                        else x
                    ),
                    out_a,
                )
                return return_and_correct_aliasing(func, args, kwargs, out)

        @torch.compile(fullgraph=True)
        def f1(x):
            meta = SubclassTensorArgs(
                x.shape, x.device, SubclassTensorArgs(x.shape, x.device, None)
            )
            out = SubclassTensor(x, meta)
            return out * out

        x = torch.randn(3, 3)
        f1(x)

        @torch.compile(fullgraph=True)
        def f1(x):
            meta = SubclassTensorArgs2(
                x.shape, x.device, SubclassTensorArgs2(x.shape, x.device, None)
            )
            out = SubclassTensor(x, meta)
            return out * out

        x = torch.randn(3, 3)
        f1(x)

    def test_torch_function_subclass_survives_into_aot_autograd(self):
        # If you have a tensor subclass that relies on dispatch into the same op
        # without unwrapping and calling torch._C.DisableTorchFunctionSubclass(),
        # the torch function-ness will survive into AOTAutograd. Today, NestedTensor
        # actually relies on this behavior! Because that torch function logic
        # runs during AOTAutograd, this test tests that there is no logic below
        # that relies torch function that gets unexpectedly disabled after we
        # redispatch from the subclass's torch function.
        class SubTensor(torch.Tensor):
            @staticmethod
            def __new__(cls, t):
                return torch.Tensor._make_wrapper_subclass(
                    cls,
                    t.shape,
                    t.stride(),
                    t.storage_offset(),
                    torch.contiguous_format,
                    t.dtype,
                    torch.strided,
                    t.device,
                    False,
                    t.requires_grad,
                    "sizes",
                    False,
                    False,
                    None,
                )

            def __init__(self, t):
                super().__init__()
                self._t = t

            def __tensor_flatten__(self):
                return ["_t"], {}

            @staticmethod
            def __tensor_unflatten__(inner_tensors, ctx, outer_size, outer_stride):
                t = inner_tensors["_t"]
                return SubTensor(t)

            def __repr__(self):
                return f"SubTensor({self._t})"

            @classmethod
            def __torch_function__(cls, func, types, args=(), kwargs=None):
                if kwargs is None:
                    kwargs = {}

                with torch._C.DisableTorchFunctionSubclass():
                    return func(*args, **kwargs)

            @classmethod
            def __torch_dispatch__(cls, func, types, args=(), kwargs=None):
                kwargs = {} if kwargs is None else kwargs
                new_args = pytree.tree_map_only(SubTensor, lambda s: s._t, args)
                output = func(*new_args, **kwargs)
                output = pytree.tree_map_only(
                    torch.Tensor, lambda t: SubTensor(t), output
                )
                return output

        @torch.compile(dynamic=True)
        def f(x):
            return x.unflatten(-1, [2, 5])

        s = SubTensor(torch.randn(3, 10))
        f(s)

    # Guard validation upsets the guard
    # https://github.com/pytorch/pytorch/issues/129936
    @unittest.expectedFailure
    def test_recompile_with_symbool_inputs(self):
        def f(pred: bool):
            if pred:
                return torch.ones([3, 4])
            else:
                return torch.ones([4, 3])

        def test_recompilation(
            f, x, sizes, exp_graphs, exp_frame_count, exp_shape_env_guards
        ):
            torch._dynamo.reset()
            shape_env = ShapeEnv()
            backend = torch._dynamo.testing.EagerAndRecordGraphs()
            cnt = torch._dynamo.testing.CompileCounterWithBackend(backend)
            f_cond = torch.compile(f, backend=cnt, fullgraph=True)
            with torch._subclasses.fake_tensor.FakeTensorMode(
                shape_env=shape_env
            ) as fake_mode:
                fake_inp = fake_mode.from_tensor(
                    x,
                    symbolic_context=StatelessSymbolicContext(
                        dynamic_sizes=[DimDynamic.DYNAMIC for i in range(x.dim())]
                    ),
                )
                for i, size in enumerate(sizes):
                    pred = fake_inp.size(0) == size
                    f_cond(pred)
                    actual = normalize_gm(
                        backend.graphs[exp_frame_count[i] - 1].print_readable(
                            print_output=False
                        )
                    )
                    actual_guard_str = [str(guard.expr) for guard in shape_env.guards]
                    self.assertExpectedInline(actual, exp_graphs[i])
                    self.assertEqual(cnt.frame_count, exp_frame_count[i])
                    self.assertEqual(actual_guard_str, exp_shape_env_guards[i])

        true_graph = """\
class GraphModule(torch.nn.Module):
    def forward(self):
        ones: "f32[3, 4]" = torch.ones([3, 4])
        return (ones,)
"""
        false_graph = """\
class GraphModule(torch.nn.Module):
    def forward(self):
        ones: "f32[4, 3]" = torch.ones([4, 3])
        return (ones,)
"""
        test_recompilation(
            f,
            torch.randn([3, 4]),
            [3, 3, 4, 5],
            exp_graphs=[true_graph, true_graph, false_graph, false_graph],
            exp_frame_count=[1, 1, 2, 2],
            exp_shape_env_guards=[
                [],
                # s0 is specialized and guarded in outter shape_env when dynamo checks the guards
                ["Eq(Piecewise((1, Eq(s0, 3)), (0, True)), 1)"],
                [
                    "Eq(Piecewise((1, Eq(s0, 3)), (0, True)), 1)",
                    "Ne(Piecewise((1, Eq(s0, 4)), (0, True)), 1)",
                ],
                [
                    "Eq(Piecewise((1, Eq(s0, 3)), (0, True)), 1)",
                    "Ne(Piecewise((1, Eq(s0, 4)), (0, True)), 1)",
                    "Ne(Piecewise((1, Eq(s0, 5)), (0, True)), 1)",
                ],
            ],
        )

        test_recompilation(
            f,
            torch.randn([3, 4]),
            [4, 5, 3, 3],
            exp_graphs=[false_graph, false_graph, true_graph, true_graph],
            exp_frame_count=[1, 1, 2, 2],
            exp_shape_env_guards=[
                [],
                # s0 is specialized and guarded in outter shape_env when dynamo checks the guards
                ["Ne(Piecewise((1, Eq(s0, 5)), (0, True)), 1)"],
                [
                    "Ne(Piecewise((1, Eq(s0, 5)), (0, True)), 1)",
                    "Eq(Piecewise((1, Eq(s0, 3)), (0, True)), 1)",
                ],
                [
                    "Ne(Piecewise((1, Eq(s0, 5)), (0, True)), 1)",
                    "Eq(Piecewise((1, Eq(s0, 3)), (0, True)), 1)",
                    "Eq(Piecewise((1, Eq(s0, 3)), (0, True)), 1)",
                ],
            ],
        )

    def test_wrapper_subclass_dynamo_attribute_access_on_intermediate(self):
        def f(x_subclass):
            tmp_subclass = torch.add(x, 1)
            return torch.mul(tmp_subclass._scale, tmp_subclass._constant)

        x = ScaledTensor(torch.randn(2, 4), torch.randn(3), constant=2)
        out_ref = f(x)
        out_test = torch.compile(f, backend="aot_eager", fullgraph=True)(x)
        self.assertEqual(out_ref, out_test)

    def test_support_bases(self):
        import abc

        import torch.fx._symbolic_trace

        class Meta(abc.ABCMeta, torch.fx._symbolic_trace.ProxyableClassMeta):
            def __new__(cls, name, bases, dct):
                x = super().__new__(cls, name, bases, dct)
                x.attr = 100
                return x

        class Multistreamable(abc.ABC):  # noqa: B024
            pass

        class Foo(Multistreamable, metaclass=Meta):
            pass

        @torch.compile(backend="eager", fullgraph=True)
        def f(x):
            typ = type(Foo())
            typ.__bases__
            return typ.__bases__

        self.assertEqual(f(torch.randn(1)), (Multistreamable,))

        @torch.compile(backend="eager", fullgraph=True)
        def g(x):
            typ = type(Foo())
            typ.__base__
            return typ.__base__

        self.assertEqual(g(torch.randn(1)), Multistreamable)

    @parametrize("dynamic", [False, True])
    def test_subclass_views(self, dynamic):
        def _get_views(t):  # returns (view: Tensor, expects_raises_false)
            # Note that any closed-over SymInts will be symbolicized during fake-ification.
            yield t.narrow(dim=-1, start=3, length=8), False
            yield t.split(5, -1)[2], False
            yield t.split_with_sizes([9, 6], -1)[1], False
            yield t.unsqueeze(-1).expand(4, 15, 10), False
            yield t.select(-1, 6), False
            # https://github.com/pytorch/pytorch/issues/128649
            yield t[2:3, 5:9], dynamic
            yield t.view(-1, 15), False

        def f(x):
            return x * 2

        compiled_f = torch.compile(
            f, backend="aot_eager", fullgraph=True, dynamic=dynamic
        )

        # Take a view of a subclass to pass as input.
        t = TwoTensor(torch.randn(4, 15), torch.randn(4, 15))
        for view, expects_raises in _get_views(t):
            torch._dynamo.reset()
            out_ref = f(view)
            if expects_raises:
                with self.assertRaises(AssertionError):
                    out_test = compiled_f(view)
            else:
                out_test = compiled_f(view)
                self.assertEqual(out_ref, out_test)

    @torch._dynamo.config.patch("inline_inbuilt_nn_modules", True)
    @parametrize("dynamic", [True, False])
    def test_mark_static_with_subclass_desugaring(self, dynamic):
        from typing import Any, Callable, List, Optional

        from torch._dynamo.decorators import mark_static_address
        from torch._inductor.compile_fx import compile_fx
        from torch._inductor.cudagraph_utils import BoxedDeviceIndex
        from torch._inductor.utils import BoxedBool

        x_inner = torch.ones(4)
        x = TwoTensor(x_inner, x_inner)
        mark_static_address(x, guard=False)

        def inner_compile(
            gm: torch.fx.GraphModule,
            example_inputs: List[torch.Tensor],
            cudagraphs: Optional[BoxedBool] = None,
            static_input_idxs: Optional[List[int]] = None,
            is_backward: bool = False,
            graph_id: Optional[int] = None,
            cpp_wrapper: bool = False,
            aot_mode: bool = False,
            is_inference: bool = False,
            boxed_forward_device_index: Optional[BoxedDeviceIndex] = None,
            layout_opt: Optional[bool] = None,
            extern_node_serializer: Optional[Callable[[List[Any]], Any]] = None,
        ):
            if dynamic:
                self.assertEqual(static_input_idxs, [2, 3, 4])
            else:
                self.assertEqual(static_input_idxs, [1, 2])
            return gm

        compiler = functools.partial(compile_fx, inner_compile=inner_compile)

        @torch.compile(backend=compiler, dynamic=dynamic)
        def fn(t0, t1, t2):
            return t0 + t1 + t2 + 2

        fn(torch.ones(4), x, torch.ones(4))

    # copied from common_utils.py::NestedTensorTestCase
    def assertEqualIgnoringNestedInts(self, a, b):
        # unbinding NJTs allows us to compare them as essentially equal without
        # caring about exact nested int comparison
        def _unbind_njts(x):
            if isinstance(x, torch.Tensor) and x.is_nested and x.layout == torch.jagged:
                return x.unbind()
            else:
                return x

        self.assertEqual(
            pytree.tree_map(_unbind_njts, a), pytree.tree_map(_unbind_njts, b)
        )

    def _compile_check(
        self,
        fn,
        inps,
        *,
        dynamic=True,
        fullgraph=True,
        call_backward=False,
    ):
        def call_backward_fn(t):
            if t.is_nested:
                from torch.nested._internal.nested_tensor import buffer_from_jagged

                t = buffer_from_jagged(t)
            return t.sum().backward(retain_graph=True)

        torch.manual_seed(0)
        fw_compiler = EagerRecordGraphAndInputs()
        bw_compiler = EagerRecordGraphAndInputs()
        compiler_fn = aot_autograd(
            fw_compiler=make_boxed_compiler(fw_compiler),
            bw_compiler=make_boxed_compiler(bw_compiler),
            partition_fn=min_cut_rematerialization_partition,
            keep_inference_input_mutations=True,
        )

        c = torch.compile(backend=compiler_fn, dynamic=dynamic, fullgraph=fullgraph)(fn)
        for inp in inps:
            expected = fn(*inp)
            # reset the seed for randn to generate the same tensor
            torch.manual_seed(0)
            got = c(*inp)
            self.assertEqualIgnoringNestedInts(expected, got)

            if call_backward:
                re = pytree.tree_map_only(
                    lambda x: isinstance(x, torch.Tensor) and x.requires_grad,
                    call_backward_fn,
                    expected,
                )
                rg = pytree.tree_map_only(
                    lambda x: isinstance(x, torch.Tensor) and x.requires_grad,
                    call_backward_fn,
                    got,
                )
                self.assertEqualIgnoringNestedInts(re, rg)

        if call_backward:
            return fw_compiler.graphs, bw_compiler.graphs
        return fw_compiler.graphs, None

    def test_tensor_subclass_TwoTensor_simple(self):
        def f(tt):
            return tt * tt.size()[0]

        a = torch.ones(3, 4, requires_grad=True)
        b = a.detach().clone().requires_grad_(True)
        tt = TwoTensor(a, b)

        fw, bw = self._compile_check(f, [(tt,)], dynamic=True, call_backward=True)

        self.assertExpectedInline(
            normalize_gm(fw[0].print_readable(print_output=False)),
            """\
class GraphModule(torch.nn.Module):
    def forward(self, primals_1: "Sym(s0)", primals_2: "Sym(s1)", primals_3: "f32[s0, s1]", primals_4: "f32[s0, s1]", primals_5: "Sym(s0)", primals_6: "Sym(s1)", primals_7: "Sym(s1)"):
        mul: "f32[s0, s1]" = torch.ops.aten.mul.Tensor(primals_3, primals_1);  primals_3 = None
        mul_3: "f32[s0, s1]" = torch.ops.aten.mul.Tensor(primals_4, primals_1);  primals_4 = None
        return (mul, mul_3, primals_5, primals_7, primals_7, primals_1, primals_5, primals_7)
""",  # noqa: B950
        )

        self.assertExpectedInline(
            normalize_gm(bw[0].print_readable(print_output=False)),
            """\
class GraphModule(torch.nn.Module):
    def forward(self, primals_1: "Sym(s0)", primals_5: "Sym(s0)", primals_7: "Sym(s1)", tangents_1: "f32[s0, s1]", tangents_2: "f32[s0, s1]"):
        mul_8: "f32[s0, s1]" = torch.ops.aten.mul.Tensor(tangents_1, primals_1);  tangents_1 = None
        mul_9: "f32[s0, s1]" = torch.ops.aten.mul.Tensor(tangents_2, primals_1);  tangents_2 = primals_1 = None
        return (None, None, mul_8, mul_9, primals_5, primals_7, primals_7)
""",  # noqa: B950
        )

    def test_tensor_subclass_TwoTensor_clone_view(self):
        def f(tt):
            y = tt.clone()
            return y.view(y.shape[1], y.shape[0])

        a = torch.ones(3, 4, requires_grad=True)
        b = a.clone()
        tt = TwoTensor(a, b)

        fw, bw = self._compile_check(f, [(tt,)], dynamic=True, call_backward=True)

        self.assertExpectedInline(
            normalize_gm(fw[0].print_readable(print_output=False)),
            """\
class GraphModule(torch.nn.Module):
    def forward(self, primals_1: "Sym(s0)", primals_2: "Sym(s1)", primals_3: "f32[s0, s1]", primals_4: "f32[s0, s1]", primals_5: "Sym(s0)", primals_6: "Sym(s1)", primals_7: "Sym(s1)"):
        clone: "f32[s0, s1]" = torch.ops.aten.clone.default(primals_3);  primals_3 = None
        clone_1: "f32[s0, s1]" = torch.ops.aten.clone.default(primals_4);  primals_4 = None

        view: "f32[s1, s0]" = torch.ops.aten.view.default(clone, [primals_2, primals_1]);  clone = None
        view_1: "f32[s1, s0]" = torch.ops.aten.view.default(clone_1, [primals_2, primals_1]);  clone_1 = primals_1 = None
        return (view, view_1, primals_2, primals_5, primals_5, primals_5, primals_7)
""",  # noqa: B950
        )

        self.assertExpectedInline(
            normalize_gm(bw[0].print_readable(print_output=False)),
            """\
class GraphModule(torch.nn.Module):
    def forward(self, primals_5: "Sym(s0)", primals_7: "Sym(s1)", tangents_1: "f32[s1, s0]", tangents_2: "f32[s1, s0]"):
        view_2: "f32[s0, s1]" = torch.ops.aten.view.default(tangents_1, [primals_5, primals_7]);  tangents_1 = None
        view_3: "f32[s0, s1]" = torch.ops.aten.view.default(tangents_2, [primals_5, primals_7]);  tangents_2 = None
        return (None, None, view_2, view_3, primals_5, primals_7, primals_7)
""",  # noqa: B950
        )

    def test_tensor_subclass_TwoTensor_mul(self):
        def f(tt, a, b):
            s0, s1 = a.size()
            s2, s3 = b.size()
            # return tt * a.size()[1]
            return tt * s0 * s1 * s2 * s3

        a = torch.ones(3, 4, requires_grad=True)
        b = a.clone()
        tt = TwoTensor(a, b)

        fw, bw = self._compile_check(f, [(tt, a, b)], dynamic=True, call_backward=True)

        self.assertExpectedInline(
            normalize_gm(fw[0].print_readable(print_output=False)),
            """\
class GraphModule(torch.nn.Module):
    def forward(self, primals_1: "Sym(s0)", primals_2: "Sym(s1)", primals_3: "f32[s0, s1]", primals_4: "f32[s0, s1]", primals_5: "Sym(s0)", primals_6: "Sym(s1)", primals_7: "Sym(s1)"):
        mul: "f32[s0, s1]" = torch.ops.aten.mul.Tensor(primals_3, primals_1);  primals_3 = None
        mul_3: "f32[s0, s1]" = torch.ops.aten.mul.Tensor(primals_4, primals_1);  primals_4 = None
        mul_8: "f32[s0, s1]" = torch.ops.aten.mul.Tensor(mul, primals_2);  mul = None
        mul_11: "f32[s0, s1]" = torch.ops.aten.mul.Tensor(mul_3, primals_2);  mul_3 = None
        mul_16: "f32[s0, s1]" = torch.ops.aten.mul.Tensor(mul_8, primals_1);  mul_8 = None
        mul_19: "f32[s0, s1]" = torch.ops.aten.mul.Tensor(mul_11, primals_1);  mul_11 = None
        mul_24: "f32[s0, s1]" = torch.ops.aten.mul.Tensor(mul_16, primals_2);  mul_16 = None
        mul_27: "f32[s0, s1]" = torch.ops.aten.mul.Tensor(mul_19, primals_2);  mul_19 = None
        return (mul_24, mul_27, primals_5, primals_7, primals_7, primals_1, primals_2, primals_5, primals_7)
""",  # noqa: B950
        )

        self.assertExpectedInline(
            normalize_gm(bw[0].print_readable(print_output=False)),
            """\
class GraphModule(torch.nn.Module):
    def forward(self, primals_1: "Sym(s0)", primals_2: "Sym(s1)", primals_5: "Sym(s0)", primals_7: "Sym(s1)", tangents_1: "f32[s0, s1]", tangents_2: "f32[s0, s1]"):
        mul_32: "f32[s0, s1]" = torch.ops.aten.mul.Tensor(tangents_1, primals_2);  tangents_1 = None
        mul_33: "f32[s0, s1]" = torch.ops.aten.mul.Tensor(tangents_2, primals_2);  tangents_2 = None
        mul_34: "f32[s0, s1]" = torch.ops.aten.mul.Tensor(mul_32, primals_1);  mul_32 = None
        mul_35: "f32[s0, s1]" = torch.ops.aten.mul.Tensor(mul_33, primals_1);  mul_33 = None
        mul_36: "f32[s0, s1]" = torch.ops.aten.mul.Tensor(mul_34, primals_2);  mul_34 = None
        mul_37: "f32[s0, s1]" = torch.ops.aten.mul.Tensor(mul_35, primals_2);  mul_35 = primals_2 = None
        mul_38: "f32[s0, s1]" = torch.ops.aten.mul.Tensor(mul_36, primals_1);  mul_36 = None
        mul_39: "f32[s0, s1]" = torch.ops.aten.mul.Tensor(mul_37, primals_1);  mul_37 = primals_1 = None
        return (None, None, mul_38, mul_39, primals_5, primals_7, primals_7)
""",  # noqa: B950
        )

    def test_tensor_subclass_TwoTensor_view(self):
        def f(tt):
            y = tt.clone()
            return y.view(y.shape[0], y.shape[1])

        a = torch.ones(3, 4, requires_grad=True)
        b = a.clone()
        tt = TwoTensor(a, b)

        fw, bw = self._compile_check(f, [(tt,)], dynamic=True, call_backward=True)

        self.assertExpectedInline(
            normalize_gm(fw[0].print_readable(print_output=False)),
            """\
class GraphModule(torch.nn.Module):
    def forward(self, primals_1: "Sym(s0)", primals_2: "Sym(s1)", primals_3: "f32[s0, s1]", primals_4: "f32[s0, s1]", primals_5: "Sym(s0)", primals_6: "Sym(s1)", primals_7: "Sym(s1)"):
        clone: "f32[s0, s1]" = torch.ops.aten.clone.default(primals_3);  primals_3 = None
        clone_1: "f32[s0, s1]" = torch.ops.aten.clone.default(primals_4);  primals_4 = None

        view: "f32[s0, s1]" = torch.ops.aten.view.default(clone, [primals_1, primals_2]);  clone = None
        view_1: "f32[s0, s1]" = torch.ops.aten.view.default(clone_1, [primals_1, primals_2]);  clone_1 = primals_1 = primals_2 = None
        return (view, view_1, primals_5, primals_7, primals_7, primals_5, primals_7)
""",  # noqa: B950
        )

        self.assertExpectedInline(
            normalize_gm(bw[0].print_readable(print_output=False)),
            """\
class GraphModule(torch.nn.Module):
    def forward(self, primals_5: "Sym(s0)", primals_7: "Sym(s1)", tangents_1: "f32[s0, s1]", tangents_2: "f32[s0, s1]"):
        view_2: "f32[s0, s1]" = torch.ops.aten.view.default(tangents_1, [primals_5, primals_7]);  tangents_1 = None
        view_3: "f32[s0, s1]" = torch.ops.aten.view.default(tangents_2, [primals_5, primals_7]);  tangents_2 = None
        return (None, None, view_2, view_3, primals_5, primals_7, primals_7)
""",  # noqa: B950
        )

    def test_tensor_subclass_TwoTensor_view_mul(self):
        def f(tt):
            y = tt.clone()
            return y.view(y.shape[0] * y.shape[1])

        a = torch.ones(3, 4, requires_grad=True)
        b = a.clone()
        tt = TwoTensor(a, b)

        fw, bw = self._compile_check(f, [(tt,)], dynamic=True, call_backward=True)

        self.assertExpectedInline(
            normalize_gm(fw[0].print_readable(print_output=False)),
            """\
class GraphModule(torch.nn.Module):
    def forward(self, primals_1: "Sym(s0)", primals_2: "Sym(s1)", primals_3: "f32[s0, s1]", primals_4: "f32[s0, s1]", primals_5: "Sym(s0)", primals_6: "Sym(s1)", primals_7: "Sym(s1)"):
        clone: "f32[s0, s1]" = torch.ops.aten.clone.default(primals_3);  primals_3 = None
        clone_1: "f32[s0, s1]" = torch.ops.aten.clone.default(primals_4);  primals_4 = None

        mul_6: "Sym(s0*s1)" = primals_1 * primals_2;  primals_1 = primals_2 = None
        view: "f32[s0*s1]" = torch.ops.aten.view.default(clone, [mul_6]);  clone = None
        view_1: "f32[s0*s1]" = torch.ops.aten.view.default(clone_1, [mul_6]);  clone_1 = None
        return (view, view_1, mul_6, primals_5, primals_7)
""",  # noqa: B950
        )

        self.assertExpectedInline(
            normalize_gm(bw[0].print_readable(print_output=False)),
            """\
class GraphModule(torch.nn.Module):
    def forward(self, primals_5: "Sym(s0)", primals_7: "Sym(s1)", tangents_1: "f32[s0*s1]", tangents_2: "f32[s0*s1]"):
        view_2: "f32[s0, s1]" = torch.ops.aten.view.default(tangents_1, [primals_5, primals_7]);  tangents_1 = None
        view_3: "f32[s0, s1]" = torch.ops.aten.view.default(tangents_2, [primals_5, primals_7]);  tangents_2 = None
        return (None, None, view_2, view_3, primals_5, primals_7, primals_7)
""",  # noqa: B950
        )

    def test_tensor_subclass_TwoTensor_return_tensor_and_subclass(self):
        def f(tt):
            y = tt.clone()
            return y.a, y.view(y.shape[0] * y.shape[1])

        a = torch.ones(3, 4, requires_grad=True)
        b = a.clone()
        tt = TwoTensor(a, b)

        fw, bw = self._compile_check(f, [(tt,)], dynamic=True, call_backward=True)

        self.assertExpectedInline(
            normalize_gm(fw[0].print_readable(print_output=False)),
            """\
class GraphModule(torch.nn.Module):
    def forward(self, primals_1: "Sym(s0)", primals_2: "Sym(s1)", primals_3: "f32[s0, s1]", primals_4: "f32[s0, s1]", primals_5: "Sym(s0)", primals_6: "Sym(s1)", primals_7: "Sym(s1)"):
        clone: "f32[s0, s1]" = torch.ops.aten.clone.default(primals_3);  primals_3 = None
        clone_1: "f32[s0, s1]" = torch.ops.aten.clone.default(primals_4);  primals_4 = None

        mul_6: "Sym(s0*s1)" = primals_1 * primals_2;  primals_1 = primals_2 = None
        view: "f32[s0*s1]" = torch.ops.aten.view.default(clone, [mul_6])
        view_1: "f32[s0*s1]" = torch.ops.aten.view.default(clone_1, [mul_6]);  clone_1 = None
        return (clone, view, view_1, mul_6, primals_5, primals_7)
""",  # noqa: B950
        )

        self.assertExpectedInline(
            normalize_gm(bw[0].print_readable(print_output=False)),
            """\
class GraphModule(torch.nn.Module):
    def forward(self, primals_5: "Sym(s0)", primals_7: "Sym(s1)", tangents_1: "f32[s0*s1]", tangents_2: "f32[s0*s1]"):
        view_2: "f32[s0, s1]" = torch.ops.aten.view.default(tangents_1, [primals_5, primals_7]);  tangents_1 = None
        view_3: "f32[s0, s1]" = torch.ops.aten.view.default(tangents_2, [primals_5, primals_7]);  tangents_2 = None
        return (None, None, view_2, view_3, primals_5, primals_7, primals_7)
""",  # noqa: B950
        )

    @unittest.expectedFailure
    def test_tensor_subclass_TwoTensor_return_multiple(self):
        def f(tt):
            y = tt.clone()
            z = tt.clone()
            return y.a, y.view(y.shape[0] * y.shape[1]), y.b, z.view(-1)

        a = torch.ones(3, 4, requires_grad=True)
        b = a.clone()
        tt = TwoTensor(a, b)

        fw, bw = self._compile_check(f, [(tt,)], dynamic=True, call_backward=True)

        self.assertExpectedInline(
            normalize_gm(fw[0].print_readable(print_output=False)),
            """\
class GraphModule(torch.nn.Module):
    def forward(self, primals_1: "f32[3, 4]", primals_2: "f32[3, 4]", primals_3: "Sym(3)", primals_4: "Sym(4)", primals_5: "Sym(3)", primals_6: "Sym(4)"):
        clone: "f32[3, 4]" = torch.ops.aten.clone.default(primals_1);  primals_1 = None
        clone_1: "f32[3, 4]" = torch.ops.aten.clone.default(primals_2);  primals_2 = None

        mul: "Sym(12)" = primals_5 * primals_6
        view: "f32[12]" = torch.ops.aten.view.default(clone, [mul])
        view_1: "f32[12]" = torch.ops.aten.view.default(clone_1, [mul]);  clone_1 = None
        return [clone, view, view_1, mul, primals_5, primals_6]
""",  # noqa: B950
        )

        self.assertExpectedInline(
            normalize_gm(bw[0].print_readable(print_output=False)),
            """\
class GraphModule(torch.nn.Module):
    def forward(self, primals_5: "Sym(3)", primals_6: "Sym(4)", tangents_1: "f32[12]", tangents_2: "f32[12]"):
        view_2: "f32[3, 4]" = torch.ops.aten.view.default(tangents_1, [primals_5, primals_6]);  tangents_1 = None
        view_3: "f32[3, 4]" = torch.ops.aten.view.default(tangents_2, [primals_5, primals_6]);  tangents_2 = primals_5 = primals_6 = None
        return [view_2, view_3, None, None]
""",  # noqa: B950
        )

    def test_tensor_subclass_TwoTensor_automatic_dynamic_shapes(self):
        def f(tt):
            y = tt.clone()
            return y.a, y.view(-1), y.b

        a = torch.ones(3, 4, requires_grad=True)
        b = a.clone()
        tt1 = TwoTensor(a, b)

        a = torch.ones(3, 5, requires_grad=True)
        b = a.clone()
        tt2 = TwoTensor(a, b)

        fw, bw = self._compile_check(
            f, [(tt1,), (tt2,)], dynamic=None, call_backward=True
        )

        self.assertExpectedInline(
            normalize_gm(fw[0].print_readable(print_output=False)),
            """\
class GraphModule(torch.nn.Module):
    def forward(self, primals_1: "f32[3, 4]", primals_2: "f32[3, 4]"):
        clone: "f32[3, 4]" = torch.ops.aten.clone.default(primals_1);  primals_1 = None
        clone_1: "f32[3, 4]" = torch.ops.aten.clone.default(primals_2);  primals_2 = None

        view: "f32[12]" = torch.ops.aten.view.default(clone, [-1])
        view_1: "f32[12]" = torch.ops.aten.view.default(clone_1, [-1])
        return (clone, view, view_1, clone_1)
""",  # noqa: B950
        )

        self.assertExpectedInline(
            normalize_gm(fw[1].print_readable(print_output=False)),
            """\
class GraphModule(torch.nn.Module):
    def forward(self, primals_1: "Sym(s0)", primals_2: "f32[3, s0]", primals_3: "f32[3, s0]", primals_4: "Sym(s0)", primals_5: "Sym(s0)"):
        clone: "f32[3, s0]" = torch.ops.aten.clone.default(primals_2);  primals_2 = None
        clone_1: "f32[3, s0]" = torch.ops.aten.clone.default(primals_3);  primals_3 = None

        view: "f32[3*s0]" = torch.ops.aten.view.default(clone, [-1])
        sym_numel_default: "Sym(3*s0)" = torch.ops.aten.sym_numel.default(clone)
        view_1: "f32[3*s0]" = torch.ops.aten.view.default(clone_1, [-1])
        return (clone, view, view_1, sym_numel_default, clone_1, primals_5)
""",  # noqa: B950
        )

        self.assertExpectedInline(
            normalize_gm(bw[0].print_readable(print_output=False)),
            """\
class GraphModule(torch.nn.Module):
    def forward(self, tangents_1: "f32[12]", tangents_2: "f32[12]"):
        view_2: "f32[3, 4]" = torch.ops.aten.view.default(tangents_1, [3, 4]);  tangents_1 = None
        view_3: "f32[3, 4]" = torch.ops.aten.view.default(tangents_2, [3, 4]);  tangents_2 = None
        return (view_2, view_3)
""",  # noqa: B950
        )

        self.assertExpectedInline(
            normalize_gm(bw[1].print_readable(print_output=False)),
            """\
class GraphModule(torch.nn.Module):
    def forward(self, primals_5: "Sym(s0)", tangents_1: "f32[3*s0]", tangents_2: "f32[3*s0]"):
        view_2: "f32[3, s0]" = torch.ops.aten.view.default(tangents_1, [3, primals_5]);  tangents_1 = None
        view_3: "f32[3, s0]" = torch.ops.aten.view.default(tangents_2, [3, primals_5]);  tangents_2 = None
        return (None, view_2, view_3, primals_5, primals_5)
""",  # noqa: B950
        )

    def test_tensor_subclass_TwoTensor_mark_dynamic_shapes(self):
        def f(tt):
            y = tt.clone()
            return y.a, y.view(-1), y.b

        a = torch.ones(3, 4, requires_grad=True)
        b = a.clone()
        tt = TwoTensor(a, b)
        torch._dynamo.mark_dynamic(tt, 1)

        fw, bw = self._compile_check(
            f,
            [
                (tt,),
            ],
            dynamic=None,
            call_backward=True,
        )

        self.assertExpectedInline(
            normalize_gm(fw[0].print_readable(print_output=False)),
            """\
class GraphModule(torch.nn.Module):
    def forward(self, primals_1: "Sym(s0)", primals_2: "f32[3, s0]", primals_3: "f32[3, s0]", primals_4: "Sym(s0)", primals_5: "Sym(s0)"):
        clone: "f32[3, s0]" = torch.ops.aten.clone.default(primals_2);  primals_2 = None
        clone_1: "f32[3, s0]" = torch.ops.aten.clone.default(primals_3);  primals_3 = None

        view: "f32[3*s0]" = torch.ops.aten.view.default(clone, [-1])
        sym_numel_default: "Sym(3*s0)" = torch.ops.aten.sym_numel.default(clone)
        view_1: "f32[3*s0]" = torch.ops.aten.view.default(clone_1, [-1])
        return (clone, view, view_1, sym_numel_default, clone_1, primals_5)
""",  # noqa: B950
        )

        self.assertExpectedInline(
            normalize_gm(bw[0].print_readable(print_output=False)),
            """\
class GraphModule(torch.nn.Module):
    def forward(self, primals_5: "Sym(s0)", tangents_1: "f32[3*s0]", tangents_2: "f32[3*s0]"):
        view_2: "f32[3, s0]" = torch.ops.aten.view.default(tangents_1, [3, primals_5]);  tangents_1 = None
        view_3: "f32[3, s0]" = torch.ops.aten.view.default(tangents_2, [3, primals_5]);  tangents_2 = None
        return (None, view_2, view_3, primals_5, primals_5)
""",  # noqa: B950
        )

    def test_tensor_subclass_TwoTensor_different_shape(self):
        def f(tt):
            y = tt.clone()
            return y.view(3, 2, 4)

        a = torch.ones((2 * 4 * 3), requires_grad=True)
        b = a.clone()
        tt = TwoTensor(a, b)

        fw, bw = self._compile_check(f, [(tt,)], dynamic=True, call_backward=True)

        self.assertExpectedInline(
            normalize_gm(fw[0].print_readable(print_output=False)),
            """\
class GraphModule(torch.nn.Module):
    def forward(self, primals_1: "f32[24]", primals_2: "f32[24]"):
        clone: "f32[24]" = torch.ops.aten.clone.default(primals_1);  primals_1 = None
        clone_1: "f32[24]" = torch.ops.aten.clone.default(primals_2);  primals_2 = None

        view: "f32[3, 2, 4]" = torch.ops.aten.view.default(clone, [3, 2, 4]);  clone = None
        view_1: "f32[3, 2, 4]" = torch.ops.aten.view.default(clone_1, [3, 2, 4]);  clone_1 = None
        return (view, view_1)
""",  # noqa: B950
        )

        self.assertExpectedInline(
            normalize_gm(bw[0].print_readable(print_output=False)),
            """\
class GraphModule(torch.nn.Module):
    def forward(self, tangents_1: "f32[3, 2, 4]", tangents_2: "f32[3, 2, 4]"):
        view_2: "f32[24]" = torch.ops.aten.view.default(tangents_1, [24]);  tangents_1 = None
        view_3: "f32[24]" = torch.ops.aten.view.default(tangents_2, [24]);  tangents_2 = None
        return (view_2, view_3)
""",  # noqa: B950
        )

    def test_tensor_subclass_TwoTensor_return_shape(self):
        @torch.compile(backend="aot_eager", dynamic=True)
        def fn(x):
            return x.clone().view(x.shape[0] * x.shape[1])

        a = torch.ones(2, 3)
        b = a.clone()
        tt = TwoTensor(a, b)
        out = fn(tt)
        self.assertEqual(tt.view(2 * 3), out)
        self.assertEqual(out.shape, (6,))

    def test_tensor_subclass_TwoTensor_nested(self):
        @torch.compile(backend="aot_eager", dynamic=True)
        def f(x, i, y):
            out1 = x.sin() + i.sin() + y.sin()
            val1 = x.shape[0] * i.shape[1] * y.shape[0]
            return out1 * val1

        i = torch.randn(2, 2, requires_grad=True)
        x = TwoTensor(i, i.clone())
        y = TwoTensor(x.clone(), x.clone())

        out = f(x, i, y)

        x_test = x.detach().clone().requires_grad_(True)
        i_test = i.detach().clone().requires_grad_(True)
        y_test = y.detach().clone().requires_grad_(True)

        out_test = f(x_test, i_test, y_test)
        torch.allclose(out, out_test)

        out.sum().backward()
        out_test.sum().backward()
        torch.allclose(x.grad, x_test.grad)
        torch.allclose(i.grad, i_test.grad)
        torch.allclose(y.grad, y_test.grad)

    def test_subclass_TwoTensor_TwoTensor_TwoTensor(self):
        @torch.compile(backend="aot_eager", dynamic=True)
        def f(x):
            return x.sin()

        data = torch.randn(2, 3)
        s = TwoTensor(data, data.clone())
        y = TwoTensor(s, s.clone())
        z = TwoTensor(s, y)
        out = f(z)
        self.assertEqual(out, z.sin())

    def test_subclass_TwoTensor_nested_diff_sizes(self):
        class TT(TwoTensor):
            @staticmethod
            def __new__(cls, a, b, outer_size=None, outer_stride=None):
                if outer_size is None:
                    outer_size = a.size()
                if outer_stride is None:
                    outer_stride = a.stride()

                assert (
                    a.device == b.device
                    and a.layout == b.layout
                    and a.requires_grad == b.requires_grad
                    and a.dtype == b.dtype
                )
                shape = outer_size
                kwargs = {}
                kwargs["strides"] = outer_stride
                kwargs["storage_offset"] = a.storage_offset()
                kwargs["device"] = a.device
                kwargs["layout"] = a.layout
                kwargs["requires_grad"] = a.requires_grad
                kwargs["dtype"] = a.dtype
                out = torch.Tensor._make_wrapper_subclass(cls, shape, **kwargs)
                return out

            @staticmethod
            def __tensor_unflatten__(inner_tensors, meta, outer_size, outer_stride):
                assert meta is None
                a, b = inner_tensors["a"], inner_tensors["b"]
                if type(a) is torch.Tensor:
                    assert outer_size is not None
                    assert outer_stride is not None
                return TT(a, b, outer_size, outer_stride)

        @torch.compile(dynamic=True)
        def f(x, y):
            tmp1 = x.sin()
            tmp2 = y.sin()
            return tmp1.sum(), tmp2.sum()

        x = TT(
            TT(
                torch.randn(3, 4),
                torch.randn(5, 6, 7),
            ),
            TT(
                torch.randn(4),
                torch.randn(2, 3),
            ),
        )

        y = TT(
            torch.randn(2, 3, 4, 5),
            TT(
                torch.randn(3, 4),
                torch.randn(5),
            ),
        )

        out = f(x, y)
        self.assertEqual(out, (x.sin().sum(), y.sin().sum()))

    def test_njt_subclass_simple(self):
        def f(nt):
            y = nt.clone()
            return y * y.size(0)

        nt, _ = get_jagged_tensor(((2, 3, 4), 5), None, True)

        fw, bw = self._compile_check(f, [(nt,)], dynamic=True, call_backward=True)

        self.assertExpectedInline(
            normalize_gm(fw[0].print_readable(print_output=False)),
            """\
class GraphModule(torch.nn.Module):
    def forward(self, primals_1: "Sym(s2)", primals_2: "Sym(s3)", primals_3: "Sym(s1)", primals_4: "f64[s0, s1]", primals_5: "i64[s2 + 1]", primals_6: "f32[s6, 0]", primals_7: "f32[s7, 0]", primals_8: "Sym(s2)", primals_9: "Sym(s1)", primals_10: "Sym(s1)"):
        clone: "f64[s0, s1]" = torch.ops.aten.clone.default(primals_4);  primals_4 = None

        mul: "f64[s0, s1]" = torch.ops.aten.mul.Tensor(clone, primals_1);  clone = None
        return (mul, primals_5, primals_6, primals_7, primals_8, primals_10, primals_10, primals_1, primals_8, primals_10)
""",  # noqa: B950
        )

        self.assertExpectedInline(
            normalize_gm(bw[0].print_readable(print_output=False)),
            """\
class GraphModule(torch.nn.Module):
    def forward(self, primals_1: "Sym(s2)", primals_8: "Sym(s2)", primals_10: "Sym(s1)", tangents_1: "f64[s0, s1]", tangents_2: "i64[s2 + 1]", tangents_3: "f32[s6, 0]", tangents_4: "f32[s7, 0]"):
        mul_1: "f64[s0, s1]" = torch.ops.aten.mul.Tensor(tangents_1, primals_1);  tangents_1 = primals_1 = None
        return (None, None, None, mul_1, tangents_2, tangents_3, tangents_4, primals_8, primals_10, primals_10)
""",  # noqa: B950
        )

    def test_njt_subclass_from_cat(self):
        # create from an existing NJT
        def f(nt):
            y = nt.clone()
            z = torch.cat([y, y], dim=-1)
            return z

        nt, _ = get_jagged_tensor(((2, 3, 4), 5), None, True)

        fw, bw = self._compile_check(f, [(nt,)], dynamic=True, call_backward=True)

        self.assertExpectedInline(
            normalize_gm(fw[0].print_readable(print_output=False)),
            """\
class GraphModule(torch.nn.Module):
    def forward(self, primals_1: "Sym(s2)", primals_2: "Sym(s3)", primals_3: "Sym(s1)", primals_4: "f64[s0, s1]", primals_5: "i64[s2 + 1]", primals_6: "f32[s6, 0]", primals_7: "f32[s7, 0]", primals_8: "Sym(s2)", primals_9: "Sym(s1)", primals_10: "Sym(s1)"):
        clone: "f64[s0, s1]" = torch.ops.aten.clone.default(primals_4);  primals_4 = None

        cat: "f64[s0, 2*s1]" = torch.ops.aten.cat.default([clone, clone], 1);  clone = None
        add_2: "Sym(2*s1)" = primals_10 + primals_10
        return (cat, primals_5, primals_6, primals_7, primals_8, add_2, add_2, primals_8, primals_10, add_2)
""",  # noqa: B950
        )

        self.assertExpectedInline(
            normalize_gm(bw[0].print_readable(print_output=False)),
            """\
class GraphModule(torch.nn.Module):
    def forward(self, primals_8: "Sym(s2)", primals_10: "Sym(s1)", add_2: "Sym(2*s1)", tangents_1: "f64[s0, 2*s1]", tangents_2: "i64[s2 + 1]", tangents_3: "f32[s6, 0]", tangents_4: "f32[s7, 0]"):
        slice_1: "f64[s0, s1]" = torch.ops.aten.slice.Tensor(tangents_1, 1, 0, primals_10)
        slice_2: "f64[s0, s1]" = torch.ops.aten.slice.Tensor(tangents_1, 1, primals_10, add_2);  tangents_1 = add_2 = None

        add_4: "f64[s0, s1]" = torch.ops.aten.add.Tensor(slice_1, slice_2);  slice_1 = slice_2 = None
        return (None, None, None, add_4, tangents_2, tangents_3, tangents_4, primals_8, primals_10, primals_10)
""",  # noqa: B950
        )

    def test_njt_subclass_from_buffer(self):
        # create the NJT from a buffer(?)
        def f(nt):
            nested_size = ((2, 3, 4), 5)
            offsets = None
            nt2, _ = get_jagged_tensor(nested_size, offsets, requires_grad=False)
            nt3 = torch.cat([nt2, nt], dim=-1)
            return nt3.sin() * nt3.size(0)

        nested_size = ((2, 3, 4), 5)
        offsets = None
        nt, _ = get_jagged_tensor(nested_size, offsets, requires_grad=False)

        fw, _ = self._compile_check(
            f,
            [(nt,)],
            dynamic=True,
            call_backward=False,  # we cannot set requires_grad=True inside a compile region
        )

        self.assertExpectedInline(
            normalize_gm(fw[0].print_readable(print_output=False)),
            """\
class <lambda>(torch.nn.Module):
    def forward(self, arg0_1: "Sym(s3)", arg1_1: "Sym(s4)", arg2_1: "Sym(s2)", arg3_1: "f64[9, s2]", arg4_1: "i64[s3 + 1]", arg5_1: "f32[s7, 0]", arg6_1: "f32[s8, 0]", arg7_1: "Sym(s3)", arg8_1: "Sym(s2)", arg9_1: "Sym(s2)"):
        randn: "f64[2, 5]" = torch.ops.aten.randn.default([2, 5], dtype = torch.float64, device = device(type='cpu'), pin_memory = False)
        randn_1: "f64[3, 5]" = torch.ops.aten.randn.default([3, 5], dtype = torch.float64, device = device(type='cpu'), pin_memory = False)
        randn_2: "f64[4, 5]" = torch.ops.aten.randn.default([4, 5], dtype = torch.float64, device = device(type='cpu'), pin_memory = False)

        cat: "f64[9, 5]" = torch.ops.aten.cat.default([randn, randn_1, randn_2]);  randn = randn_1 = randn_2 = None
        zeros: "i64[1]" = torch.ops.aten.zeros.default([1], dtype = torch.int64, device = device(type='cpu'), pin_memory = False)
        _tensor_constant0 = self._tensor_constant0
        lift_fresh_copy: "i64[3]" = torch.ops.aten.lift_fresh_copy.default(_tensor_constant0);  _tensor_constant0 = None
        cumsum: "i64[3]" = torch.ops.aten.cumsum.default(lift_fresh_copy, 0);  lift_fresh_copy = None
        cat_1: "i64[4]" = torch.ops.aten.cat.default([zeros, cumsum]);  zeros = cumsum = None
        zeros_1: "f32[2, 0]" = torch.ops.aten.zeros.default([2, 0], device = device(type='cpu'), pin_memory = False)
        zeros_2: "f32[4, 0]" = torch.ops.aten.zeros.default([4, 0], device = device(type='cpu'), pin_memory = False)

        cat_2: "f64[9, s2 + 5]" = torch.ops.aten.cat.default([cat, arg3_1], 1);  cat = arg3_1 = None

        sin: "f64[9, s2 + 5]" = torch.ops.aten.sin.default(cat_2)
        mul: "f64[9, s2 + 5]" = torch.ops.aten.mul.Tensor(sin, 3);  sin = None

        sym_size_int: "Sym(s2 + 5)" = torch.ops.aten.sym_size.int(cat_2, 1);  cat_2 = None
        sym_stride_int: "Sym(s2 + 5)" = torch.ops.aten.sym_stride.int(mul, 0)
        return (mul, cat_1, zeros_1, zeros_2, sym_size_int, sym_stride_int)
""",  # noqa: B950
        )


instantiate_parametrized_tests(SubclassTests)


class TestNestedTensor(torch._dynamo.test_case.TestCase, NestedTensorTestCase):
    def _get_jagged_tensor(self, nested_size, offsets, requires_grad=True):
        return get_jagged_tensor(nested_size, offsets, requires_grad)

    def _get_nc_jagged_tensor(self, inner_dim, starts, lengths, requires_grad=True):
        # Makes a jagged tensor with N constituent tensors with size
        # as specified ((S0, S1, S2), D)
        max_dim = (starts + lengths).max()
        values_tensor = torch.randn(
            starts.shape[0],
            max_dim.item(),
            inner_dim,
            requires_grad=requires_grad,
            dtype=torch.float64,
        )
        return jagged_from_tensor_and_lengths(values_tensor, starts, lengths)

    def _check_recompiles(self, fn, inputs1, inputs2, expected_recompiles):
        _check_recompiles(self, fn, inputs1, inputs2, expected_recompiles)

    def test_unary_does_not_recompile(self):
        nt1, _ = self._get_jagged_tensor(((2, 3, 4), 3), None)
        nt2, _ = self._get_jagged_tensor(((3, 4, 5, 6), 4), None)
        self._check_recompiles(lambda nt1: nt1.sin(), (nt1,), (nt2,), False)

    def test_binary_does_not_recompile(self):
        def binary(nt1, nt2):
            if nt1.shape == nt2.shape:
                return nt1 + nt2
            else:
                return nt1.sin()

        # NB: If we have shape e.g. (3, j0, 3), duck sizing will give us (s0, s1, s0).
        # This causes a recompile later on when it realizes the batch and last dim
        # should not always be equal. To avoid that, we use (3, j0, 5) here.
        nt1, offsets = self._get_jagged_tensor(((2, 3, 4), 5), None)
        nt2, _ = self._get_jagged_tensor(((2, 3, 4), 5), offsets)
        nt3, offsets = self._get_jagged_tensor(((3, 4, 5), 4), None)
        nt4, _ = self._get_jagged_tensor(((3, 4, 5), 4), offsets)
        self._check_recompiles(binary, (nt1, nt2), (nt3, nt4), False)

    def test_binary_recompiles(self):
        def binary(nt1, nt2):
            if nt1.shape == nt2.shape:
                return nt1 + nt2
            else:
                return nt1.sin()

        # Binary recompiles because singleton ints no longer match
        nt1, offsets = self._get_jagged_tensor(((2, 3, 4), 5), None)
        nt2, _ = self._get_jagged_tensor(((2, 3, 4), 5), offsets)
        nt3, _ = self._get_jagged_tensor(((2, 3, 4), 5), None)
        self._check_recompiles(binary, (nt1, nt2), (nt1, nt3), True)

    def _validate_compile(self, fn, arg_fn):
        def _gen_grad_outputs(out_val):
            if isinstance(out_val, (list, tuple)):
                return tuple(torch.ones_like(c) for c in out_val)
            else:
                return (torch.ones_like(out_val),)

        with self.branch_nested_state():
            from torch.nested._internal.nested_tensor import _tensor_symint_registry

            # Validate that compilation does not modify eager state
            registry_before = list(_tensor_symint_registry.items())
            count_before = torch.nested._internal.nested_tensor._tensor_id_counter

            guards_exported = []
            guards_failed = []

            def append_guard_export(guards):
                for g in guards:
                    if g.code_list is not None:
                        guards_exported.append(g.code_list[0])

            def append_guard_fail(guards):
                guards_failed.extend(guards)

            compiled = torch._dynamo.optimize(
                nopython=True,
                backend="aot_eager",
                guard_export_fn=append_guard_export,
                guard_fail_fn=append_guard_fail,
            )(fn)
            registry_after = list(_tensor_symint_registry.items())
            count_after = torch.nested._internal.nested_tensor._tensor_id_counter
            self.assertEqual(registry_before, registry_after)
            self.assertEqual(count_before, count_after)

            args = arg_fn()
            compile_out = compiled(*args)
            compile_grads = []
            g_args = [arg for arg in args if arg.requires_grad]
            if len(g_args) > 0:
                compile_grad_outputs = _gen_grad_outputs(compile_out)
                compile_grads = torch.autograd.grad(
                    compile_out, inputs=g_args, grad_outputs=compile_grad_outputs
                )

        with self.branch_nested_state():
            args = arg_fn()
            ref_out = fn(*args)
            ref_grads = []
            g_args = [arg for arg in args if arg.requires_grad]
            if len(g_args) > 0:
                ref_grad_outputs = _gen_grad_outputs(ref_out)
                ref_grads = torch.autograd.grad(
                    ref_out, inputs=g_args, grad_outputs=ref_grad_outputs
                )

        # Validate correctness forward
        if isinstance(compile_out, (list, tuple)):
            # TODO: Fix assertEqual() to support NJTs so this isn't necessary
            self.assertEqual(len(compile_out), len(ref_out))
            for c, r in zip(compile_out, ref_out):
                self.assertEqualIgnoringNestedInts(c, r)
        else:
            self.assertEqualIgnoringNestedInts(compile_out, ref_out)

        # Validate correctness backward
        for compile_grad, ref_grad in zip(compile_grads, ref_grads):
            self.assertEqualIgnoringNestedInts(compile_grad, ref_grad)

        return guards_exported, guards_failed

    def test_in_graph_is_nested_call(self):
        def f(nt):
            if nt.is_nested:
                return nt + 2
            else:
                return nt + 1

        cnt = CompileCounterWithBackend("aot_eager")
        compiled_f = torch.compile(f, backend=cnt, fullgraph=True)
        nt, offsets = self._get_jagged_tensor(((2, 3, 4), 5), None)
        output = compiled_f(nt)
        output.backward(torch.ones_like(output))
        self.assertEqual(cnt.frame_count, 1)
        self.assertEqual(len(cnt.graphs), 1)
        graph = cnt.graphs[0]
        norm_graph = normalize_gm(graph.print_readable(print_output=False))

        # expect -no- is_nested calls within the graph
        self.assertExpectedInline(
            norm_graph,
            """\
class GraphModule(torch.nn.Module):
    def forward(self, s1: "Sym(s1)", L_nt_: "f64[3, s1, 5]"):
        l_nt_ = L_nt_

        add: "f64[3, s1, 5]" = l_nt_ + 2;  l_nt_ = None
        return (add,)
""",  # noqa: B950
        )

    # Note: [What kind of guards are involved in nested tensor compilation]
    #
    # Until we implement UnionFind, dynamic shapes guards are not involved.
    # we rely only on dynamo's tensor aliasing guards.
    #
    # This is possible because dynamo able to generate tensor aliasing guards
    # not only for the outer tensor, but also for the inner tensor.
    #
    # The case where dynamic shapes guards would eventually come into play is
    # when my inputs are (1) two non-aliased tensors, but (2) declared as
    # equal using a "trust me assert equal" API.

    # Note: [Compiling nested tensor global state]
    #
    # Today there are two pieces of global eager state that NJTs deals with:
    # - tensor_id_counter: a global counter that assigns unique ids to tensors
    # - tensor_symint_registry: maps tensor to nested int
    #   - this is used in eager only (we should get rid of this because it is
    #     not necessary to cache nested int in eager)
    #   - during tracing, we DO need to cache nested int, but we do so on
    #     the FakeTensor.
    #
    # Ideally we would like to satisfy the following:
    # - (1) The eager state is not mutated during tracing
    # - (2) Running the compiled function should mutate the eager state in the
    #       same way that running the eager function would
    #       (a) The global counter should be incremented
    #       (b) The registry is updated in the same way
    #
    # Today we can satisfy (1) and (2a) but cannot satisfy (2b)
    #
    # Today, (1) is satisfied because we maintain a separate counter during
    # tracing, and cache nested int on FakeTensor instead of relying on
    # tensor_symint_registry.
    #
    # (2) is cannot be completely satisfied because we trace away the
    # side-effectful operations (which we can fix this by wrapping the
    # side-effectful operations in a custom op, and threading through effect
    # tokens.) The current plan is to do that in the UnionFind impl.
    #
    # Interestingly, despite this, the state is mutated in a way that is somewhat
    # close to what we want, e.g. if I construct a nested tensor using an
    # offsets in the compiled region and return it, AOTAutograd runtime wrapper
    # must rewrap the inner->inner graph outputs back into subclass. This
    # triggers the eager logic to run, updating the counter and registry.
    #
    # Notably however, compile differs in two ways from eager:
    # (1) The order in which the offsets are assigned ids is differnet
    #     the registry would be set in the order the offsets are returned
    #     which is not necessarily the same order as they were constructed.
    # (2) If a NestedTensor is not returned, then the AOTAutograd wrapping
    #     logic will not be triggered.
    #
    # I claim that correctness is not affected by these differences today.
    # e.g. there is never the case where two distinct offsets silently share
    # the same id.
    #
    # (1) is clearly not a problem, and (2) should only be a problem if
    # the nested int is returned on its own, without the corresponding NJT
    # being returned. This is not a problem in the current implementation
    # because returning only a shape is not supported!

    # Note: [Creating symbolic nested int]
    #
    # We must create a symbolic nested int when we construct a nested tensor
    # from a tensor. There are two main cases:
    #
    # 1. The offsets has NOT been used to construct a NJT
    #    - Create a new plain nested int with current val of fake nt id counter
    #    - Increment the fake nt id counter
    #    - Create a new symint with plain nested int as hint
    # 2. The offsets HAS been used to construct a NJT
    #    - Create a new symint with plain nested int as hint
    #
    # More details on case 2:
    # - During fakification of the offsets, we check the eager registry, and
    #   if the tensor HAS been used to construct a NJT,
    #   we create a symint, with the existing nested int as hint, and cache
    #   it on to the FakeTensor.
    #
    # [ Always use ephemeral source ]
    #
    # We create the new symint ALWAYS with ephemeral source whether that is
    # in case (1) or (2) even though we could've had a proper source for case (2).
    # Using a proper source would enable a few more (edge) cases, but since
    # we plan to handle things more holistically in the future anyway, we don't
    # bother doing so today.
    #
    # Using an ephemeral source has some consequences. But we are happy if
    # - We do not silently miss recompiles, e.g. we guard when necessary.
    #   We know that this is true, because dynamo guards alone are already
    #   sufficient.
    # - We are not producing errors for the cases we care about
    #
    # The main case we care about is when we guard that two shapes are equal.
    # In this case, the replacements logic would simplify away the ephemeral
    # symbol, and there is no error produced.
    # The unsupported case is when we guard that two shapes are not equal, in
    # which, we will try and fail to generate a guard.

    #
    # Case 1: in-graph construction where the offsets are passed as inputs
    #
    def test_in_graph_construction_from_input(self):
        # The offsets is passed as an input
        def fn(values, offsets):
            return torch.nested.nested_tensor_from_jagged(values * 2, offsets) * 2

        values = torch.randn(10, 5, requires_grad=True)
        offsets = torch.tensor([0, 2, 6, 10], dtype=torch.int64)
        self._validate_compile(fn, arg_fn=lambda: (values, offsets))

        # Do not specialize on the offsets
        with unittest.mock.patch("torch._dynamo.config.error_on_recompile", True):
            different_offsets = torch.tensor([0, 1, 5, 10], dtype=torch.int64)
            self._validate_compile(fn, arg_fn=lambda: (values, different_offsets))

    def test_in_graph_construction_from_input_2(self):
        # Construct two NJTs, both are passed as inputs
        def fn(values, offsets1, offsets2):
            nt1 = torch.nested.nested_tensor_from_jagged(values * 2, offsets1)
            nt2 = torch.nested.nested_tensor_from_jagged(values * 3, offsets2)
            return nt2, nt1

        values = torch.randn(10, 5, requires_grad=True)
        offsets = torch.tensor([0, 2, 6, 10], dtype=torch.int64)
        offsets2 = torch.tensor([0, 1, 4, 10], dtype=torch.int64)
        # 1. Offsets are different
        guards_exported, guards_failed = self._validate_compile(
            fn, arg_fn=lambda: (values, offsets, offsets2)
        )
        self.assertEqual(len(guards_failed), 0)
        self.assertNotIn("L['offsets1'] is L['offsets2']", guards_exported)

        # TODO
        # 2. Offsets are the same
        new_guards_exported, _ = self._validate_compile(
            fn, arg_fn=lambda: (values, offsets, offsets)
        )
        self.assertTrue(any("Duplicate tensors found" in g for g in guards_failed))
        self.assertIn("L['offsets1'] is L['offsets2']", new_guards_exported)

        with unittest.mock.patch("torch._dynamo.config.error_on_recompile", True):
            offsets3 = offsets.clone()
            self._validate_compile(fn, arg_fn=lambda: (values, offsets3, offsets3))

        # Do a binary op
        def fn(values, offsets, offsets2):
            nt1 = torch.nested.nested_tensor_from_jagged(values * 2, offsets)
            nt2 = torch.nested.nested_tensor_from_jagged(values * 3, offsets2)
            return nt1 * nt2

        self._validate_compile(fn, arg_fn=lambda: (values, offsets, offsets))

    def test_in_graph_construction_from_input_4(self):
        # The offsets is taken from an NJT input
        def fn(nt, other_values):
            nt2 = torch.nested.nested_tensor_from_jagged(other_values, nt.offsets())
            return nt + nt2

        values = torch.randn(9, 5, requires_grad=True)
        other_values = torch.randn(9, 5, requires_grad=True)
        offsets = torch.tensor([0, 2, 6, 9], dtype=torch.int64)

        def arg_fn(values=values, other_values=other_values, offsets=offsets):
            nt = torch.nested.nested_tensor_from_jagged(values, offsets)
            return nt, other_values

        self._validate_compile(fn, arg_fn=arg_fn)

        # Do not specialize on the offsets
        with unittest.mock.patch("torch._dynamo.config.error_on_recompile", True):
            different_offsets = offsets.clone()

            def arg_fn(
                values=values, other_values=other_values, offsets=different_offsets
            ):
                nt = torch.nested.nested_tensor_from_jagged(values, different_offsets)
                return nt, other_values

            self._validate_compile(fn, arg_fn=arg_fn)

    def test_in_graph_construction_from_input_5(self):
        # Construct from lengths instead of offsets
        def fn(values, lengths):
            nt = torch.nested.nested_tensor_from_jagged(values, lengths=lengths)
            return nt.sin()

        values = torch.randn(9, 5, requires_grad=True)
        lengths = torch.tensor([2, 4, 3])
        self._validate_compile(fn, arg_fn=lambda: (values, lengths))

    #
    # Case 2: in-graph construction where offsets are graph intermediates
    #
    def test_in_graph_construction_from_intermediate(self):
        # offsets is an intermediate computed from lengths
        def fn(values, lengths):
            offsets = torch.cat([lengths.new_zeros(1), lengths.cumsum(0)])
            nt = torch.nested.nested_tensor_from_jagged(values, offsets)
            nt2 = torch.nested.nested_tensor_from_jagged(values, offsets)
            return (nt * nt2).sin()

        values = torch.randn(9, 5, requires_grad=True)
        lengths = torch.tensor([2, 4, 3])
        self._validate_compile(fn, arg_fn=lambda: (values, lengths))

        # Do not specialize on the lengths
        with unittest.mock.patch("torch._dynamo.config.error_on_recompile", True):
            different_lengths = lengths.clone()
            self._validate_compile(fn, arg_fn=lambda: (values, different_lengths))

    def test_in_graph_construction_from_intermediate_2(self):
        def fn(values, offsets):
            return torch.nested.nested_tensor_from_jagged(values * 2, offsets.clone())

        values = torch.randn(10, 5, requires_grad=True)
        offsets = torch.tensor([0, 2, 6, 10], dtype=torch.int64)
        self._validate_compile(fn, arg_fn=lambda: (values, offsets))

    def test_in_graph_construction_from_intermediate_3(self):
        # Note that due to CSE, clone is not necessarily called twice!
        def fn(values, offsets):
            nt1 = torch.nested.nested_tensor_from_jagged(values * 2, offsets.clone())
            nt2 = torch.nested.nested_tensor_from_jagged(values * 3, offsets.clone())
            return nt2, nt1

        values = torch.randn(10, 5, requires_grad=True)
        offsets = torch.tensor([0, 2, 6, 10], dtype=torch.int64)
        self._validate_compile(fn, arg_fn=lambda: (values, offsets))

    def test_in_graph_construction_from_intermediate_4(self):
        # Shared intermediate (should be same as case #1)
        def fn(values):
            offsets = torch.tensor([0, 2, 6, 10], dtype=torch.int64)
            nt = torch.nested.nested_tensor_from_jagged(values, offsets)
            values2 = torch.ones_like(values)
            nt2 = torch.nested.nested_tensor_from_jagged(values2, offsets)
            return nt * nt2

        values = torch.randn(10, 5).requires_grad_(True)
        self._validate_compile(fn, arg_fn=lambda: (values,))

    # AssertionError: s2 (could be from ['<ephemeral: intermediate_offsets_or_lengths>',
    @unittest.expectedFailure
    def test_in_graph_construction_from_intermediate_5(self):
        # non-shared intermediate
        def fn(values):
            offsets = torch.tensor([0, 2, 6, 10], dtype=torch.int64)
            nt = torch.nested.nested_tensor_from_jagged(values, offsets)
            values2 = torch.ones_like(values)
            nt2 = torch.nested.nested_tensor_from_jagged(values2, offsets.clone())
            if nt2.shape[1] != nt.shape[1]:
                return nt * 2
            else:
                return nt * 3

        values = torch.randn(10, 5).requires_grad_(True)
        self._validate_compile(fn, arg_fn=lambda: (values,))

    #
    # Case 3: in-graph construction where offsets are both direct graph inputs
    #         and passed in as part of an NJT's offsets.
    #
    def test_in_graph_construction_mixed(self):
        def fn(nt, values, offsets):
            nt2 = torch.nested.nested_tensor_from_jagged(values, offsets)
            return nt * nt2

        values = torch.randn(10, 5, requires_grad=True)
        offsets = torch.tensor([0, 2, 6, 10], dtype=torch.int64)

        def arg_fn(values=values, offsets=offsets):
            nt = torch.nested.nested_tensor_from_jagged(values, offsets)
            return nt, values, offsets

        self._validate_compile(fn, arg_fn)

    # See Note: [Creating symbolic nested int]
    # AssertionError: s2 (could be from ['<ephemeral: intermediate_offsets_or_lengths>',
    @unittest.expectedFailure
    def test_in_graph_construction_mixed_2(self):
        def fn(nt, values, offsets, nt2):
            # Intermediate offsets has ephemeral source
            intermediate_nt = torch.nested.nested_tensor_from_jagged(
                values, offsets.clone()
            )
            # This creates a dynamic shapes neq guard
            if nt2.shape[1] != intermediate_nt.shape[1]:
                # We should always go here.
                nt = nt * 2
            return nt

        values = torch.randn(10, 5, requires_grad=True)
        offsets = torch.tensor([0, 2, 6, 10], dtype=torch.int64)
        offsets2 = torch.tensor([0, 1, 4, 10], dtype=torch.int64)

        def arg_fn(values=values, offsets=offsets, offsets2=offsets2):
            # Values is shared, but it shouldn't matter
            nt = torch.nested.nested_tensor_from_jagged(values, offsets)
            nt2 = torch.nested.nested_tensor_from_jagged(values, offsets2)
            return nt, values, offsets, nt2

        self._validate_compile(fn, arg_fn)

    def test_in_graph_construction_mixed_3(self):
        # More involved mixed case
        def fn(nt, values, offsets):
            nt1 = torch.nested.nested_tensor_from_jagged(values * 2, offsets)
            nt2 = torch.nested.nested_tensor_from_jagged(values * 3, offsets)
            return nt1 + nt2 + nt

        values = torch.randn(9, 5, requires_grad=True)
        offsets = torch.tensor([0, 2, 6, 9], dtype=torch.int64)

        def arg_fn(values=values, offsets=offsets):
            nt = torch.nested.nested_tensor_from_jagged(values, offsets)
            return nt, values, offsets

        self._validate_compile(fn, arg_fn)

    def test_return_shape(self):
        nt, _ = self._get_jagged_tensor(((2, 3, 4), 5), None)

        def fn(nt):
            return (nt * 2).shape

        compiled = torch.compile(fn, fullgraph=True, backend="aot_eager")
        compiled(nt)

    def test_inference_tensor(self):
        with torch.inference_mode():
            nt, _ = self._get_jagged_tensor(((2, 3, 4), 5), None)

        def fn(n):
            return n * 2

        torch.compile(fn, backend="eager")(nt)

    # TODO: cannot parametrize this test class with device for some reason
    def _test_autograd(self, backend):
        a = torch.randn(2, 3, requires_grad=True, dtype=torch.float64)
        b = torch.randn(3, 3, requires_grad=True, dtype=torch.float64)
        c = torch.randn(4, 3, requires_grad=True, dtype=torch.float64)
        nt = torch.nested.as_nested_tensor([a, b, c], layout=torch.jagged)
        # TODO: Switch to public API when it exists
        nt2, _ = jagged_from_list([a, b, c], nt.offsets())

        def fn1(nt1, nt2):
            return (nt1 + nt2).sin().cos()

        compiled_f = torch.compile(fn1, fullgraph=True, backend=backend, dynamic=True)
        out = compiled_f(nt, nt2)
        out_buffer = out.values()
        ga, gb, gc = torch.autograd.grad(out_buffer.sum(), (a, b, c))

        out_ref = fn1(nt, nt2)
        out_buffer_ref = out_ref.values()
        ga_ref, gb_ref, gc_ref = torch.autograd.grad(out_buffer_ref.sum(), (a, b, c))

        self.assertTrue(torch.allclose(ga, ga_ref))
        self.assertTrue(torch.allclose(gb, gb_ref))
        self.assertTrue(torch.allclose(gc, gc_ref))

    def test_basic_autograd(self):
        self._test_autograd("aot_eager")

    @requires_cuda
    def test_basic_autograd_inductor(self):
        self._test_autograd("inductor")

    def test_subclass_with_mutation_in_graph(self):
        # In this graph, we have an in-graph mutation, i.e. a mutation that is allowed
        # to remain in the graph. Normally this is allowed, but it's not allowed if
        # the graph handles subclasses at all.
        # Whether the mutation is allowed or not allowed in the graph alters the number
        # of outputs from the forward graph. Previously, a bug in this handling meant
        # that sometimes the expected number and actual number of outputs from the
        # joint graph did not match, causing assertion failures.
        def fn(x, y):
            z = x.sin()
            y.sin_()
            return z.cos(), y.cos()

        fn_c = torch.compile(fn, backend="inductor")

        values = [torch.rand((i, 8), requires_grad=True) for i in range(1, 6)]
        values_copy = [x.detach().clone().requires_grad_(True) for x in values]

        nt, offsets = jagged_from_list(values, None)
        nt_copy, offsets = jagged_from_list(values_copy, offsets)
        y = torch.rand((4, 8))
        y_copy = y.clone()

        ret = fn_c(nt, y)[0]
        ref = fn(nt_copy, y_copy)[0]

        self.assertEqual(ret.values(), ref.values())

        ret.values().sum().backward()
        ref.values().sum().backward()
        for ref_v, res_v in zip(values_copy, values):
            self.assertEqual(ref_v.grad, res_v.grad)

    @torch._dynamo.config.patch({"capture_scalar_outputs": True})
    def test_unbind(self):
        # NB: If we have shape e.g. (3, j0, 3), duck sizing will give us (s0, s1, s0).
        # This causes a recompile later on when it realizes the batch and last dim
        # should not always be equal. To avoid that, we use (3, j0, 5) here.
        nt, _ = self._get_jagged_tensor(((2, 3, 4), 5), None)
        nt2, _ = self._get_jagged_tensor(((2, 3, 5), 2), None)
        nt3, _ = self._get_jagged_tensor(((2, 3, 4, 5), 3), None)

        def fn(x):
            return x.unbind()

        compiled_f = torch.compile(fn, fullgraph=True, backend="eager", dynamic=True)
        out = compiled_f(nt)

        out_ref = fn(nt)

        # correctness
        self.assertEqual(len(out), len(out_ref))
        for x, x_ref in zip(out, out_ref):
            self.assertTrue(torch.allclose(x, x_ref))

        # We specialize on the length of offsets, e.g. (1) we recompile if the
        # length of the offsets is different. (2) we don't recompile if the
        # length of the offsets is the same, even if the size of the constituent
        # tensors are different.
        self._check_recompiles(fn, (nt,), (nt2,), False)
        self._check_recompiles(fn, (nt,), (nt3,), True)

    def test_inline_nested_tensor_from_jagged(self):
        nt, _ = self._get_jagged_tensor(((2, 3, 4), 5), None)

        def fn(x):
            return torch.nested.nested_tensor_from_jagged(x.values() * 2, x.offsets())

        torch.compile(fn, fullgraph=True, backend="aot_eager")(nt)

    # The test here: nn.Parameters that are secretly subclasses
    # have a metaclass that overrides __isinstance__,
    # that dynamo needs to respect when it inlines the if statement.
    def test_param_subclass_isinstance_input(self):
        x_inner = torch.randn(16, 16, requires_grad=True)
        x = torch.nn.Parameter(TwoTensor(x_inner, x_inner))
        m = torch.nn.Linear(16, 16)
        m.weight = x

        def fn():
            if isinstance(m.weight, torch.nn.Parameter):
                return m.weight + 1
            else:
                return m.weight + 2

        out_ref = fn()
        out_test = torch.compile(fn, backend="aot_eager")()
        self.assertEqual(out_ref, out_test)

    def _input_view_test(self, nt_view_name):
        nt_view = VIEW_TEST_CASES[nt_view_name]()

        def fn(x):
            return x.sin()

        out_ref = fn(nt_view)
        torch._dynamo.reset()
        compile_fn = torch.compile(
            fn, fullgraph=True, backend="aot_eager", dynamic=True
        )
        out = compile_fn(nt_view)

        # Check metadata and values are correct
        self.assertTrue(out.size() == out_ref.size())
        self.assertTrue(out.stride() == out_ref.stride())
        if out.is_nested:
            self.assertTrue(torch.allclose(out.values(), out_ref.values()))
        else:
            self.assertTrue(torch.allclose(out, out_ref))

        # Check that no upper/lower bound guards are incurred
        def backend(gm, args):
            context = torch._guards.TracingContext.get()
            guards = [str(g.expr) for g in context.fake_mode.shape_env.guards]

            # varies based on the type of view
            guard_str = "\n".join(guards)
            if nt_view_name == "subclass_dense":
                self.assertExpectedInline(guard_str, """Eq(s3 - 1, s0)""")
            elif nt_view_name == "dense_subclass_dense_subclass":
                self.assertExpectedInline(
                    guard_str,
                    """\
Eq(s5 - 1, s2)
Eq(s12 - 1, s7)
Eq(s11, s9)""",
                )
            elif nt_view_name.startswith("base_is_nt_True"):
                self.assertExpectedInline(
                    guard_str,
                    """Eq(s3 - 1, s0)""",
                )
            else:
                self.assertExpectedInline(
                    guard_str,
                    """\
Eq(s4 - 1, s1)
Eq(s13 - 1, s8)
Eq(s12, s10)""",
                )
            return gm

        torch._dynamo.reset()
        compile_fn = torch.compile(fn, fullgraph=True, backend=backend, dynamic=True)
        out = compile_fn(nt_view)

    @parametrize(
        "nt_view_name",
        [k for k in VIEW_TEST_CASES.keys() if k != "subclass_dense_subclass_dense"],
    )
    def test_inputs_to_compiled_fn_are_views(self, nt_view_name):
        self._input_view_test(nt_view_name)

    def test_subclass_gives_static_shapes_when_dynamic_false(self):
        def check_graph(gm, *args):
            first_node_example_val = next(iter(gm.graph.nodes)).meta["example_value"]
            # We compiled with dynamic=False, expect no SymInt sizes on our placeholders
            self.assertTrue(
                all(isinstance(x, int) for x in first_node_example_val.shape)
            )
            return gm

        @torch.compile(backend=check_graph, dynamic=False)
        def f(x):
            return x + 1

        x_inner = torch.ones(4)
        x = TwoTensor(x_inner, x_inner)
        x_view = x.view(2, 2)
        out = f(x_view)  # noqa: F841

    # NJT1 -> Dense -> NJT2 -> Dense view
    # During view replay, the Dense -> NJT2 part will construct an intermediate,
    # symbolically-sized NJT that is immediately deconstructed to return the final dense
    # view. To construct this intermediate properly, we need the associated nested int
    # to be symbolic. This view is expected to fail compilation until symbolic nested ints
    # are cached onto fake offsets to solve this problem.
    @unittest.expectedFailure
    def test_subclass_dense_subclass_dense_view(self):
        self._input_view_test("subclass_dense_subclass_dense")


instantiate_parametrized_tests(TestNestedTensor)


if __name__ == "__main__":
    from torch._dynamo.test_case import run_tests

    run_tests()<|MERGE_RESOLUTION|>--- conflicted
+++ resolved
@@ -126,10 +126,6 @@
     def mk_dense_subclass_dense_subclass():
         values = torch.randn(10, 5)
         offsets = torch.tensor([0, 3, 6, 10])
-<<<<<<< HEAD
-=======
-        offsets2 = offsets.detach().clone()
->>>>>>> 46e80420
         return nested_view_from_values_offsets(
             nested_view_from_values_offsets(values, offsets).values(), offsets
         )
@@ -138,13 +134,8 @@
 
     def mk_subclass_dense_subclass_dense():
         x = get_jagged_tensor(((2, 3, 4), 3), None, requires_grad=True)[0].clone()
-<<<<<<< HEAD
-        offsets2 = x.offsets().clone().detach()
+        offsets2 = x.offsets().detach().clone()
         nested_view_from_values_offsets(x.values(), offsets2).values()
-=======
-        offsets2 = x.offsets().detach().clone()
-        nt_view = nested_view_from_values_offsets(x.values(), offsets2).values()
->>>>>>> 46e80420
 
     yield mk_subclass_dense_subclass_dense, "subclass_dense_subclass_dense"
 
