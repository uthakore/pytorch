--- conflicted
+++ resolved
@@ -1,10 +1,7 @@
 # Owner(s): ["oncall: export"]
 import copy
-<<<<<<< HEAD
 import unittest
-=======
 from typing import List, Tuple
->>>>>>> 1afb1299
 
 import torch
 from torch.export import Dim, export
