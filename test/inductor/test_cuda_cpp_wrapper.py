--- conflicted
+++ resolved
@@ -139,15 +139,7 @@
         )
 
 
-<<<<<<< HEAD
 if RUN_GPU:
-    config.abi_compatible = False
-    # TODO enable abi_compatible
-    if GPU_TYPE == "xpu":
-        config.abi_compatible = False
-=======
-if RUN_CUDA:
->>>>>>> 5fe0c20f
 
     class BaseTest(NamedTuple):
         name: str
@@ -165,6 +157,8 @@
         "test_mm_plus_mm3",
         "test_addmm",
         "test_linear_relu",
+        "test_fft_real_input",
+        "test_fft_real_input_real_output",
     ]
 
     # Maintain two separate test lists for cuda and cpp for now
@@ -275,10 +269,7 @@
             tests=test_select_algorithm.TestSelectAlgorithm(),
         ),
     ]:
-        # TODO enable test_dtypeview cases after enable abi_compatible.
-        if item.device == "xpu" and (
-            item.name in XPU_BASE_TEST_SKIP or item.name.startswith("test_dtypeview")
-        ):
+        if item.device == "xpu" and item.name in XPU_BASE_TEST_SKIP:
             continue
         make_test_case(item.name, item.device, item.tests, check_code=item.check_code)
 
