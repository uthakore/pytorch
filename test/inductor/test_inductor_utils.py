--- conflicted
+++ resolved
@@ -21,11 +21,7 @@
         cls._bench_fn = functools.partial(torch.nn.functional.linear, x, w)
 
     def test_do_bench(self):
-<<<<<<< HEAD
-        res = benchmarker.benchmark(self._bench_fn)
-=======
-        res = do_bench(self._bench_fn, (), {})
->>>>>>> 1bfe7eb7
+        res = benchmarker.benchmark(self._bench_fn, [], {})
         log.warning("do_bench result: %s", res)
         self.assertGreater(res, 0)
 
