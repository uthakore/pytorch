--- conflicted
+++ resolved
@@ -11733,38 +11733,6 @@
         b = torch.randn(2, 1, requires_grad=True)
         self.common(forward, (a, b))
 
-<<<<<<< HEAD
-    def test_chunk_recompiles(self):
-        def f(x):
-            return x.chunk(4)
-
-        def run(size):
-            input = torch.randn(size)
-            expected_out = f(input)
-            actual_out = optf(input)
-            self.assertEqual(expected_out, actual_out)
-
-        cnts = CompileCounterWithBackend("inductor")
-        optf = torch.compile(f, backend=cnts, fullgraph=True)
-
-        # The first run should compile once with static shapes.
-        run(4)
-        self.assertEqual(cnts.frame_count, 1)
-
-        # Varying the input size should trigger a recompilation.
-        # Since the input size is a multiple of 4 (i.e. all runs shall
-        # generate 4 output tensors), there should be no further
-        # recompilation.
-        for i in range(2, 12):
-            run(4 * i)
-        self.assertEqual(cnts.frame_count, 2)
-
-        # Input size: 9
-        # Yields one less output tensor, which should trigger a
-        # recompilation.
-        run(9)
-        self.assertEqual(cnts.frame_count, 3)
-=======
     @config.patch(implicit_fallbacks=True)
     def test_weight_norm_bwd(self):
         """
@@ -11815,7 +11783,37 @@
             same(ref_grad_list, act_grad_list, tol=1e-3),
             f"Ref:\n{ref_grad_list}\nAct:\n{act_grad_list}",
         )
->>>>>>> 12e95aa4
+
+    def test_chunk_recompiles(self):
+        def f(x):
+            return x.chunk(4)
+
+        def run(size):
+            input = torch.randn(size)
+            expected_out = f(input)
+            actual_out = optf(input)
+            self.assertEqual(expected_out, actual_out)
+
+        cnts = CompileCounterWithBackend("inductor")
+        optf = torch.compile(f, backend=cnts, fullgraph=True)
+
+        # The first run should compile once with static shapes.
+        run(4)
+        self.assertEqual(cnts.frame_count, 1)
+
+        # Varying the input size should trigger a recompilation.
+        # Since the input size is a multiple of 4 (i.e. all runs shall
+        # generate 4 output tensors), there should be no further
+        # recompilation.
+        for i in range(2, 12):
+            run(4 * i)
+        self.assertEqual(cnts.frame_count, 2)
+
+        # Input size: 9
+        # Yields one less output tensor, which should trigger a
+        # recompilation.
+        run(9)
+        self.assertEqual(cnts.frame_count, 3)
 
 
 @dataclasses.dataclass
