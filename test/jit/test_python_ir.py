# Owner(s): ["oncall: jit"]

import unittest

import numpy as np
import torch
from torch.testing import FileCheck
<<<<<<< HEAD
=======
from torch.testing._internal.common_utils import IS_MACOS
>>>>>>> f34905f6
from torch.testing._internal.jit_utils import JitTestCase
from torch.testing._internal.common_utils import IS_MACOS

import numpy as np
import unittest

if __name__ == "__main__":
    raise RuntimeError(
        "This test file is not meant to be run directly, use:\n\n"
        "\tpython test/test_jit.py TESTNAME\n\n"
        "instead."
    )


class TestPythonIr(JitTestCase):
    def test_param_strides(self):
        def trace_me(arg):
            return arg

        t = torch.zeros(1, 3, 16, 16)
        traced = torch.jit.trace(trace_me, t)
        value = list(traced.graph.param_node().outputs())[0]
        real_strides = list(t.stride())
        type_strides = value.type().strides()
        self.assertEqual(real_strides, type_strides)

    def test_permute_inputs_binding(self):
        @torch.jit.script
        def foo(i, j, k):
            pass

        g = foo.graph

        idxs = []
        for i, inp in enumerate(g.inputs()):
            inp.setDebugName(f"inp{i}")
            idxs.append(i)

        permuted_idxs = list(np.random.permutation(idxs))
        g.permuteInputs(permuted_idxs)
        for i, inp in enumerate(g.inputs()):
            self.assertEqual(f"inp{permuted_idxs[i]}", inp.debugName())

    @unittest.skipIf(IS_MACOS, "Failing on MacOS only")
    def test_python_ir_utils(self):
        @torch.jit.script
        def foo(inp):
            x = inp + 1
            y = x / 2
            z = y * y
            return z

        add_node = foo.graph.findNode("aten::add")
        div_node = foo.graph.findNode("aten::div")

        with foo.graph.insert_point_guard(add_node):
            with foo.graph.insert_point_guard(div_node):
                foo.graph.insertConstant("goodbye")
            foo.graph.insertConstant("hello")
        with foo.graph.insert_point_guard(foo.graph.findNode("aten::mul")):
            foo.graph.insertConstant("hello")
        FileCheck().check("hello").check("goodbye").check("hello").run(foo.graph)

        self.assertTrue(add_node.matches(add_node.schema()))
        self.assertFalse(add_node.matches(div_node.schema()))

    def test_python_ir_utils_graph(self):
        @torch.jit.script
        def unrolled_mul(x: torch.Tensor, y: int):
            out = x
            for _ in range(y - 1):
                out = out + x
            return out

        @torch.jit.script
        def foo(x):
            return x * 4

        g = foo.graph
        muls = g.findAllNodes("aten::mul")
<<<<<<< HEAD
        scalar_muls = filter(lambda x: x.matches("aten::mul(Tensor self, Scalar other) -> Tensor"), muls)
        mul_constant_int = filter(lambda x: isinstance(list(x.inputs())[1].toIValue(), int), scalar_muls)
=======
        scalar_muls = filter(
            lambda x: x.matches("aten::mul(Tensor self, Scalar other) -> Tensor"), muls
        )
        mul_constant_int = filter(
            lambda x: isinstance(list(x.inputs())[1].toIValue(), int), scalar_muls
        )
>>>>>>> f34905f6
        for mul in mul_constant_int:
            with g.insert_point_guard(mul):
                outputs = g.insertGraph(unrolled_mul.graph, list(mul.inputs()))
                assert len(outputs) == len(list(mul.outputs()))
                for new_out, old_out in zip(outputs, g.outputs()):
                    old_out.replaceAllUsesWith(new_out)
                mul.destroy()

        FileCheck().check_not("aten::mul").check("aten::add").run(foo.graph)
        self.assertEqual(foo(torch.ones([2, 2])), torch.ones([2, 2]) * 4)<|MERGE_RESOLUTION|>--- conflicted
+++ resolved
@@ -5,15 +5,8 @@
 import numpy as np
 import torch
 from torch.testing import FileCheck
-<<<<<<< HEAD
-=======
 from torch.testing._internal.common_utils import IS_MACOS
->>>>>>> f34905f6
 from torch.testing._internal.jit_utils import JitTestCase
-from torch.testing._internal.common_utils import IS_MACOS
-
-import numpy as np
-import unittest
 
 if __name__ == "__main__":
     raise RuntimeError(
@@ -89,17 +82,12 @@
 
         g = foo.graph
         muls = g.findAllNodes("aten::mul")
-<<<<<<< HEAD
-        scalar_muls = filter(lambda x: x.matches("aten::mul(Tensor self, Scalar other) -> Tensor"), muls)
-        mul_constant_int = filter(lambda x: isinstance(list(x.inputs())[1].toIValue(), int), scalar_muls)
-=======
         scalar_muls = filter(
             lambda x: x.matches("aten::mul(Tensor self, Scalar other) -> Tensor"), muls
         )
         mul_constant_int = filter(
             lambda x: isinstance(list(x.inputs())[1].toIValue(), int), scalar_muls
         )
->>>>>>> f34905f6
         for mul in mul_constant_int:
             with g.insert_point_guard(mul):
                 outputs = g.insertGraph(unrolled_mul.graph, list(mul.inputs()))
