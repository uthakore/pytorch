--- conflicted
+++ resolved
@@ -329,6 +329,7 @@
     aten.prelu.default,
     aten.special_xlog1py.default,
     aten.xlogy.Tensor,
+    aten.nll_loss2d_forward.default,
 
     # channel_last and channel_last_3d related failures
     aten.convolution.default,
@@ -617,7 +618,6 @@
     torch.masked_select : {f64, i32, c128, i64, i16, f16, u8, c64, bf16, b8, i8, f32},
     torch.nonzero : {f64, i32, c128, i64, i16, c32, f16, u8, c64, bf16, b8, i8, f32},
     torch.Tensor.nonzero : {f64, i32, c128, i64, i16, c32, f16, u8, c64, bf16, b8, i8, f32},
-    torch.ormqr : {f64, c64, c128, f32},
     torch.Tensor.item : {f64, i32, c128, i64, i16, f16, u8, c32, c64, bf16, b8, i8, f32},
     torch.bincount : {i32, i64, u8, i16, i8},
     torch.frexp : {f64, f16, bf16, f32},
@@ -627,15 +627,10 @@
     torch.histogram : {f64, f32},
     torch.histogramdd : {f64, f32},
     torch.kthvalue : {f64, i32, i64, u8, i16, bf16, i8, f32},
-    torch.median : {f64, i32, i64, u8, i16, bf16, i8, f32},
-    torch.mode : {f64, i32, i64, f16, u8, i16, bf16, b8, i8, f32},
     torch.nn.functional.ctc_loss : {f64, f32},
     torch.nn.functional.gaussian_nll_loss : {f16, f64, bf16, f32},
     torch.nn.functional.one_hot : {i64},
     torch._segment_reduce : {f64, f16, bf16, f32},
-    torch.cholesky : {f64, f32, c128, c64},
-    torch.cholesky_inverse : {f64, f32, c128, c64},
-    torch.cholesky_solve : {f64, f32, c128, c64},
     torch.linalg.eig : {f64, f32, c128, c64},
     torch.linalg.eigvals : {f64, f32, c128, c64},
     torch.linalg.lstsq : {f64, f32, c128, c64},
@@ -712,8 +707,6 @@
     torch.geqrf: {f32, f64},  # aten::geqrf
     torch.histc: {i16, i32, i64, i8},  # aten::histc, aten::histc.out
     torch.kthvalue: {f16},  # aten::kthvalue.values
-    torch.median: {f16},  # aten::median, aten::median.dim_values
-    torch.ormqr: {f32, f64},  # aten::ormqr, aten::ormqr.out
 }
 
 meta_function_device_expected_failures_only_outplace['cuda'] = {
@@ -796,12 +789,6 @@
 # these always fail
 meta_dispatch_expected_failures = {
     aten.allclose.default: {f16, bf16, f32, f64, c64, c128},  # NotImplementedError: 'aten::_local_scalar_dense'
-    aten.cholesky.default : {c64, c128, f64, f32},
-    aten.cholesky.out : {c64, c128, f64, f32},
-    aten.cholesky_inverse.default : {c64, c128, f64, f32},
-    aten.cholesky_inverse.out : {c64, c128, f64, f32},
-    aten.cholesky_solve.default : {c64, c128, f64, f32},
-    aten.cholesky_solve.out : {c64, c128, f64, f32},
     aten.geqrf.default : {c64, c128, f64, f32},
     aten.linalg_eig.default : {c64, c128, f64, f32},
     aten.linalg_lstsq.default : {c64, c128, f64, f32},
@@ -809,12 +796,6 @@
     aten.masked_select.out : {c64, f16, i8, f64, c128, i64, bf16, f32, i32, b8, i16, u8},
     aten.nonzero.default : {c64, f16, i8, f64, c128, i64, bf16, f32, i32, c32, b8, i16, u8},
     aten.nonzero.out : {c64, f16, i8, f64, c128, i64, bf16, f32, i32, c32, b8, i16, u8},
-<<<<<<< HEAD
-    aten.ormqr.default : {c64, c128, f64, f32},
-    aten.ormqr.out : {c64, c128, f64, f32},
-    aten.tensordot.out : {c64, i8, f64, c128, i64, bf16, f32, i32, i16, u8},
-=======
->>>>>>> c379d628
     aten._to_sparse.default : {c64, f16, i8, f64, c128, i64, bf16, f32, i32, b8, i16, u8},
     aten._to_sparse.sparse_dim : {c64, f16, i8, f64, c128, i64, bf16, f32, i32, b8, i16, u8},
     aten._ctc_loss.default : {f32, f64},  # Shape of second output depends on data.
@@ -832,10 +813,6 @@
     aten.histogram.bin_ct : {f32, f64},
     aten.histogram.bins_tensor : {f32, f64},
     aten.kthvalue.default : {i8, f64, i64, bf16, f32, i32, i16, u8},
-    aten.median.default : {i8, f64, i64, bf16, f32, i32, i16, u8},
-    aten.median.dim : {i8, f64, i64, bf16, f32, i32, i16, u8},
-    aten.mode.default : {f16, i8, f64, i64, bf16, f32, i32, b8, i16, u8},
-    aten.nll_loss2d_forward.default : {bf16, f32, f64},
     aten.rrelu_with_noise.default : {bf16, f32, f64},
     aten.segment_reduce.default : {bf16, f32, f16, f64},
     aten.unique_consecutive.default : {i8, f64, i64, f16, bf16, f32, i32, b8, i16, u8},
@@ -887,11 +864,6 @@
     aten.linalg_eigvalsh.out: {f32, f64},  # aten::linalg_eigvalsh.out
     aten.log_sigmoid_forward.default: {bf16, f16, f64, f32},
     aten.log_sigmoid_forward.output : {bf16, f16, f64, f32},  # aten::log_sigmoid_forward.output
-    aten.median.default: {f16},  # aten::median
-    aten.median.dim: {f16},  # aten::median.dim_values
-    aten.nll_loss2d_forward.default: {f16},  # aten::nll_loss2d_forward
-    aten.ormqr.default: {f32, f64},  # aten::ormqr
-    aten.ormqr.out: {f32, f64},  # aten::ormqr.out
     aten.rrelu_with_noise.default: {f16},  # aten::rrelu_with_noise
     aten.unique_consecutive.default: {f16},  # aten::unique_consecutive
     aten.unique_dim.default: {f16},  # aten::unique_dim
@@ -1333,7 +1305,7 @@
 if __name__ == "__main__":
     COMPARE_XLA = os.getenv('PYTORCH_COMPARE_XLA', None)
     if COMPARE_XLA is not None:
-        with open(COMPARE_XLA, "r") as f:
+        with open(COMPARE_XLA) as f:
             d = yaml.load(f, Loader=YamlLoader)
             ops = d.get("full_codegen", []) + d.get("supported", []) + d.get("autograd", [])
             for op_str in ops:
@@ -1342,7 +1314,7 @@
 
     COMPARE_TEXT = os.getenv('PYTORCH_COMPARE_TEXT', None)
     if COMPARE_TEXT is not None:
-        with open(COMPARE_TEXT, "r") as f:
+        with open(COMPARE_TEXT) as f:
             for op_str in f:
                 print_op_str_if_not_supported(op_str.strip())
         sys.exit(0)
