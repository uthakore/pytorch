# Owner(s): ["module: nestedtensor"]

import ast
import contextlib
import io
import itertools
import math
import random
import sys
import tempfile
import unittest
from functools import partial
from typing import Optional, Tuple

import numpy as np

import torch
import torch._dynamo
import torch._dynamo.testing
import torch.nn
import torch.nn.functional as F
from torch.nested._internal.nested_tensor import (
    buffer_from_jagged,
    jagged_from_list,
    nested_view_from_values_offsets,
    NestedTensor,
    ViewNestedFromBuffer,
)
from torch.nn.attention.flex_attention import create_nested_block_mask, flex_attention
from torch.testing._internal.common_cuda import (
    PLATFORM_SUPPORTS_FUSED_ATTENTION,
    SM70OrLater,
    SM80OrLater,
)
from torch.testing._internal.common_device_type import (
    dtypes,
    dtypesIfCUDA,
    flex_attention_supported_platform,
    instantiate_device_type_tests,
    onlyCPU,
    onlyCUDA,
    ops,
    PYTORCH_CUDA_MEMCHECK,
    skipCPUIf,
    skipCUDAIf,
    skipCUDAIfRocm,
    skipMeta,
)
from torch.testing._internal.common_dtype import floating_types_and_half
from torch.testing._internal.common_utils import (
    decorateIf,
    freeze_rng_state,
    gradcheck,
    instantiate_parametrized_tests,
    IS_FBCODE,
    IS_WINDOWS,
    markDynamoStrictTest,
    NestedTensorTestCase,
    parametrize,
    run_tests,
    skipIfRocm,
    skipIfSlowGradcheckEnv,
    skipIfTorchDynamo,
    subtest,
    TEST_WITH_ROCM,
    xfailIfTorchDynamo,
)
from torch.testing._internal.opinfo.definitions.nested import njt_op_db
from torch.utils._pytree import tree_flatten
from torch.utils.checkpoint import checkpoint, create_selective_checkpoint_contexts


# Tests are ported from pytorch/nestedtensor.
# This makes porting as_nested_tensor easier in the future.


def _iter_constructors():
    # yield as_nested_tensor
    yield torch.nested.nested_tensor


# Returns True if the function recompiles between inputs1 and inputs2 with the
# specified dynamic setting.
def _recompiles_for_inputs(fn, inputs1, inputs2, dynamic=True):
    compile_count = [0]

    def counter(gm, example_inputs):
        compile_count[0] += 1
        return gm

    compiled_f = torch.compile(fn, fullgraph=True, backend=counter, dynamic=dynamic)
    compiled_f(*inputs1)
    compiled_f(*inputs2)
    return compile_count[0] > 1


# Helper function to generate a pair of random nested tensors
# one is contiguous, the other is not, but they appear to have same entries
# an output nested tensor consists of
# * `len(ragged_sizes)` matrices
# * matrices[i].shape == (20, ragged_sizes[i])


def random_nt_noncontiguous_pair(ragged_sizes, device="cpu", dtype=torch.float16):
    xs = []
    for size in ragged_sizes:
        xs.append(torch.randn((size, 20), device=device, dtype=dtype))
    # contiguous nested tensor
    ys = []
    for x in xs:
        ys.append(x.transpose(-1, -2))
    nt_contiguous = torch.nested.nested_tensor(ys)
    # noncontiguous nested tensor
    n = len(ragged_sizes)
    nt_noncontiguous = torch.nested.nested_tensor(xs).transpose(-1, -2)
    return nt_contiguous, nt_noncontiguous


# Helper functions to pad a noncontiguous nested tensor
# can be replaced once to_padded_tensor supports noncontiguous memory


def noncontiguous_to_padded_tensor(input, shape=None):
    tensors = input.unbind()
    ntensors = len(tensors)
    assert ntensors > 0
    if shape is None:
        shape = []
        for size in tensors[0].shape:
            shape.append(size)
        for i in range(1, ntensors):
            new_shape = tensors[i].shape
            for j in range(len(shape)):
                shape[j] = max(shape[j], new_shape[j])
        shape = [ntensors] + shape
    result = tensors[0].new_zeros(shape)
    for itensor in range(ntensors):
        tensor = tensors[itensor]
        view = result[itensor]
        for idim in range(tensor.dim()):
            view = view.narrow(idim, 0, tensor.size(idim))
        view.copy_(tensor)
    return result


# Helper function to generate a random nested tensor


def random_nt(
    device,
    dtype,
    num_tensors,
    max_dims,
    min_dims=None,
    layout=torch.strided,
    require_non_empty=True,
):
    if min_dims is None:
        min_dims = tuple([0] * len(max_dims))

    assert len(max_dims) == len(min_dims)
    for min_dim, max_dim in zip(min_dims, max_dims):
        assert max_dim > min_dim, "random_nt: max_dim must be greater than min_dim"
        assert min_dim >= 0, "random_nt: min_dim must be non-negative"
        if require_non_empty:
            assert not (
                min_dim == 0 and max_dim == 1
            ), "random_nt: zero cannot be the only possible value if require_non_empty is True"

    if require_non_empty:
        # Select a random idx that will be required to be non-empty
        non_zero_idx = torch.randint(low=0, high=num_tensors, size=(1,)).item()

    ts1 = []
    for i, _ in enumerate(range(num_tensors)):
        tensor_dims = []
        for min_dim, max_dim in zip(min_dims, max_dims):
            new_min_dim = min_dim
            if require_non_empty and i == non_zero_idx and min_dim == 0:
                new_min_dim = 1
            tensor_dims.append(
                torch.randint(low=new_min_dim, high=max_dim, size=(1,)).item()
            )
        t1 = torch.randn(tensor_dims, device=device, dtype=dtype)
        ts1.append(t1)

    return torch.nested.nested_tensor(ts1, device=device, dtype=dtype, layout=layout)


# Alternate approach to generating a random NT.
# dims should be something like [5, None, 10], with None indicating that a
# random ragged structure should be used
def random_nt_from_dims(
    dims, device=None, dtype=None, layout=torch.strided, requires_grad=False
):
    sizes = [
        [
            d if d is not None else torch.randint(2, 10, size=(1,)).item()
            for d in dims[1:]
        ]
        for d in range(dims[0])
    ]
    return torch.nested.nested_tensor(
        [torch.randn(*size) for size in sizes],
        device=device,
        dtype=dtype,
        layout=layout,
        requires_grad=requires_grad,
    )


# Creates an NT matching another NT's number of components and
# shape / ragged structure for all dims specified to be -1.
def random_nt_from_similar(other, dims=None):
    if dims is None:
        return torch.randn_like(other)
    assert len(dims) == other.dim()
    assert dims[0] == -1 or dims[0] == other.size(0)

    ret_sizes = []
    for t in other.unbind():
        other_size = t.shape
        ret_size = []
        for i, d in enumerate(dims[1:]):
            if d == -1:
                ret_size.append(other_size[i])
            else:
                ret_size.append(d)
        ret_sizes.append(ret_size)

    return torch.nested.nested_tensor(
        [torch.randn(*size) for size in ret_sizes], device=other.device
    )


# makes naming nice for tests that parametrize over layout.
def layout_name(layout):
    # e.g. "torch.jagged" -> "jagged"
    return layout.__repr__().split(".")[-1]


def get_op_name(layout):
    # e.g. "<OpOverload(op='aten.sum', overload='dim_IntList')>" -> "sum"
    return layout.__name__.split(".")[0].split("_")[-1]


# Helper function for test_dummy_mha_with_nt
@torch.fx.wrap
def convert_dense_to_nested_tensor_legacy(values):
    offsets = torch.arange(
        0, values.shape[0] * values.shape[1] + 1, values.shape[1], device=values.device
    )
    metadata_cache = {"max_seqlen": values.shape[1], "min_seqlen": 1}
    nt = ViewNestedFromBuffer.apply(
        values.view(-1, values.shape[-1]), offsets, metadata_cache
    )
    return nt


# Helper function for test_dummy_mha_with_nt
@torch.fx.wrap
def convert_jagged_to_nested_tensor_legacy(
    values: torch.Tensor, offsets: torch.Tensor, max_length: int
) -> torch.Tensor:
    metadata_cache = {"max_seqlen": max_length, "min_seqlen": 1}
    nt = ViewNestedFromBuffer.apply(values, offsets, metadata_cache)
    return nt


# Helper function for test_dummy_mha_with_nt
@torch.fx.wrap
def convert_nt_to_jagged_legacy(nt):
    return buffer_from_jagged(nt)


# Helper function for test_dummy_mha_with_nt
@torch.fx.wrap
def convert_dense_to_nested_tensor(values):
    nt = torch.nested.as_nested_tensor(values, layout=torch.jagged)
    return nt


# Helper function for test_dummy_mha_with_nt
@torch.fx.wrap
def convert_jagged_to_nested_tensor(
    values: torch.Tensor, offsets: torch.Tensor, max_length: int
) -> torch.Tensor:
    nt = torch.nested.nested_tensor_from_jagged(
        values, offsets, lengths=None, min_seqlen=1, max_seqlen=max_length
    )
    return nt


# Helper function for test_dummy_mha_with_nt
def convert_nt_to_jagged(nt):
    return nt.values()


@markDynamoStrictTest
class TestNestedTensor(NestedTensorTestCase):
    @parametrize("batch_size", [2, 4])
    @parametrize("max_seq_len", [3, 5])
    @parametrize("vocab_size", [10, 20])
    def test_2d_nested_tensor(self, batch_size, max_seq_len, vocab_size):
        data = []
        nested_tensor_ref_list = []
        for _ in range(batch_size):
            if max_seq_len == 0:
                length = 0
            else:
                length = np.random.randint(low=1, high=max_seq_len)
            row = list(np.random.randint(low=0, high=vocab_size, size=(length,)))
            data.append(row)
            nested_tensor_ref_list.append(torch.Tensor(row))
        nested_tensor = torch.nested.nested_tensor(data, dtype=torch.int64)
        nested_tensor_list = nested_tensor.unbind()
        for id in range(batch_size):
            self.assertEqual(
                nested_tensor_list[id], nested_tensor_ref_list[id].type(torch.int64)
            )

    @parametrize("batch_size", [2, 4])
    @parametrize("max_seq_len", [3, 5])
    @parametrize("vocab_size", [10, 20])
    def test_3d_nested_tensor(self, batch_size, max_seq_len, vocab_size):
        data = []
        nested_tensor_ref_list = []
        for _ in range(batch_size):
            if max_seq_len == 0:
                length = 0
            else:
                length = np.random.randint(low=1, high=max_seq_len)
            row = list(np.random.randint(low=0, high=vocab_size, size=(length,)))
            row = [list(item * np.arange(max_seq_len)) for item in row]
            data.append(row)
            nested_tensor_ref_list.append(torch.Tensor(row))
        nested_tensor = torch.nested.nested_tensor(data, dtype=torch.int64)
        nested_tensor_list = nested_tensor.unbind()
        for id in range(batch_size):
            self.assertEqual(
                nested_tensor_list[id], nested_tensor_ref_list[id].type(torch.int64)
            )

    @parametrize("batch_size", [2, 4])
    @parametrize("max_seq_len", [3, 5])
    @parametrize("vocab_size", [10, 20])
    def test_3d_nested_tensor_float(self, batch_size, max_seq_len, vocab_size):
        data = []
        nested_tensor_ref_list = []
        for _ in range(batch_size):
            if max_seq_len == 0:
                length = 0
            else:
                length = np.random.randint(low=1, high=max_seq_len)
            row = list(
                np.random.randint(low=0, high=vocab_size, size=(length,)).astype(float)
            )
            row = [list(item * np.arange(max_seq_len)) for item in row]
            data.append(row)
            nested_tensor_ref_list.append(torch.Tensor(row))
        nested_tensor = torch.nested.nested_tensor(data, dtype=torch.float)
        nested_tensor_list = nested_tensor.unbind()
        for id in range(batch_size):
            self.assertEqual(
                nested_tensor_list[id], nested_tensor_ref_list[id].type(torch.float)
            )

    @torch.inference_mode()
    def _test_unbind_case(self, a, b):
        nt = torch.nested.nested_tensor([a, b])
        a1, b1 = nt.unbind()
        self.assertTrue(a is not a1)
        self.assertTrue(b is not b1)

        nt = torch.nested.nested_tensor([a, b], dtype=a.dtype)
        a1, b1 = nt.unbind(0)
        self.assertEqual(a, a1)
        self.assertEqual(b, b1)

        a = torch.randn((2, 3)).add_(1)
        nt = torch.nested.nested_tensor([a])
        self.assertEqual(a, nt.unbind(0)[0])

    @torch.inference_mode()
    def test_unbind_0(self):
        self._test_unbind_case(torch.tensor([1, 2]), torch.tensor([7, 8]))

    @torch.inference_mode()
    def test_unbind_1(self):
        self._test_unbind_case(torch.tensor([1]), torch.tensor([7]))

    @torch.inference_mode()
    def test_unbind_3(self):
        self._test_unbind_case(torch.tensor([1.0]), torch.tensor([]))

    @torch.inference_mode()
    def test_unbind_4(self):
        self._test_unbind_case(torch.tensor([]), torch.tensor([]))

    @torch.inference_mode()
    def test_unbind_dim(self):
        def _test_fn(unbind_fn):
            a = torch.rand(3, 2)
            b = torch.rand(2, 3)
            nt = torch.nested.nested_tensor([a, b])
            self.assertRaises(RuntimeError, lambda: unbind_fn(nt, 1))

        # Both of these tests are necessary, because we're using
        # torch_function.
        _test_fn(lambda x, dim: x.unbind(dim))
        # TODO: Re-enable this once using torch_dispatch
        # _test_fn(lambda x, dim: torch.unbind(x, dim))

    @torch.inference_mode()
    def test_nested_tensor(self):
        self.assertRaises(
            TypeError, lambda: torch.nested.nested_tensor(torch.tensor([3.0]))
        )
        self.assertRaises(TypeError, lambda: torch.nested.nested_tensor(4.0))

    @torch.inference_mode()
    def test_nested_tensor_matching_dim(self):
        self.assertRaisesRegex(
            RuntimeError,
            "Found dimension 1 for Tensor at index 1 and dimension 0 for Tensor at index 0.",
            lambda: torch.nested.nested_tensor([torch.tensor(1.0), torch.tensor([])]),
        )
        self.assertRaisesRegex(
            RuntimeError,
            "Found dimension 1 for Tensor at index 2 and dimension 0 for Tensor at index 1.",
            lambda: torch.nested.nested_tensor(
                [torch.tensor(1.0), torch.tensor(2.0), torch.tensor([])]
            ),
        )

    @torch.inference_mode()
    def test_default_nested_tensor(self):
        self.assertRaises(TypeError, lambda: torch.nested.nested_tensor())
        default_nested_tensor = torch.nested.nested_tensor([])
        default_tensor = torch.tensor([])
        # self.assertEqual(default_nested_tensor.nested_dim(), 1)
        # self.assertEqual(default_nested_tensor.nested_size(), ())
        self.assertEqual(default_nested_tensor.dim(), default_tensor.dim())
        self.assertEqual(default_nested_tensor.layout, default_tensor.layout)
        self.assertEqual(default_nested_tensor.device, default_tensor.device)
        self.assertEqual(default_nested_tensor.dtype, default_tensor.dtype)
        self.assertEqual(
            default_nested_tensor.requires_grad, default_tensor.requires_grad
        )
        self.assertIsNone(default_tensor.grad)
        # TODO: Re-enable once we have a performance driven
        # use case and implementation.
        # self.assertEqual(default_nested_tensor.is_pinned(),
        #                  default_tensor.is_pinned())

    @torch.inference_mode()
    def test_dim(self):
        for constructor in _iter_constructors():
            a1 = constructor([])
            self.assertEqual(a1.dim(), 1)
            a1 = constructor([torch.tensor(3.0)])
            self.assertEqual(a1.dim(), 1)
            a1 = constructor([torch.tensor([1, 2, 3, 4])])
            self.assertEqual(a1.dim(), 2)

    @unittest.skipIf(IS_FBCODE, "numel is not virtual in fbcode.")
    @torch.inference_mode()
    def test_numel(self):
        for constructor in _iter_constructors():
            a1 = constructor([])
            self.assertEqual(a1.numel(), 0)
            a1 = constructor([torch.tensor(3.0), torch.tensor(4.0)])
            self.assertEqual(a1.numel(), 2)
            a1 = constructor([torch.randn(2, 2, 2)])
            self.assertEqual(a1.numel(), 8)
            a1 = constructor([torch.randn([1, 2, 3]), torch.randn(3, 2, 1)])
            self.assertEqual(a1.numel(), 12)
            a1 = constructor([torch.randn([1, 1, 3]), torch.randn(3, 2, 4)])
            self.assertEqual(a1.numel(), 27)
            a1 = constructor([torch.randn([5, 5, 5]), torch.randn(6, 6, 6)])
            self.assertEqual(a1.numel(), 341)

            # Interesting edge case
            a1 = constructor([torch.randn([1, 2, 3]), torch.randn(1, 2, 0)])
            self.assertEqual(a1.numel(), 6)

    @torch.inference_mode()
    def test_size(self):
        for constructor in _iter_constructors():
            a1 = constructor([])
            self.assertRaisesRegex(
                RuntimeError,
                "NestedTensorImpl doesn't support sizes",
                lambda: a1.size(),
            )

    def test_size_dim(self):
        a = torch.nested.nested_tensor([])
        self.assertEqual(a.size(0), 0)

        a = torch.nested.nested_tensor([torch.tensor(1)])
        self.assertEqual(a.size(0), 1)

        a = torch.nested.nested_tensor([torch.tensor(1), torch.tensor(2)])
        self.assertEqual(a.size(0), 2)

        a = torch.nested.nested_tensor([torch.rand(1, 2), torch.rand(1, 8)])
        self.assertEqual(a.size(0), 2)
        self.assertEqual(a.size(1), 1)
        self.assertRaisesRegex(
            RuntimeError,
            "Given dimension 2 is irregular and does not have a size",
            lambda: a.size(2),
        )

        a = torch.nested.nested_tensor([torch.rand(3, 4), torch.rand(5, 4)])
        self.assertEqual(a.size(0), 2)
        self.assertRaisesRegex(
            RuntimeError,
            "Given dimension 1 is irregular and does not have a size",
            lambda: a.size(1),
        )
        self.assertEqual(a.size(2), 4)

    @unittest.skipIf(IS_FBCODE, "stride is not virtual in fbcode.")
    @torch.inference_mode()
    def test_stride(self):
        for constructor in _iter_constructors():
            a1 = constructor([])
            self.assertRaisesRegex(
                RuntimeError,
                "NestedTensorImpl doesn't support strides",
                lambda: a1.stride(),
            )

    @unittest.skipIf(IS_FBCODE, "is_contiguous is not virtual in fbcode.")
    @torch.inference_mode()
    def test_is_contiguous(self):
        # Test empty case
        nt_empty = torch.nested.nested_tensor([])
        assert nt_empty.is_contiguous()
        self.assertEqual(nt_empty, nt_empty.contiguous())

        nt_contiguous, nt_noncontiguous = random_nt_noncontiguous_pair((2, 3, 6, 7))

        # Test contiguous case
        assert nt_contiguous.is_contiguous()
        self.assertEqual(nt_contiguous, nt_contiguous.contiguous())

        # Test non_contiguous case
        assert not nt_noncontiguous.is_contiguous()
        self.assertEqual(nt_contiguous, nt_noncontiguous.contiguous())

        # Test querying by memory_format
        self.assertTrue(
            nt_contiguous.is_contiguous(memory_format=torch.contiguous_format)
        )
        self.assertTrue(
            not nt_noncontiguous.is_contiguous(memory_format=torch.contiguous_format)
        )

    @torch.inference_mode()
    def test_repr_string(self):
        a = torch.nested.nested_tensor([])
        expected = "nested_tensor([\n\n])"
        self.assertEqual(str(a), expected)
        self.assertEqual(repr(a), expected)

        a = torch.nested.nested_tensor([torch.tensor(1.0)])
        expected = "nested_tensor([\n  tensor(1.)\n])"
        self.assertEqual(str(a), expected)
        self.assertEqual(repr(a), expected)

        a = torch.nested.nested_tensor([torch.tensor([[1, 2]]), torch.tensor([[4, 5]])])
        expected = "nested_tensor([\n  tensor([[1, 2]]),\n  tensor([[4, 5]])\n])"
        self.assertEqual(str(a), expected)
        self.assertEqual(repr(a), expected)

    def test_to_padded_tensor_on_empty_tensor(self):
        nt = torch.nested.nested_tensor([])
        empty = torch.nested.to_padded_tensor(nt, 4)
        self.assertEqual(empty, torch.tensor([]))

    def test_nested_namespace(self):
        nt = torch.nested.nested_tensor([torch.randn(2, 3), torch.randn(4, 5)])
        result = nt.to_padded_tensor(4)
        nested_namespace_result = torch.nested.to_padded_tensor(nt, 4)
        self.assertEqual(result, nested_namespace_result)

    def test_to(self):
        ntensors = 4
        nt = random_nt(torch.device("cpu"), torch.float32, ntensors, (4, 4))

        def test_copy_behavior(t, non_blocking=False):
            self.assertIs(t, t.to(t, non_blocking=non_blocking))
            self.assertIs(t, t.to(t.dtype, non_blocking=non_blocking))
            self.assertIs(t, t.to(torch.empty_like(t), non_blocking=non_blocking))
            self.assertIsNot(t, t.to(t, non_blocking=non_blocking, copy=True))
            self.assertIsNot(t, t.to(t.dtype, non_blocking=non_blocking, copy=True))
            self.assertIsNot(
                t, t.to(torch.empty_like(t), non_blocking=non_blocking, copy=True)
            )

            devices = [t.device]
            if t.device.type == "cuda":
                if t.device.index == -1:
                    devices.append(f"cuda:{torch.cuda.current_device()}")
                elif t.device.index == torch.cuda.current_device():
                    devices.append("cuda")
            for device in devices:
                self.assertIs(t, t.to(device, non_blocking=non_blocking))
                self.assertIs(t, t.to(device, t.dtype, non_blocking=non_blocking))
                self.assertIsNot(t, t.to(device, non_blocking=non_blocking, copy=True))
                self.assertIsNot(
                    t, t.to(device, t.dtype, non_blocking=non_blocking, copy=True)
                )

        test_copy_behavior(nt)
        self.assertEqual(nt.device, nt.to("cpu").device)
        self.assertEqual(nt.device, nt.to("cpu", dtype=torch.float32).device)
        self.assertIs(torch.float32, nt.to("cpu", dtype=torch.float32).dtype)
        self.assertEqual(nt.device, nt.to(torch.float32).device)
        self.assertIs(torch.float32, nt.to(dtype=torch.float32).dtype)

        def test_data_ptr(getter):
            self.assertEqual(getter(nt), getter(nt.to("cpu")))
            self.assertEqual(
                getter(nt), getter(nt.to(dtype=nt.dtype, device=nt.device, copy=False))
            )
            self.assertEqual(getter(nt), getter(nt.to("cpu", copy=False)))
            self.assertNotEqual(getter(nt), getter(nt.to("cpu", copy=True)))

        test_data_ptr(lambda nt: nt.data_ptr())

        if torch.cuda.is_available():
            for non_blocking in [True, False]:
                for cuda in [
                    "cuda",
                    "cuda:0" if torch.cuda.device_count() == 1 else "cuda:1",
                ]:
                    nt2 = random_nt(cuda, torch.float32, ntensors, (4, 4))
                    test_copy_behavior(nt2, non_blocking)
                    self.assertEqual(
                        nt2.device, nt2.to(cuda, non_blocking=non_blocking).device
                    )
                    self.assertEqual(
                        nt.device, nt2.to("cpu", non_blocking=non_blocking).device
                    )
                    self.assertEqual(
                        nt2.device, nt.to(cuda, non_blocking=non_blocking).device
                    )
                    self.assertIs(
                        torch.int32,
                        nt2.to(
                            "cpu", dtype=torch.int32, non_blocking=non_blocking
                        ).dtype,
                    )
                    self.assertEqual(
                        nt.device,
                        nt2.to(
                            "cpu", dtype=torch.int32, non_blocking=non_blocking
                        ).device,
                    )
                    self.assertIs(torch.int32, nt2.to(dtype=torch.int32).dtype)
                    self.assertEqual(nt2.device, nt2.to(dtype=torch.int32).device)

    def test_copy_(self):
        ntensors = 4
        nt = random_nt(torch.device("cpu"), torch.float32, ntensors, (4, 4))
        nt_copy = torch.empty_like(nt)
        nt_copy.copy_(nt)

        for nt_ub, nt_copy_ub in zip(nt.unbind(), nt_copy):
            self.assertEqual(nt_ub, nt_copy_ub)

        nt_error = torch.nested.nested_tensor([torch.tensor([0, 0])])
        self.assertRaisesRegex(
            RuntimeError,
            "copy_ only supports tensors that are the same size for Nested implementations",
            lambda: nt_error.copy_(nt),
        )

        if torch.cuda.is_available():
            nt = random_nt(torch.device("cuda"), torch.float32, ntensors, (4, 4))
            nt_copy = torch.empty_like(nt, device=torch.device("cpu"))
            nt_copy.copy_(nt, non_blocking=True)
            torch.cuda.current_stream(torch.cuda.current_device()).synchronize()
            for nt_ub, nt_copy_ub in zip(nt.unbind(), nt_copy):
                self.assertEqual(nt_ub, nt_copy_ub)

            nt_copy = torch.empty_like(nt, device=torch.device("cpu"))
            nt_copy.copy_(nt, non_blocking=False)
            for nt_ub, nt_copy_ub in zip(nt.unbind(), nt_copy):
                self.assertEqual(nt_ub, nt_copy_ub)

    def test_fill_(self):
        ntensors = 4
        nt = random_nt(torch.device("cpu"), torch.float32, ntensors, (4, 4))
        nt.fill_(10.0)
        for nt_ub in nt.unbind():
            t = torch.empty_like(nt_ub)
            t.fill_(10.0)
            self.assertEqual(nt_ub, t)

        fill_tensor = torch.tensor([11.0])
        self.assertRaisesRegex(
            RuntimeError,
            "fill_ only supports 0-dimension value tensor",
            lambda: nt.fill_(fill_tensor),
        )

        nt.fill_(fill_tensor[0])
        for nt_ub in nt.unbind():
            t = torch.empty_like(nt_ub)
            t.fill_(11.0)
            self.assertEqual(nt_ub, t)

    def test_zero_(self):
        ntensors = 4
        nt = random_nt(torch.device("cpu"), torch.float32, ntensors, (4, 4))
        nt.zero_()
        for nt_ub in nt.unbind():
            t = torch.empty_like(nt_ub)
            t.fill_(0.0)
            self.assertEqual(nt_ub, t)

    @parametrize(
        "func",
        [torch.ones_like, torch.zeros_like, torch.randn_like],
        name_fn=lambda f: f.__name__,
    )
    def test_like_functions(self, func):
        ntensors = 4
        nt = random_nt(torch.device("cpu"), torch.float32, ntensors, (4, 4))
        torch.manual_seed(1)
        nt_like = func(nt)

        torch.manual_seed(1)
        for nt_ub in nt_like.unbind():
            t_like = func(nt_ub)
            self.assertEqual(nt_ub, t_like)

    def test_cat(self):
        # dim=0 success case
        # No constraints on ragged structures matching.
        x = random_nt_from_dims([5, None, 10])
        y = random_nt_from_dims([3, 4, None])
        output = torch.cat([x, y], dim=0)
        for out_component, xy_component in zip(
            output.unbind(), itertools.chain(x.unbind(), y.unbind())
        ):
            self.assertEqual(out_component, xy_component)

        # dim=-1 success case
        # shape (B, *, D)
        x = random_nt_from_dims([5, None, 10])
        # shape (B, *, D'); same structure as x but dim=-1 differs
        y = random_nt_from_similar(x, dims=[-1, -1, 8])
        # should be shape (B, *, D + D') when supported
        output = torch.cat([x, y], dim=-1)
        for out_component, x_component, y_component in zip(
            output.unbind(), x.unbind(), y.unbind()
        ):
            self.assertEqual(
                out_component, torch.cat([x_component, y_component], dim=-1)
            )

        # dim between 0 and -1 success case
        x = random_nt_from_dims([5, None, 2, 3])
        # same structure as x but dim=2 differs
        y = random_nt_from_similar(x, dims=[-1, -1, 4, -1])
        output = torch.cat([x, y], dim=2)
        for out_component, x_component, y_component in zip(
            output.unbind(), x.unbind(), y.unbind()
        ):
            self.assertEqual(
                out_component, torch.cat([x_component, y_component], dim=1)
            )

        # error case: mixed NT / dense inputs
        x = random_nt_from_dims([5, None, 2])
        y = torch.randn(5, 3, 2)
        with self.assertRaisesRegex(
            RuntimeError, "expected each tensor in given list to be nested"
        ):
            torch.cat([x, y], dim=-1)

        # error case: NTs with different dims
        x = random_nt_from_dims([5, None, 2])
        y = random_nt_from_dims([5, None, 2, 3])
        with self.assertRaisesRegex(
            RuntimeError,
            "expected all nested tensors to have matching ragged structures outside of the concatenated dim",
        ):
            torch.cat([x, y], dim=-1)

        # error case: non-contiguous NT
        x, y = random_nt_noncontiguous_pair((2, 3, 4), dtype=torch.float32)
        # transpose to put ragged dim next to batch dim
        x, y = x.transpose(-2, -1), y.transpose(-2, -1)
        with self.assertRaisesRegex(
            RuntimeError, "only contiguous nested tensors are supported"
        ):
            torch.cat([x, y], dim=-1)

        # error case: multiple ragged dims in inputs
        x = random_nt_from_dims([5, None, None, 2])
        y = random_nt_from_similar(x)
        with self.assertRaisesRegex(
            RuntimeError,
            "only nested tensors with a single ragged dim next to the batch dim are supported",
        ):
            torch.cat([x, y], dim=-1)

        # error case: ragged dim not next to batch dim
        x = random_nt_from_dims([5, 2, None])
        y = random_nt_from_similar(x)
        with self.assertRaisesRegex(
            RuntimeError,
            "only nested tensors with a single ragged dim next to the batch dim are supported",
        ):
            torch.cat([x, y], dim=1)

        # error case: NTs with different batch sizes
        x = random_nt_from_dims([5, None, 2])
        y = random_nt_from_dims([3, None, 2])
        with self.assertRaisesRegex(
            RuntimeError,
            "expected all nested tensors to have matching ragged structures outside of the concatenated dim",
        ):
            torch.cat([x, y], dim=-1)

        # error case: NTs with different ragged structures
        x = torch.nested.nested_tensor(
            [
                torch.randn(2, 6),
                torch.randn(4, 6),
                torch.randn(5, 6),
            ]
        )
        y = torch.nested.nested_tensor(
            [
                torch.randn(5, 6),
                torch.randn(4, 6),
                torch.randn(2, 6),
            ]
        )
        with self.assertRaisesRegex(
            RuntimeError,
            "expected all nested tensors to have matching ragged structures outside of the concatenated dim",
        ):
            torch.cat([x, y], dim=-1)


@markDynamoStrictTest
class TestNestedTensorDeviceType(NestedTensorTestCase):
    # Helper function to generate a pair of random nested tensors
    # the 2 nested tensors have same shapes
    def random_nt_pair(self, device, dtype, num_tensors, max_dims):
        ts1 = []
        ts2 = []
        for _ in range(num_tensors):
            tensor_dims = tuple(
                [
                    torch.randint(low=0, high=max_dim, size=(1,)).item()
                    for max_dim in max_dims
                ]
            )
            t1 = torch.randn(tensor_dims, device=device, dtype=dtype)
            t2 = torch.randn(tensor_dims, device=device, dtype=dtype)
            ts1.append(t1)
            ts2.append(t2)
        return (
            torch.nested.nested_tensor(ts1, device=device, dtype=dtype),
            torch.nested.nested_tensor(ts2, device=device, dtype=dtype),
        )

    @dtypes(*floating_types_and_half())
    def test_detach(self, device, dtype):
        a = torch.randn(2, 4, device=device, dtype=dtype, requires_grad=False)
        b = torch.randn(5, 4, device=device, dtype=dtype, requires_grad=False)
        x = torch.nested.nested_tensor([a, b], requires_grad=True)

        x_detach = x.detach()

        z = x_detach * 4
        self.assertFalse(x_detach.requires_grad)
        self.assertFalse(z.requires_grad)

        a = torch.randn(2, 4, device=device, dtype=dtype, requires_grad=True)
        b = torch.randn(5, 4, device=device, dtype=dtype, requires_grad=True)
        x = torch.nested.as_nested_tensor([a, b])

        y = x * 2
        y = y.detach()
        self.assertFalse(y.requires_grad)
        self.assertIsNone(y.grad_fn)

        z = x + y
        torch.nested.to_padded_tensor(z, 0).sum().backward()
        # This is an incorrect gradient, but we assume that's what the user
        # wanted. detach() is an advanced option.
        self.assertEqual(a.grad, torch.ones(2, 4, device=device, dtype=dtype))
        self.assertEqual(b.grad, torch.ones(5, 4, device=device, dtype=dtype))

    @dtypes(torch.float, torch.double, torch.half)
    @parametrize("requires_grad", [False, True])
    @parametrize("weights_only", [False, True])
    def test_serialization(self, device, dtype, requires_grad, weights_only):
        def compare_metadata(nt1, nt2):
            self.assertEqual(nt1._nested_tensor_size(), nt2._nested_tensor_size())
            self.assertEqual(nt1._nested_tensor_strides(), nt2._nested_tensor_strides())
            self.assertEqual(
                nt1._nested_tensor_storage_offsets(),
                nt2._nested_tensor_storage_offsets(),
            )

        nt_contiguous, nt_noncontiguous = random_nt_noncontiguous_pair((2, 3, 6, 7))
        for a in [nt_contiguous, nt_noncontiguous]:
            buffer = io.BytesIO()
            serialized = torch.save(a, buffer)
            buffer.seek(0)
            b = torch.load(buffer, weights_only=weights_only)
            # should be both conceptually equal and metadata equivalent
            self.assertEqual(a, b)
            compare_metadata(a, b)
            # should be conceptually equal but not necessarily metadata equivalent
            self.assertEqual(b, nt_contiguous)
            self.assertEqual(b, nt_noncontiguous)

    @dtypes(torch.float, torch.float16, torch.double)
    def test_unbind_noncontiguous(self, device, dtype):
        nt_contiguous, nt_noncontiguous = random_nt_noncontiguous_pair(
            (2, 3, 6, 7), device, dtype
        )
        ub_contiguous = nt_contiguous.unbind()
        ub_noncontiguous = nt_noncontiguous.unbind()
        self.assertEqual(len(ub_contiguous), len(ub_noncontiguous))
        n = len(ub_contiguous)
        for i in range(n):
            self.assertEqual(ub_contiguous[i], ub_noncontiguous[i])

    @dtypes(torch.float)
    @skipMeta
    def test_to_then_from_padded_tensor_no_transform0213(self, device, dtype):
        t = torch.randn(4, 4, 4, device=device, dtype=dtype)
        ts = list(torch.unbind(t))
        ts[0] = ts[0][:-1]
        nt = torch.nested.nested_tensor(ts, device=device, dtype=dtype)
        padded = torch.nested.to_padded_tensor(nt, 0)

        nt_to = torch._nested_from_padded_and_nested_example(padded, nt)

        for t1, t2 in zip(nt.unbind(), nt_to.unbind()):
            self.assertEqual(t1, t2)
        self.assertEqual(nt.device, nt_to.device)

    @dtypes(torch.float)
    @dtypesIfCUDA(torch.float, torch.half)
    @skipMeta
    @torch.inference_mode()
    def test_layer_norm(self, device, dtype):
        def _test(size):
            # Simple shapes test
            t0 = torch.randn(2, size, device=device, dtype=dtype, requires_grad=False)
            t1 = torch.randn(2, size, device=device, dtype=dtype, requires_grad=False)
            ts = [t0, t1, t0, t1]
            nt = torch.nested.nested_tensor(ts, device=device, dtype=dtype)
            layer_norm = torch.nn.LayerNorm(size, device=device, dtype=dtype)
            nt_result = layer_norm(nt)
            for nt_subresult, t in zip(nt_result.unbind(), ts):
                t_result = layer_norm(t.reshape(1, -1, size).squeeze(0))
                self.assertEqual(nt_subresult, t_result)

            # More complex nt test with different lengths for each tensor
            t0 = torch.randn(4, size, device=device, dtype=dtype, requires_grad=False)
            t1 = torch.randn(10, size, device=device, dtype=dtype, requires_grad=False)
            t2 = torch.randn(7, size, device=device, dtype=dtype, requires_grad=False)
            ts = [t0, t1, t2, t0, t2]
            nt = torch.nested.nested_tensor(ts, device=device, dtype=dtype)
            layer_norm = torch.nn.LayerNorm(size, device=device, dtype=dtype)
            nt_result = layer_norm(nt)
            for nt_subresult, t in zip(nt_result.unbind(), ts):
                t_result = layer_norm(t.reshape(1, -1, size).squeeze(0))
                self.assertEqual(nt_subresult, t_result)

            if size <= 128:
                # Test with multidimensional tensors after irregular dim
                # (run only with smaller dimensions to ensure fast execution)
                t0 = torch.randn(
                    4, size, size, 4, device=device, dtype=dtype, requires_grad=False
                )
                t1 = torch.randn(
                    10, size, size, 4, device=device, dtype=dtype, requires_grad=False
                )
                t2 = torch.randn(
                    7, size, size, 4, device=device, dtype=dtype, requires_grad=False
                )
                ts = [t0, t1, t2, t0, t2]
                nt = torch.nested.nested_tensor(ts, device=device, dtype=dtype)
                layer_norm = torch.nn.LayerNorm(
                    (size, size, 4), device=device, dtype=dtype
                )
                nt_result = layer_norm(nt)
                for nt_subresult, t in zip(nt_result.unbind(), ts):
                    t_result = layer_norm(t.reshape(1, -1, size, size, 4).squeeze(0))
                    self.assertEqual(nt_subresult, t_result)

                # Test where the normalizing dimensions are not all
                layer_norm = torch.nn.LayerNorm((size, 4), device=device, dtype=dtype)
                nt_result = layer_norm(nt)
                for nt_subresult, t in zip(nt_result.unbind(), ts):
                    t_result = layer_norm(t.reshape(1, -1, size, size, 4).squeeze(0))
                    self.assertEqual(nt_subresult, t_result)

        for size in (1024, 1023, 513, 512, 256, 128, 2, 4, 32):
            _test(size)

    @dtypes(torch.float)
    @dtypesIfCUDA(torch.float, torch.half)
    @skipMeta
    @torch.inference_mode()
    def test_layer_norm_breaking(self, device, dtype):
        size = 128
        t0 = torch.randn(
            4, size, size, 4, device=device, dtype=dtype, requires_grad=False
        )
        t1 = torch.randn(
            10, size, size, 4, device=device, dtype=dtype, requires_grad=False
        )
        t2 = torch.randn(
            7, size, size, 4, device=device, dtype=dtype, requires_grad=False
        )
        ts = [t0, t1, t2, t0, t2]
        nt = torch.nested.nested_tensor(ts, device=device, dtype=dtype)
        layer_norm = torch.nn.LayerNorm((4, size, size, 4), device=device, dtype=dtype)
        self.assertRaisesRegex(
            RuntimeError,
            "normalized_shape extends into irregular dimensions for the nested tensor",
            lambda: layer_norm(nt),
        )
        layer_norm = torch.nn.LayerNorm((size + 1, size, 4), device=device, dtype=dtype)
        self.assertRaisesRegex(
            RuntimeError,
            "The shape at dimension 0",
            lambda: layer_norm(nt),
        )

    @parametrize("layout", [torch.strided, torch.jagged], name_fn=layout_name)
    def test_embedding(self, device, layout):
        inputs = [
            torch.randint(100, (L,), device=device, dtype=torch.int64)
            for L in torch.randint(5, 50, (8,))
        ]
        x = torch.nested.nested_tensor(
            inputs, device=device, dtype=torch.int64, layout=layout
        )
        emb = torch.nn.Embedding(100, 8, device=device)
        y = emb(x)
        if layout == torch.jagged:
            y.backward(torch.randn_like(y))

        @torch._dynamo.disable
        def check(inputs, y):
            ys = y.unbind()
            for i, inp in enumerate(inputs):
                self.assertEqual(emb(inp), ys[i])

        check(inputs, y)

    @skipMeta
    @torch.inference_mode()
    @dtypes(*floating_types_and_half())
    def test_masked_fill(self, device, dtype):
        # nested tensor * nested tensor
        (nt, mask) = self.random_nt_pair(device, dtype, 4, (4, 4))
        mask = torch.nested.nested_tensor([m < 0 for m in mask.unbind()])
        ref = torch.nested.nested_tensor(
            [t.masked_fill(m, 0) for (t, m) in zip(nt.unbind(), mask.unbind())]
        )
        out = nt.masked_fill(mask, 0)
        self.assertEqual(ref, out)

    @dtypes(torch.float, torch.float16)
    def test_to_padded_tensor_simple(self, device, dtype):
        t = torch.randn(4, 4, 4, device=device, dtype=dtype)
        ts = list(torch.unbind(t))
        ts[0] = ts[0][:-1]
        nt = torch.nested.nested_tensor(ts, device=device, dtype=dtype)
        for padding_value in (0, 1):
            padded = torch.nested.to_padded_tensor(nt, padding_value)

            correct_output = t.clone()
            if padding_value == 0:
                correct_output[0][-1] = torch.zeros_like(correct_output[0][-1])
            else:
                correct_output[0][-1] = torch.ones_like(correct_output[0][-1])

            self.assertEqual(padded, correct_output)
            self.assertEqual(padded.device, torch.device(device))
            self.assertEqual(padded.dtype, dtype)

    @dtypes(torch.float, torch.float16)
    def test_to_padded_tensor_output_size(self, device, dtype):
        t = torch.randn(4, 4, 4, device=device, dtype=dtype)
        output_size = (4, 6, 5)
        ts = list(torch.unbind(t))
        ts[0] = ts[0][:-1]
        nt = torch.nested.nested_tensor(ts, device=device, dtype=dtype)
        for padding_value in (0, 1):
            padded = torch.nested.to_padded_tensor(
                nt, padding_value, output_size=output_size
            )
            correct_output = (
                torch.ones(output_size, device=device, dtype=dtype) * padding_value
            )
            correct_output[:4:, :4, :4] = t.clone()
            if padding_value == 0:
                correct_output[0][3] = torch.zeros_like(correct_output[0][3])
            else:
                correct_output[0][3] = torch.ones_like(correct_output[0][3])

            self.assertEqual(padded, correct_output)
            self.assertEqual(padded.device, torch.device(device))
            self.assertEqual(padded.dtype, dtype)

    @dtypes(torch.float, torch.float16, torch.double)
    def test_to_padded_tensor_dim2(self, device, dtype):
        ts = [
            torch.randn(160, device=device, dtype=dtype),
            torch.randn(1240, device=device, dtype=dtype),
            torch.randn(2400, device=device, dtype=dtype),
        ]
        nt = torch.nested.nested_tensor(ts, device=device, dtype=dtype)
        pad = 42
        correct_output = []
        for t in ts:
            next_output = torch.ones_like(ts[2]) * pad
            correct_output.append(next_output)
            next_output[: t.size(0)].copy_(t)
        correct_output = torch.stack(correct_output)
        padded = torch.nested.to_padded_tensor(nt, pad)
        self.assertEqual(padded, correct_output)

    @dtypes(torch.float, torch.float16, torch.double)
    def test_to_padded_tensor_dim3(self, device, dtype):
        ts = [
            torch.randn(16, 21, device=device, dtype=dtype),
            torch.randn(24, 32, device=device, dtype=dtype),
            torch.randn(40, 53, device=device, dtype=dtype),
        ]
        nt = torch.nested.nested_tensor(ts, device=device, dtype=dtype)
        pad = 42
        correct_output = []
        for t in ts:
            next_output = torch.ones_like(ts[2]) * pad
            correct_output.append(next_output)
            next_output[: t.size(0), : t.size(1)].copy_(t)
        correct_output = torch.stack(correct_output)
        padded = torch.nested.to_padded_tensor(nt, pad)
        self.assertEqual(padded, correct_output)

    @dtypes(torch.float, torch.float16, torch.double)
    def test_to_padded_tensor_dim4(self, device, dtype):
        ts = [
            torch.randn(16, 21, 13, device=device, dtype=dtype),
            torch.randn(24, 32, 14, device=device, dtype=dtype),
            torch.randn(40, 53, 16, device=device, dtype=dtype),
        ]
        nt = torch.nested.nested_tensor(ts, device=device, dtype=dtype)
        pad = 42
        correct_output = []
        for t in ts:
            next_output = torch.ones_like(ts[2]) * pad
            correct_output.append(next_output)
            next_output[: t.size(0), : t.size(1), : t.size(2)].copy_(t)
        correct_output = torch.stack(correct_output)
        padded = torch.nested.to_padded_tensor(nt, pad)
        self.assertEqual(padded, correct_output)

    # TODO: test noncontiguous to_padded_tensor
    # For now this tests the functionality of noncontiguous_to_padded_tensor
    # and the error message of to_padded_tensor
    # since to_padded_tensor does not support noncontiguous buffer yet
    @dtypes(torch.float, torch.float16, torch.double)
    @torch.inference_mode()
    def test_to_padded_tensor_noncontiguous(self, device, dtype):
        nt_contiguous, nt_noncontiguous = random_nt_noncontiguous_pair(
            (2, 3, 6, 7), device, dtype
        )
        # test noncontiguous_to_padded_tensor functionality
        self.assertEqual(
            torch.nested.to_padded_tensor(nt_contiguous, 0.0),
            noncontiguous_to_padded_tensor(nt_noncontiguous),
        )
        # test to_padded_tensor error message
        self.assertRaisesRegex(
            RuntimeError,
            r"for now to_padded_tensor only supports contiguous nested tensor",
            lambda: torch.nested.to_padded_tensor(nt_noncontiguous, 0.0),
        )

    @skipMeta
    def test_device_checks(self, device):
        nt = torch.nested.nested_tensor([], device=device)
        is_cuda = "cuda" in str(device)
        self.assertEqual(nt.is_cuda, is_cuda)

    @dtypes(torch.float, torch.float16, torch.double)
    def test_nested_tensor_indexing(self, device, dtype):
        # edge case: empty nested tensor
        nt0 = torch.nested.nested_tensor([])
        self.assertRaises(IndexError, lambda: nt0[0])
        # normal case
        x0 = torch.randn((2, 5), device=device, dtype=dtype)
        x1 = torch.randn((3, 4), device=device, dtype=dtype)
        nt = torch.nested.nested_tensor([x0, x1])
        # single index: only support integer in the batch dimension
        self.assertEqual(nt[0], x0)
        self.assertEqual(nt[-1], x1)
        self.assertRaises(IndexError, lambda: nt[2])
        self.assertRaises(IndexError, lambda: nt[-3])
        self.assertRaises(NotImplementedError, lambda: nt[:])
        self.assertEqual(nt[...], nt)
        # tuple of indices: only support integer in the batch dimension
        #                 + all possible indexing in the original tensor dimensions
        self.assertEqual(nt[0, 0, 0], x0[0, 0])
        self.assertEqual(nt[0, 1, :], x0[1, :])
        self.assertEqual(nt[1, ...], x1)
        self.assertRaises(IndexError, lambda: nt[1, 4, 2])
        self.assertRaises(NotImplementedError, lambda: nt[:, 1, 1])
        # test select on non-batch dimensions
        self.assertEqual(nt.select(1, 0)[0], x0.select(0, 0))
        self.assertEqual(nt.select(1, 0)[1], x1.select(0, 0))
        self.assertRaises(IndexError, lambda: nt.select(1, 3))
        self.assertEqual(nt.select(2, 0)[0], x0.select(1, 0))
        self.assertEqual(nt.select(2, 0)[1], x1.select(1, 0))
        self.assertRaises(IndexError, lambda: nt.select(2, 5))
        # make sure indexing returns a view
        nt[0].fill_(100.0)
        answer = torch.tensor(100.0, device=device, dtype=dtype).expand((2, 5))
        self.assertEqual(nt[0], answer)
        nt[1, 1, :].fill_(200.0)
        answer = torch.tensor(200.0, device=device, dtype=dtype).expand(4)
        self.assertEqual(nt[1, 1, :], answer)

        # Test that indexing works when requires_grad_(True)
        # previously this was failing because the backward kernel for select.int uses .sizes()
        nt = torch.nested.nested_tensor([x0, x1]).requires_grad_(True)
        self.assertEqual(nt[0], x0)
        self.assertEqual(nt[-1], x1)
        grad_x0 = torch.randn((2, 5), device=device, dtype=dtype)
        nt[0].backward(grad_x0)
        expected_grad = torch.nested.nested_tensor(
            [grad_x0, torch.zeros((3, 4), device=device, dtype=dtype)]
        )
        self.assertEqual(nt.grad, expected_grad)

    @parametrize(
        "func",
        [
            subtest(torch.nn.functional.relu, name="relu"),
            subtest(torch.nn.functional.relu_, name="relu_"),
            subtest(torch.nn.functional.gelu, name="gelu"),
            subtest(torch._C._nn.gelu_, name="gelu_"),
            subtest(torch.tanh, name="tanh"),
            subtest(torch.tanh_, name="tanh_"),
            subtest(torch.neg, name="neg"),
            subtest(torch.nn.functional.silu, name="silu"),
            subtest(partial(torch.nn.functional.silu, inplace=True), name="silu_"),
            subtest(torch.abs, name="abs"),
            subtest(torch.abs_, name="abs_"),
            subtest(torch.sgn, name="sgn"),
            subtest(torch.logical_not, name="logical_not"),
            subtest(torch.sin, name="sin"),
            subtest(torch.cos, name="cos"),
<<<<<<< HEAD
=======
            subtest(torch.isinf, name="isinf"),
            subtest(torch.isposinf, name="isposinf"),
            subtest(torch.isneginf, name="isneginf"),
            subtest(torch.isnan, name="isnan"),
            subtest(torch.sqrt, name="sqrt"),
>>>>>>> 1c1d06a2
        ],
    )
    def test_activations(self, device, func):
        nt, nt_noncontiguous = random_nt_noncontiguous_pair(
            (2, 3, 6, 7), device=device, dtype=torch.float32
        )
        nested_result = func(nt)
        self.assertTrue(nested_result.is_nested)
        for t, t_res in zip(nt.unbind(), nested_result.unbind()):
            self.assertEqual(func(t), t_res)
        self.assertRaisesRegex(
            RuntimeError,
            "NestedTensor must be contiguous to get buffer.",
            lambda: func(nt_noncontiguous),
        )

    @parametrize("func", [subtest(torch.ge, name="ge"), subtest(torch.eq, name="eq")])
    def test_binary_ops_with_scalar(self, device, func):
        nt_contiguous, nt_noncontiguous = random_nt_noncontiguous_pair(
            (2, 3, 6, 7), device=device, dtype=torch.float32
        )
        scalar = 0.0

        # should work regardless of contiguity
        for nt in (nt_contiguous, nt_noncontiguous):
            nested_result = func(nt, scalar)
            self.assertTrue(nested_result.is_nested)
            for t, t_res in zip(nt.unbind(), nested_result.unbind()):
                self.assertEqual(func(t, scalar), t_res)

    @dtypes(*floating_types_and_half())
    def test_nested_tensor_chunk(self, device, dtype):
        # Transformer use case
        a = torch.randn(3, 3 * 4, device=device, dtype=dtype)
        b = torch.randn(2, 3 * 4, device=device, dtype=dtype)
        c = torch.randn(1, 3 * 4, device=device, dtype=dtype)
        a_chunks = a.chunk(3, dim=-1)
        b_chunks = b.chunk(3, dim=-1)
        c_chunks = c.chunk(3, dim=-1)

        a_nt = [a_chunks[0], b_chunks[0], c_chunks[0]]
        b_nt = [a_chunks[1], b_chunks[1], c_chunks[1]]
        c_nt = [a_chunks[2], b_chunks[2], c_chunks[2]]

        nt = torch.nested.nested_tensor([a, b, c])
        chunked = nt.chunk(3, dim=-1)

        self.assertEqual(chunked[0], torch.nested.nested_tensor(a_nt))
        self.assertEqual(chunked[1], torch.nested.nested_tensor(b_nt))
        self.assertEqual(chunked[2], torch.nested.nested_tensor(c_nt))

        for chunk in chunked:
            self.assertFalse(chunk.is_contiguous())

        # Failure chunking on ragged dimensions
        self.assertRaisesRegex(
            RuntimeError,
            "Chunk for nested tensors is currently only supported for the last dimension.",
            lambda: torch.chunk(nt, 5, dim=1),
        )
        self.assertRaisesRegex(
            RuntimeError,
            "Chunk for nested tensors is currently only supported for the last dimension.",
            lambda: torch.chunk(nt, 5, dim=0),
        )

        # Failure on non-contiguous nt
        _, nt_noncontiguous = random_nt_noncontiguous_pair((2, 3), device, dtype)
        self.assertRaisesRegex(
            RuntimeError,
            "chunk expects `self` to be contiguous.",
            lambda: torch.chunk(nt_noncontiguous, 5, dim=-1),
        )

        # Failure when calling non divisible n_chunks
        self.assertRaisesRegex(
            RuntimeError,
            "Chunk for nested tensors is only supported for "
            "nested tensors with trailing dimension divisible by chunks.",
            lambda: torch.chunk(nt, 5, dim=-1),
        )

        # Failure when calling backward on a chunk
        a = torch.randn(3, 3 * 4, device=device, dtype=dtype, requires_grad=True)
        b = torch.randn(2, 3 * 4, device=device, dtype=dtype, requires_grad=True)
        nt_grad = torch.nested.as_nested_tensor([a, b])
        chunked = torch.chunk(nt_grad, 2, dim=-1)
        self.assertRaisesRegex(
            RuntimeError,
            "Nested Strided Tensor doesn't support chunk backward.",
            lambda: chunked[0].backward(chunked[0].clone()),
        )

    @dtypes(*floating_types_and_half())
    def test_nested_tensor_split_with_sizes(self, device, dtype):
        a = torch.randn(3, 20, device=device, dtype=dtype)
        b = torch.randn(2, 20, device=device, dtype=dtype)
        c = torch.randn(1, 20, device=device, dtype=dtype)

        split_sizes = [4, 6, 10]
        a_splits = a.split_with_sizes(split_sizes, dim=-1)
        b_splits = b.split_with_sizes(split_sizes, dim=-1)
        c_splits = c.split_with_sizes(split_sizes, dim=-1)

        nt = torch.nested.nested_tensor([a, b, c])
        nt_splits = nt.split_with_sizes(split_sizes, dim=-1)

        for i, nt_split in enumerate(nt_splits):
            self.assertEqual(
                nt_split,
                torch.nested.nested_tensor([a_splits[i], b_splits[i], c_splits[i]]),
            )
            dense_strides = torch.stack(
                [
                    torch.tensor(a_splits[i].stride()),
                    torch.tensor(b_splits[i].stride()),
                    torch.tensor(c_splits[i].stride()),
                ]
            )
            self.assertEqual(nt_split._nested_tensor_strides(), dense_strides)
            self.assertFalse(nt_split.is_contiguous())

        # Failure calling on ragged dimensions
        self.assertRaisesRegex(
            RuntimeError,
            "split_with_sizes for nested tensors is currently only supported for the last dimension.",
            lambda: torch.split_with_sizes(nt, split_sizes, dim=1),
        )

        # Failure calling on non-last dimension
        self.assertRaisesRegex(
            RuntimeError,
            "split_with_sizes for nested tensors is currently only supported for the last dimension.",
            lambda: torch.split_with_sizes(nt, split_sizes, dim=0),
        )

        # Failure on non-contiguous nt
        _, nt_noncontiguous = random_nt_noncontiguous_pair((2, 3), device, dtype)
        self.assertRaisesRegex(
            RuntimeError,
            "split_with_sizes expects `self` to be contiguous.",
            lambda: torch.split_with_sizes(nt_noncontiguous, split_sizes, dim=-1),
        )

        # Failure when calling with split_sizes that don't cover the full dim size
        bad_split_sizes = [4, 6, 9]  # don't add up to 20
        self.assertRaisesRegex(
            RuntimeError,
            "split_with_sizes expects split_sizes to sum exactly to 20",
            lambda: torch.split_with_sizes(nt, bad_split_sizes, dim=-1),
        )

    @dtypes(torch.float, torch.float16, torch.double)
    @torch.inference_mode()
    def test_nested_tensor_indexing_noncontiguous(self, device, dtype):
        nt_contiguous, nt_noncontiguous = random_nt_noncontiguous_pair(
            (2, 3, 6, 7), device, dtype
        )
        self.assertEqual(nt_contiguous.size(0), nt_noncontiguous.size(0))
        n = nt_contiguous.size(0)
        for i in range(n):
            self.assertEqual(nt_contiguous[i], nt_noncontiguous[i])

    @dtypes(torch.float, torch.float16)
    @skipMeta
    @torch.inference_mode()
    @parametrize("transpose", [True, False])
    def test_nested_tensor_add(self, device, dtype, transpose):
        if transpose:
            a = torch.randn(2, 2, 2, device=device, dtype=dtype)
            b = torch.rand(2, 2, 2, device=device, dtype=dtype)
            c = a.transpose(-1, -2).contiguous()
            d = b.transpose(-1, -2).contiguous()
            nt1 = torch.nested.nested_tensor([a, b, a, b])
            nt2 = torch.nested.nested_tensor([c, d, c, d]).transpose(-1, -2)
        else:
            (nt1, nt2) = self.random_nt_pair(device, dtype, 4, (4, 4))
        ref = torch.nested.nested_tensor(
            [t1 + t2 for (t1, t2) in zip(nt1.unbind(), nt2.unbind())]
        )
        out = nt1 + nt2
        self.assertEqual(ref, out)

    @dtypes(torch.float, torch.float16)
    @skipMeta
    @torch.inference_mode()
    @parametrize("transpose", [True, False])
    def test_nested_tensor_sub(self, device, dtype, transpose):
        if transpose:
            a = torch.randn(2, 2, 2, device=device, dtype=dtype)
            b = torch.rand(2, 2, 2, device=device, dtype=dtype)
            c = a.transpose(-1, -2).contiguous()
            d = b.transpose(-1, -2).contiguous()
            nt1 = torch.nested.nested_tensor([a, b, a, b])
            nt2 = torch.nested.nested_tensor([c, d, c, d]).transpose(-1, -2)
        else:
            (nt1, nt2) = self.random_nt_pair(device, dtype, 4, (4, 4))
        ref = torch.nested.nested_tensor(
            [t1 - t2 for (t1, t2) in zip(nt1.unbind(), nt2.unbind())]
        )
        out = nt1 - nt2
        self.assertEqual(ref, out)

    @onlyCUDA
    @dtypes(torch.float, torch.float16)
    @torch.inference_mode()
    @parametrize("embedding_dim", [8, 128, 256, 384])
    def test_nested_tensor_dense_elementwise(self, device, dtype, embedding_dim):
        def _test_add_mul(nt, t):
            ref_add = torch.nested.nested_tensor(
                [t1 + t2 for (t1, t2) in zip(nt.unbind(), t.unbind())]
            )
            ref_mul = torch.nested.nested_tensor(
                [t1 * t2 for (t1, t2) in zip(nt.unbind(), t.unbind())]
            )
            self.assertEqual(nt.add(t), ref_add)
            self.assertEqual(nt.mul(t), ref_mul)

        batch_size = 32
        seq_lens = torch.randint(low=0, high=10, size=(batch_size,))

        # [B, *, D], [B, 1, D] case
        ts = [torch.randn((seq_len, embedding_dim)) for seq_len in seq_lens]
        nt = torch.nested.nested_tensor(ts, device=device, dtype=dtype)
        t = torch.randn((batch_size, 1, embedding_dim), device=device, dtype=dtype)
        _test_add_mul(nt, t)

        # [B, *], [B, 1] case
        ts = [torch.randn(seq_len) for seq_len in seq_lens]
        nt = torch.nested.nested_tensor(ts, device=device, dtype=dtype)
        t = torch.randn((batch_size, 1), device=device, dtype=dtype)
        _test_add_mul(nt, t)

    @dtypes(torch.float, torch.float16)
    @skipMeta
    @torch.inference_mode()
    def test_nested_tensor_mul(self, device, dtype):
        # nested tensor * nested tensor
        (nt1, nt2) = self.random_nt_pair(device, dtype, 4, (4, 4))
        ref = torch.nested.nested_tensor(
            [t1 * t2 for (t1, t2) in zip(nt1.unbind(), nt2.unbind())]
        )
        out = nt1 * nt2
        self.assertEqual(ref, out)
        # nested tensor * scalar
        number = 10.0
        scalar = torch.tensor(number).to(dtype).to(device)
        ref = torch.nested.nested_tensor([t * number for t in nt1.unbind()])
        out_number0 = nt1 * number
        out_number1 = number * nt1
        out_scalar0 = nt1 * scalar
        out_scalar1 = scalar * nt1
        self.assertEqual(out_number0, ref)
        self.assertEqual(out_number1, ref)
        self.assertEqual(out_scalar0, ref)
        self.assertEqual(out_scalar1, ref)
        # error case: numel == 1 but dim > 0
        vector = torch.tensor([number]).to(dtype).to(device)
        self.assertRaisesRegex(
            RuntimeError,
            "Expected both self and other to be nested, but got a nested self and non-nested other",
            lambda: nt1.mul(vector),
        )
        self.assertRaisesRegex(
            RuntimeError,
            "Expected both self and other to be nested, but got a non-nested self and nested other",
            lambda: vector.mul(nt1),
        )

    @dtypes(torch.float, torch.float16)
    @skipMeta
    @torch.inference_mode()
    def test_nested_tensor_div(self, device, dtype):
        nt, nt2 = self.random_nt_pair(device, dtype, 4, (4, 4))
        scale = 4.0
        ref = torch.nested.nested_tensor([t / scale for t in nt.unbind()])
        out = nt / 4.0
        self.assertEqual(ref, out)
        ref_transposed = ref.transpose(1, 2)
        out = nt.transpose(1, 2) / 4.0
        self.assertEqual(ref_transposed, out)

        ref = torch.nested.nested_tensor(
            [t / t2 for (t, t2) in zip(nt.unbind(), nt2.unbind())]
        )
        out = nt / nt2
        self.assertEqual(ref, out)

        out = nt.transpose(1, 2) / nt2.transpose(1, 2)
        self.assertEqual(ref.transpose(1, 2), out)

        nt_transpose_copy = torch.nested.nested_tensor(
            [t.transpose(0, 1) for t in nt.unbind()]
        )

        self.assertRaisesRegex(
            RuntimeError,
            "div requires strides to match when given NestedTensors",
            lambda: nt_transpose_copy.transpose(1, 2) / nt2,
        )

        nt = torch.nested.nested_tensor(
            [torch.randn(i, 4) for i in [3, 4, 5]], device=device, dtype=dtype
        )
        nt_chunks = nt.chunk(2, -1)
        self.assertRaisesRegex(
            RuntimeError,
            "div requires offsets to match when given NestedTensors",
            lambda: nt_chunks[0] / nt_chunks[1],
        )

    @dtypes(torch.float, torch.float16)
    @skipMeta
    @torch.inference_mode()
    def test_nested_tensor_add_in_place(self, device, dtype):
        (nt1, nt2) = self.random_nt_pair(device, dtype, 4, (4, 4))
        ref = torch.nested.nested_tensor(
            [t1 + t2 for (t1, t2) in zip(nt1.unbind(), nt2.unbind())]
        )
        nt1 += nt2
        self.assertEqual(ref, nt1)

    @dtypes(torch.float, torch.float16)
    @skipMeta
    @torch.inference_mode()
    def test_nested_tensor_mul_in_place(self, device, dtype):
        # nested tensor * nested tensor
        (nt1, nt2) = self.random_nt_pair(device, dtype, 4, (4, 4))
        ref = torch.nested.nested_tensor(
            [t1 * t2 for (t1, t2) in zip(nt1.unbind(), nt2.unbind())]
        )
        nt1 *= nt2
        self.assertEqual(ref, nt1)
        # nested tensor * scalar
        number = 10.0
        scalar = torch.tensor(number).to(dtype).to(device)
        ref = torch.nested.nested_tensor([t * number for t in nt1.unbind()])
        out_number = nt1.clone()
        out_number *= number
        out_scalar = nt1.clone()
        out_scalar *= scalar
        self.assertEqual(out_number, ref)
        self.assertEqual(out_scalar, ref)
        self.assertRaisesRegex(
            RuntimeError,
            r"output with shape \[.*\] doesn't match the broadcast shape \[.*\]",
            lambda: scalar.mul_(nt1),
        )
        # error case: numel == 1 but dim > 0
        vector = torch.tensor([number]).to(dtype).to(device)
        self.assertRaisesRegex(
            RuntimeError,
            "Expected both self and other to be nested, but got a nested self and non-nested other",
            lambda: nt1.mul_(vector),
        )
        self.assertRaisesRegex(
            RuntimeError,
            "Expected both self and other to be nested, but got a non-nested self and nested other",
            lambda: vector.mul_(nt1),
        )

    @onlyCPU
    @skipMeta
    @dtypes(torch.float)
    def test_nested_tensor_sum_dim(self, device, dtype):
        params = ((2, (1, 1)), ((4), (4, 4)), (10, (3, 5, 7)))

        def test_sum(device, dtype, ntensors, max_sizes, dim, keepdim=True):
            nt = random_nt(device, dtype, ntensors, max_sizes, require_non_empty=False)
            nt2 = nt.clone()
            ub2 = nt2.unbind()
            nt.requires_grad_(True)
            [t.requires_grad_(True) for t in ub2]
            nt_sum = nt.sum(dim=dim, keepdim=keepdim)
            ub2_sum = [t.sum(-1, keepdim=keepdim) for t in ub2]
            self.assertEqual(nt_sum, torch.nested.nested_tensor(ub2_sum))

            # test backward
            # generate gradient tensor that has the same size as the output
            size = nt_sum._nested_tensor_size()
            gt2 = []
            for i in range(ntensors):
                gt2.append(torch.randn(size[i].tolist(), device=device, dtype=dtype))
            gt = torch.nested.nested_tensor(gt2).clone()
            nt_sum.backward(gt)
            for t2, g2 in zip(ub2_sum, gt2):
                t2.backward(g2)
            self.assertEqual(nt.grad, torch.nested.nested_tensor([t.grad for t in ub2]))
            return

        for ntensors, max_sizes in params:
            test_sum(device, dtype, ntensors, max_sizes, len(max_sizes))

        # Test error inputs
        with self.assertRaisesRegex(
            RuntimeError, "NestedTensor can only be reduced across the last"
        ):
            torch.nested.nested_tensor(
                [torch.tensor([3, 4, 5]), torch.tensor([1, 2])]
            ).sum(0, keepdim=True)

        with self.assertRaisesRegex(
            RuntimeError, "NestedTensor only allows reduction of a single"
        ):
            torch.nested.nested_tensor(
                [torch.tensor([[3, 4, 5]]), torch.tensor([[1, 2]])]
            ).sum([0, 1], keepdim=True)

        with self.assertRaisesRegex(
            RuntimeError, "NestedTensor always requires keepdim=True for now."
        ):
            torch.nested.nested_tensor(
                [torch.tensor([3, 4, 5]), torch.tensor([1, 2])]
            ).sum(-1)

    @dtypes(torch.float, torch.float16)
    def test_contiguous(self, device, dtype):
        # Since we don't have access to the buffer in python this is harder to show what
        # we are testing for. When we call chunk on a consistent dim of a NT
        # for chunk_size > 1 the resulting tensors are views of the original NT
        # whose numels is now less than the size of the buffer. Clone was
        # previously creating a new NT with a buffer that was the same size as the
        # original.
        nt_contiguous = torch.nested.nested_tensor(
            [
                torch.randn(2, 20, device=device, dtype=dtype),
                torch.randn(4, 20, device=device, dtype=dtype),
            ]
        )
        # Split up the last dimension which has a consistent size of 20 into 5 chunks
        chunks = nt_contiguous.chunk(5, dim=-1)

        # # Check chunks are contiguous after calling contiguous
        for chunk in chunks:
            self.assertFalse(chunk.is_contiguous())
            self.assertTrue(chunk.contiguous().is_contiguous())

    @dtypes(torch.float, torch.float16)
    @skipMeta
    def test_clone(self, device, dtype):
        nt1 = random_nt(device, dtype, 4, (4, 4), (1, 1))
        nt2 = nt1.clone()
        # Verify the values match
        self.assertEqual(nt1, nt2)
        # Verify modifying nt2 doesn't affect nt1
        nt2.mul_(nt1)
        ub1 = nt1.unbind()
        ub2 = nt2.unbind()
        for i in range(len(ub1)):
            self.assertNotEqual(ub1[i], ub2[i])

        nt1.clone(memory_format=torch.preserve_format)
        msg = "Nested tensor clone supports Preserve and Contiguous memory formats, called clone with memory format: ChannelsLast"
        with self.assertRaisesRegex(RuntimeError, msg):
            nt1.clone(memory_format=torch.channels_last)

    # cannot test torch.float16 because: RuntimeError: "bernoulli_scalar_cpu_" not implemented for 'Half'
    @decorateIf(xfailIfTorchDynamo, lambda params: params["layout"] == torch.jagged)
    @dtypes(torch.float, torch.double)
    @parametrize("layout", [torch.strided, torch.jagged], name_fn=layout_name)
    def test_dropout(self, device, dtype, layout):
        # edge case: empty nested tensor
        # TODO: support empty NT in jagged layout
        if layout == torch.strided:
            nt0 = torch.nested.nested_tensor([], layout=layout)
            y = torch.nn.functional.dropout(nt0, 0.5)
            self.assertEqual(nt0, y)
        # normal nested tensor
        ntensors = 4
        if layout == torch.jagged:
            nt = random_nt(device, dtype, ntensors, (4, 4), (0, 3), layout=layout)
        else:
            nt = random_nt(device, dtype, ntensors, (4, 4), layout=layout)
        # edge case: invalid dropout
        self.assertRaises(ValueError, lambda: torch.nn.Dropout(-0.1))
        self.assertRaises(ValueError, lambda: torch.nn.Dropout(1.1))
        self.assertRaises(ValueError, lambda: torch.nn.functional.dropout(nt, -0.1))
        self.assertRaises(ValueError, lambda: torch.nn.functional.dropout(nt, 1.1))
        # edge case: no dropout
        dropouter = torch.nn.Dropout(0.0)
        y0 = dropouter(nt)
        y1 = torch.nn.functional.dropout(nt, 0.0)
        self.assertEqual(nt, y0)
        self.assertEqual(nt, y1)
        # edge case: all dropout
        dropouter = torch.nn.Dropout(1.0)
        y0 = dropouter(nt)
        y1 = torch.nn.functional.dropout(nt, 1.0)
        nt0 = torch.zeros_like(nt)
        self.assertEqual(nt0, y0)
        self.assertEqual(nt0, y1)
        # normal case: normal dropout
        p = 0.2
        y = torch.nn.functional.dropout(nt, p)
        expect = nt.clone()
        if layout == torch.jagged:
            expect = torch.where(y == 0.0, y, nt)
            expect /= 1.0 - p
            self.assertEqual(y, expect)
        else:
            expect = nt.clone()
            for i in range(ntensors):
                actual_tensor = y[i].view(-1)
                expect_tensor = expect[i].view(-1)
                for j in range(actual_tensor.shape[0]):
                    if actual_tensor[j].item() == 0.0:
                        expect_tensor[j] = 0.0
                    else:
                        expect_tensor[j] /= 1.0 - p
            self.assertEqual(y, expect)
        with freeze_rng_state():
            dropouter = torch.nn.Dropout(p)
            y0 = dropouter(nt)
        with freeze_rng_state():
            y1 = torch.nn.functional.dropout(nt, p)
        self.assertEqual(y0, y1)

    @dtypes(torch.float, torch.double)
    def test_dropout_noncontiguous(self, device, dtype):
        ntensors = 4
        nt0 = random_nt(device, dtype, ntensors, (4, 4))
        nt1 = nt0.transpose(-1, -2)
        p = 0.3
        with freeze_rng_state():
            dropouter = torch.nn.Dropout(p)
            y0 = dropouter(nt0)
        with freeze_rng_state():
            y1 = torch.nn.functional.dropout(nt1, p).transpose(-1, -2)
        self.assertEqual(y0, y1)

    # cannot test torch.float16 because: RuntimeError: "softmax_kernel_impl" not implemented for 'Half'
    @dtypes(torch.float, torch.double)
    def test_softmax(self, device, dtype):
        # normal nested tensor
        ntensors = 4
        nt = random_nt(device, dtype, ntensors, (4, 4))
        # error case: softmax across nested dimension
        self.assertRaisesRegex(
            RuntimeError,
            "Cannot apply softmax across nested dimension 0",
            lambda: torch.nn.functional.softmax(nt, 0),
        )
        self.assertRaisesRegex(
            RuntimeError,
            "Cannot apply softmax across nested dimension 0",
            lambda: torch.nn.functional.softmax(nt, -3),
        )
        # error case: dimension out of range
        self.assertRaises(IndexError, lambda: torch.nn.functional.softmax(nt, 3))
        self.assertRaises(IndexError, lambda: torch.nn.functional.softmax(nt, -4))
        # normal case: should equal to padding -inf
        softmaxer = torch.nn.Softmax(1)
        y0 = softmaxer(nt)
        y1 = torch.nn.functional.softmax(nt, 1)
        self.assertEqual(y0, y1)
        pt = torch.nested.to_padded_tensor(nt, float("-inf"))
        # if an entire slice is padded, then softmax will return 0.0 / 0.0 = nan
        # however, physically speaking that should be 0.0
        expect = torch.nn.functional.softmax(pt, 1).nan_to_num_(0.0)
        self.assertEqual(torch.nested.to_padded_tensor(y0, 0.0), expect)
        # edge case: empty nested tensor
        nt0 = torch.nested.nested_tensor([])
        y = torch.nn.functional.softmax(nt0, 1)
        self.assertEqual(nt0, y)
        # edge case: nesting scalars
        nt1 = torch.nested.nested_tensor([torch.tensor(0.0), torch.tensor(1.0)])
        self.assertRaises(RuntimeError, lambda: torch.nn.functional.softmax(nt1, 0))
        self.assertRaises(IndexError, lambda: torch.nn.functional.softmax(nt1, 1))

    @dtypes(torch.float, torch.double)
    @torch.inference_mode()
    def test_softmax_noncontiguous(self, device, dtype):
        nt_contiguous, nt_noncontiguous = random_nt_noncontiguous_pair(
            (2, 3, 6, 7), device, dtype
        )
        self.assertEqual(
            torch.nn.functional.softmax(nt_contiguous, -1),
            torch.nn.functional.softmax(nt_noncontiguous, -1),
        )

    def _test_bmm(self, device, dtype):
        # error case: not 3D tensors
        nt0 = torch.nested.nested_tensor([], device=device, dtype=dtype)
        nt1 = torch.nested.nested_tensor(
            [torch.randn(2), torch.randn(3)], device=device, dtype=dtype
        )
        nt2 = torch.nested.nested_tensor(
            [torch.randn((2, 4)), torch.randn((3, 4))], device=device, dtype=dtype
        )
        self.assertRaisesRegex(
            RuntimeError, "batch1 must be a 3D tensor", lambda: nt0.bmm(nt0)
        )
        self.assertRaisesRegex(
            RuntimeError, "batch1 must be a 3D tensor", lambda: nt0.bmm(nt1)
        )
        self.assertRaisesRegex(
            RuntimeError, "batch1 must be a 3D tensor", lambda: nt0.bmm(nt2)
        )
        self.assertRaisesRegex(
            RuntimeError, "batch1 must be a 3D tensor", lambda: nt1.bmm(nt0)
        )
        self.assertRaisesRegex(
            RuntimeError, "batch1 must be a 3D tensor", lambda: nt1.bmm(nt1)
        )
        self.assertRaisesRegex(
            RuntimeError, "batch1 must be a 3D tensor", lambda: nt1.bmm(nt2)
        )
        self.assertRaisesRegex(
            RuntimeError, "batch2 must be a 3D tensor", lambda: nt2.bmm(nt0)
        )
        self.assertRaisesRegex(
            RuntimeError, "batch2 must be a 3D tensor", lambda: nt2.bmm(nt1)
        )
        # error case: incompatible batch size
        nt0 = torch.nested.nested_tensor(
            [torch.randn((2, 4)), torch.randn((3, 4))], device=device, dtype=dtype
        )
        nt1 = torch.nested.nested_tensor(
            [torch.randn((4, 6)), torch.randn((4, 5)), torch.randn((4, 7))],
            device=device,
            dtype=dtype,
        )
        self.assertRaisesRegex(
            RuntimeError,
            "Expected size for the 1st dimension of batch2 tensor to be: 2 but got: 3.",
            lambda: nt0.bmm(nt1),
        )
        self.assertRaisesRegex(
            RuntimeError,
            "Expected size for the 1st dimension of batch2 tensor to be: 3 but got: 2.",
            lambda: nt1.bmm(nt0),
        )
        # error case: underlying matrices cannot be multiplied
        nt0 = torch.nested.nested_tensor(
            [torch.randn((2, 4)), torch.randn((3, 4))], device=device, dtype=dtype
        )
        self.assertRaisesRegex(
            RuntimeError,
            r"0-th nested matrices in batch cannot be multiplied \(2x4 and 2x4\)",
            lambda: nt0.bmm(nt0),
        )
        # normal nested tensor
        nt0 = torch.nested.nested_tensor(
            [torch.randn((2, 4)), torch.randn((3, 7))], device=device, dtype=dtype
        )
        nt1 = torch.nested.nested_tensor(
            [torch.randn((4, 6)), torch.randn((7, 5))], device=device, dtype=dtype
        )
        actual = torch.nested.to_padded_tensor(nt0.bmm(nt1), 0.0)
        expect = torch.nested.to_padded_tensor(nt0, 0.0).bmm(
            torch.nested.to_padded_tensor(nt1, 0.0)
        )
        if dtype == torch.float16:
            self.assertEqual(actual, expect, rtol=1e-3, atol=1e-3)
        else:
            self.assertEqual(actual, expect)

        # nested tensor bmm normal tensor
        nt0 = torch.nested.nested_tensor(
            [torch.randn((2, 7)), torch.randn((3, 7))], device=device, dtype=dtype
        )
        nt1 = torch.rand(2, 7, 5, dtype=dtype, device=device)
        actual = torch.nested.to_padded_tensor(nt0.bmm(nt1), 0.0)
        expect = torch.nested.to_padded_tensor(nt0, 0.0).bmm(nt1)
        if dtype == torch.float16:
            self.assertEqual(actual, expect, rtol=1e-3, atol=1e-3)
        else:
            self.assertEqual(actual, expect)

        # nested tensor bmm normal tensor with non-contiguous view
        nt1 = torch.rand(2, 5, 7, dtype=dtype, device=device)
        nt1 = nt1.transpose(1, 2)
        actual = torch.nested.to_padded_tensor(nt0.bmm(nt1), 0.0)
        expect = torch.nested.to_padded_tensor(nt0, 0.0).bmm(nt1)
        if dtype == torch.float16:
            self.assertEqual(actual, expect, rtol=1e-3, atol=1e-3)
        else:
            self.assertEqual(actual, expect)

        # normal tensor bmm nested tensor
        nt0 = torch.rand(2, 5, 7, dtype=dtype, device=device)
        nt1 = torch.nested.nested_tensor(
            [torch.randn((7, 6)), torch.randn((7, 5))], device=device, dtype=dtype
        )
        actual = torch.nested.to_padded_tensor(nt0.bmm(nt1), 0.0)
        expect = nt0.bmm(torch.nested.to_padded_tensor(nt1, 0.0))
        if dtype == torch.float16:
            self.assertEqual(actual, expect, rtol=1e-3, atol=1e-3)
        else:
            self.assertEqual(actual, expect)

        # test tensorcore path
        nt0 = torch.nested.nested_tensor(
            [torch.randn((2, 8)), torch.randn((3, 16))], device=device, dtype=dtype
        )
        nt1 = torch.nested.nested_tensor(
            [torch.randn((8, 8)), torch.randn((16, 8))], device=device, dtype=dtype
        )
        actual = torch.nested.to_padded_tensor(nt0.bmm(nt1), 0.0)
        expect = torch.nested.to_padded_tensor(nt0, 0.0).bmm(
            torch.nested.to_padded_tensor(nt1, 0.0)
        )
        if dtype == torch.float16:
            self.assertEqual(actual, expect, rtol=1e-3, atol=1e-3)
        else:
            self.assertEqual(actual, expect)

    @onlyCUDA
    @dtypes(torch.float, torch.double, torch.float16)
    def test_bmm_cuda(self, device, dtype):
        self._test_bmm(device, dtype)

    @onlyCPU
    # cannot test torch.float16 because: RuntimeError: "addmm_impl_cpu_" not implemented for 'Half'
    @dtypes(torch.float, torch.double)
    def test_bmm_cpu(self, device, dtype):
        self._test_bmm(device, dtype)

    # cannot test torch.float16 because: RuntimeError: "addmm_impl_cpu_" not implemented for 'Half'
    @dtypes(torch.float, torch.double)
    def test_bmm_noncontiguous(self, device, dtype):
        nt0_contiguous, nt0_noncontiguous = random_nt_noncontiguous_pair(
            (2, 3), device, dtype
        )
        nt1_contiguous, nt1_noncontiguous = random_nt_noncontiguous_pair(
            (6, 7), device, dtype
        )
        self.assertEqual(
            nt0_contiguous.transpose(-1, -2).bmm(nt1_contiguous),
            nt0_noncontiguous.transpose(-1, -2).bmm(nt1_noncontiguous),
        )

    @dtypes(torch.float, torch.double)
    def test_matmul_with_bmm_path(self, device, dtype):
        def unbind_rebind_matmul(nt1, nt2):
            t1s = nt1.unbind()
            t2s = nt2.unbind()
            out_ts = [t1.matmul(t2) for t1, t2 in zip(t1s, t2s)]
            return torch.nested.nested_tensor(out_ts)

        # [N, n_head, *, head_dim], [N, n_head, head_dim, *]
        Ns = [1, 2, 5]
        n_heads = np.random.randint(2, 5)
        head_dim = 3
        t1s = []
        t2s = []
        for N in Ns:
            for _ in range(N):
                seq_len1 = np.random.randint(2, 5)
                seq_len2 = np.random.randint(2, 5)
                t1s.append(torch.randn(n_heads, seq_len1, head_dim))
                t2s.append(torch.randn(n_heads, head_dim, seq_len2))
            nt1 = torch.nested.nested_tensor(t1s, device=device, dtype=dtype)
            nt2 = torch.nested.nested_tensor(t2s, device=device, dtype=dtype)
            self.assertEqual(torch.matmul(nt1, nt2), unbind_rebind_matmul(nt1, nt2))

        # test with noncontiguous
        t3s = []
        t4s = []
        for _ in range(N):
            seq_len = np.random.randint(2, 5)
            t3s.append(torch.randn(seq_len, n_heads, head_dim))
            t4s.append(torch.randn(seq_len, n_heads, head_dim))
        nt3 = torch.nested.nested_tensor(t3s, device=device, dtype=dtype).transpose(
            1, 2
        )
        nt4 = (
            torch.nested.nested_tensor(t4s, device=device, dtype=dtype)
            .transpose(1, 2)
            .transpose(2, 3)
        )
        self.assertEqual(torch.matmul(nt3, nt4), unbind_rebind_matmul(nt3, nt4))

    # cannot test torch.float16 because: RuntimeError: "bmm" not implemented for 'Half'
    @dtypes(torch.float, torch.double)
    def test_matmul(self, device, dtype):
        # error case: one is nested but the other is not
        nt = torch.nested.nested_tensor(
            [torch.randn(2), torch.randn(3)], device=device, dtype=dtype
        )
        t = torch.randn(4, device=device, dtype=dtype)
        self.assertRaisesRegex(
            RuntimeError,
            "Expected both to be nested, but got a nested self and non-nested other",
            lambda: torch.matmul(nt, t),
        )
        self.assertRaisesRegex(
            RuntimeError,
            "Expected both to be nested, but got a non-nested self and nested other",
            lambda: torch.matmul(t, nt),
        )
        # error case: not 3+D tensors
        nt0 = torch.nested.nested_tensor([], device=device, dtype=dtype)
        nt1 = torch.nested.nested_tensor(
            [torch.randn(2), torch.randn(3)], device=device, dtype=dtype
        )
        nt2 = torch.nested.nested_tensor(
            [torch.randn((2, 4)), torch.randn((3, 4))], device=device, dtype=dtype
        )
        self.assertRaisesRegex(
            RuntimeError,
            r"matmul: For nested tensors, only inputs with >= 3 dims are currently supported. 1st input has rank: [0-9]+",
            lambda: torch.matmul(nt0, nt0),
        )
        self.assertRaisesRegex(
            RuntimeError,
            r"matmul: For nested tensors, only inputs with >= 3 dims are currently supported. 1st input has rank: [0-9]+",
            lambda: torch.matmul(nt0, nt1),
        )
        self.assertRaisesRegex(
            RuntimeError,
            r"matmul: For nested tensors, only inputs with >= 3 dims are currently supported. 1st input has rank: [0-9]+",
            lambda: torch.matmul(nt0, nt2),
        )
        self.assertRaisesRegex(
            RuntimeError,
            r"matmul: For nested tensors, only inputs with >= 3 dims are currently supported. 1st input has rank: [0-9]+",
            lambda: torch.matmul(nt1, nt0),
        )
        self.assertRaisesRegex(
            RuntimeError,
            r"matmul: For nested tensors, only inputs with >= 3 dims are currently supported. 1st input has rank: [0-9]+",
            lambda: torch.matmul(nt1, nt1),
        )
        self.assertRaisesRegex(
            RuntimeError,
            r"matmul: For nested tensors, only inputs with >= 3 dims are currently supported. 1st input has rank: [0-9]+",
            lambda: torch.matmul(nt1, nt2),
        )
        self.assertRaisesRegex(
            RuntimeError,
            r"matmul: For nested tensors, only inputs with >= 3 dims are currently supported. 2nd input has rank: [0-9]+",
            lambda: torch.matmul(nt2, nt0),
        )
        self.assertRaisesRegex(
            RuntimeError,
            r"matmul: For nested tensors, only inputs with >= 3 dims are currently supported. 2nd input has rank: [0-9]+",
            lambda: torch.matmul(nt2, nt1),
        )
        # error case: incompatible batch size
        nt0 = torch.nested.nested_tensor(
            [torch.randn((2, 4)), torch.randn((3, 4))], device=device, dtype=dtype
        )
        nt1 = torch.nested.nested_tensor(
            [torch.randn((4, 6)), torch.randn((4, 5)), torch.randn((4, 7))],
            device=device,
            dtype=dtype,
        )
        self.assertRaisesRegex(
            RuntimeError,
            r"matmul: Expected size for the 1st dimension of 2nd input tensor to be: [0-9]+ but got: [0-9]+.",
            lambda: torch.matmul(nt0, nt1),
        )
        self.assertRaisesRegex(
            RuntimeError,
            r"matmul: Expected size for the 1st dimension of 2nd input tensor to be: [0-9]+ but got: [0-9]+.",
            lambda: torch.matmul(nt1, nt0),
        )
        # error case: incompatible (wrong) batch sizes that shouldn't even broadcast?
        nt0 = torch.nested.nested_tensor(
            [torch.randn((2, 2, 4)), torch.randn((2, 3, 4))], device=device, dtype=dtype
        )
        nt1 = torch.nested.nested_tensor(
            [torch.randn((3, 4, 6)), torch.randn((3, 4, 5))], device=device, dtype=dtype
        )
        self.assertRaisesRegex(
            RuntimeError,
            "matmul(): For nested tensors, batch dimensions must have the same sizes,",
            lambda: torch.matmul(nt0, nt1),
        )
        # error case: incompatible batch sizes that should technically broadcast
        nt0 = torch.nested.nested_tensor(
            [torch.randn((2, 2, 4)), torch.randn((1, 3, 4))], device=device, dtype=dtype
        )
        nt1 = torch.nested.nested_tensor(
            [torch.randn((1, 4, 6)), torch.randn((3, 4, 5))], device=device, dtype=dtype
        )
        self.assertRaisesRegex(
            RuntimeError,
            "matmul(): For nested tensors, batch dimensions must have the same sizes,",
            lambda: torch.matmul(nt0, nt1),
        )
        # error case: underlying matrices cannot be multiplied
        nt0 = torch.nested.nested_tensor(
            [torch.randn((2, 4)), torch.randn((3, 4))], device=device, dtype=dtype
        )
        self.assertRaisesRegex(
            RuntimeError,
            "matmul(): Nested tensors cannot be matrix multiplied",
            lambda: torch.matmul(nt0, nt0),
        )
        # normal nested tensor: 3D
        nt0 = torch.nested.nested_tensor(
            [torch.randn((2, 4)), torch.randn((3, 7))], device=device, dtype=dtype
        )
        nt1 = torch.nested.nested_tensor(
            [torch.randn((4, 6)), torch.randn((7, 5))], device=device, dtype=dtype
        )
        actual = torch.nested.to_padded_tensor(torch.matmul(nt0, nt1), 0.0)
        expect = torch.matmul(
            torch.nested.to_padded_tensor(nt0, 0.0),
            torch.nested.to_padded_tensor(nt1, 0.0),
        )
        self.assertEqual(actual, expect)
        # normal nested tensor: 4D (with testing for batch_size=1)
        nt0 = torch.nested.nested_tensor(
            [torch.randn((1, 2, 4)), torch.randn((8, 3, 7))], device=device, dtype=dtype
        )
        nt1 = torch.nested.nested_tensor(
            [torch.randn((1, 4, 6)), torch.randn((8, 7, 5))], device=device, dtype=dtype
        )
        actual = torch.nested.to_padded_tensor(torch.matmul(nt0, nt1), 0.0)
        expect = torch.matmul(
            torch.nested.to_padded_tensor(nt0, 0.0),
            torch.nested.to_padded_tensor(nt1, 0.0),
        )
        self.assertEqual(actual, expect)
        # normal nested tensor: 5D
        nt0 = torch.nested.nested_tensor(
            [torch.randn((8, 9, 2, 4)), torch.randn((8, 9, 3, 7))],
            device=device,
            dtype=dtype,
        )
        nt1 = torch.nested.nested_tensor(
            [torch.randn((8, 9, 4, 6)), torch.randn((8, 9, 7, 5))],
            device=device,
            dtype=dtype,
        )
        actual = torch.nested.to_padded_tensor(torch.matmul(nt0, nt1), 0.0)
        expect = torch.matmul(
            torch.nested.to_padded_tensor(nt0, 0.0),
            torch.nested.to_padded_tensor(nt1, 0.0),
        )
        self.assertEqual(actual, expect)

    # only supported on CUDA for now
    @dtypes(torch.float, torch.double)
    def test_matmul_nt_with_broadcasted_t(self, device, dtype):
        # NT (B, *, C, D) with T (D, E) broadcasting case
        nt = random_nt_from_dims([3, None, 4, 5], device=device, dtype=dtype)
        t = torch.randn(5, 6, device=device, dtype=dtype)
        output = torch.matmul(nt, t)

        # should be equivalent to matmul-ing each component with the dense tensor
        self.assertEqual(nt.size(0), output.size(0))
        for component, out_component in zip(nt, output):
            self.assertEqual(out_component, torch.matmul(component, t))

    # cannot test torch.float16 because: RuntimeError: "bmm" not implemented for 'Half'
    @dtypes(torch.float, torch.double)
    def test_matmul_noncontiguous(self, device, dtype):
        nt0_contiguous, nt0_noncontiguous = random_nt_noncontiguous_pair(
            (2, 3), device, dtype
        )
        nt1_contiguous, nt1_noncontiguous = random_nt_noncontiguous_pair(
            (6, 7), device, dtype
        )
        self.assertEqual(
            torch.matmul(nt0_contiguous.transpose(-1, -2), nt1_contiguous),
            torch.matmul(nt0_noncontiguous.transpose(-1, -2), nt1_noncontiguous),
        )

    @dtypes(torch.float, torch.double)
    def test_linear(self, device, dtype):
        a = torch.randn(1, 2, device=device, dtype=dtype)
        b = torch.randn(2, 2, device=device, dtype=dtype)
        c = torch.randn(3, 2, device=device, dtype=dtype)
        nt = torch.nested.nested_tensor([a, b, c])

        weight = torch.randn(2, 2, device=device, dtype=dtype)
        bias = torch.randn(2, device=device, dtype=dtype)
        # success case
        torch.functional.F.linear(nt, weight, bias)

        # invalid nested tensor dimension
        msg = r"Linear requires nested_tensor.dim == 3 and dense_matrix.dim == 2. Nested tensor dim: 2. Dense tensor dim: 2"
        nt1 = torch.nested.nested_tensor(
            [
                torch.randn(1, device=device, dtype=dtype),
                torch.randn(2, device=device, dtype=dtype),
            ]
        )
        with self.assertRaisesRegex(RuntimeError, msg):
            torch.functional.F.linear(nt1, weight, bias)

        # invalid weight shape
        msg = r"Linear requires nested_tensor.dim == 3 and dense_matrix.dim == 2. Nested tensor dim: 3. Dense tensor dim: 3"
        weight1 = torch.randn(2, 2, 3, device=device, dtype=dtype)
        with self.assertRaisesRegex(RuntimeError, msg):
            torch.functional.F.linear(nt, weight1, bias)

        # inconsistent last dim of nested tensor
        msg = r"Expected all tensors in nested tensor to have the same trailing dimension, instead last dimension equals:"
        nt2 = torch.nested.nested_tensor(
            [
                torch.randn(1, 2, device=device, dtype=dtype),
                torch.randn(2, 3, device=device, dtype=dtype),
            ]
        )
        with self.assertRaisesRegex(RuntimeError, msg):
            torch.functional.F.linear(nt2, weight, bias)

        # Mismatch of nested tensor last dim and weight dimension
        weight2 = torch.randn(2, 4, device=device, dtype=dtype)
        msg = (
            r"Shape mismatch for NestedTensor Linear: Expected input's \(a nested tensor\) 'last_dim'"
            r" to equal 'weight.size\(1\), but got: last_dim = 2, and weight.size\(1\) = 4"
        )
        with self.assertRaisesRegex(RuntimeError, msg):
            torch.functional.F.linear(nt, weight2, bias)

        # Nested tensor input and nested weight
        nt_weight = nt.clone()
        msg = r"Linear does not support nested weight when input is a nested tensor."
        with self.assertRaisesRegex(RuntimeError, msg):
            torch.functional.F.linear(nt, nt_weight, bias)

    # TODO: test noncontiguous linear
    # For now this tests the error message of linear
    # since linear does not support noncontiguous buffer yet
    @dtypes(torch.float, torch.double)
    def test_linear_noncontiguous(self, device, dtype):
        nt_contiguous, nt_noncontiguous = random_nt_noncontiguous_pair(
            (2, 3, 6, 7), device, dtype
        )
        weight = torch.randn((8, 5), device=device, dtype=dtype)
        self.assertRaisesRegex(
            RuntimeError,
            r"for now linear only supports contiguous nested tensor",
            lambda: torch.nn.functional.linear(nt_noncontiguous, weight),
        )

    @dtypes(torch.float, torch.float16, torch.double)
    def test_to_padded_tensor_zero_numel_errors(self, device, dtype):
        ts = [torch.ones(1, 0), torch.ones(0, 0)]
        nt = torch.nested.nested_tensor(
            ts, device=device, dtype=dtype, layout=torch.strided
        )
        self.assertRaisesRegex(
            RuntimeError,
            r"at least one constituent tensor should have non-zero numel",
            lambda: torch.nested.to_padded_tensor(nt, 0.0),
        )

    @dtypes(torch.float, torch.float16, torch.double)
    def test_transpose(self, device, dtype):
        nt = random_nt(device, dtype, 4, (4, 4))
        # error case: transpose nested dimension
        self.assertRaisesRegex(
            RuntimeError,
            "Nested tensor dimension 0 cannot be transposed",
            lambda: nt.transpose(0, 1),
        )
        self.assertRaisesRegex(
            RuntimeError,
            "Nested tensor dimension 0 cannot be transposed",
            lambda: nt.transpose(1, -3),
        )
        # error case: dimension out of range
        self.assertRaises(IndexError, lambda: nt.transpose(1, 3))
        self.assertRaises(IndexError, lambda: nt.transpose(-4, -1))
        # normal case
        ntT = nt.transpose(-1, -2)
        ptT_from_ntT = noncontiguous_to_padded_tensor(ntT)
        pt = torch.nested.to_padded_tensor(nt, 0.0)
        ptT = pt.transpose(-1, -2)
        self.assertEqual(ptT, ptT_from_ntT)

    @dtypes(torch.float, torch.float16, torch.double)
    def test_squeeze_unsqueeze(self, device, dtype):
        a = torch.arange(6).reshape(2, 3)
        b = torch.arange(15).reshape(5, 3)
        nt = torch.nested.nested_tensor([a, b], device=device, dtype=dtype)
        # error case: squeeze no dimension
        self.assertRaisesRegex(
            RuntimeError,
            "For nested tensors, squeeze without the dim argument",
            lambda: nt.squeeze(),
        )
        # error case: squeeze nested dimension
        self.assertRaisesRegex(
            RuntimeError,
            "For nested tensors, squeezing dimension 0",
            lambda: nt.squeeze(0),
        )
        # error case: dimension out of range
        self.assertRaises(IndexError, lambda: nt.squeeze(3))
        # error case: squeeze nested tensor of singleton tensors
        c = torch.ones(1)
        nt_singleton = torch.nested.nested_tensor([c, c], device=device, dtype=dtype)
        self.assertRaisesRegex(
            RuntimeError,
            "For nested tensors, squeezing a nested tensor of singleton",
            lambda: nt_singleton.squeeze(1),
        )

        # squeezing a dim which does not have size 1 should be a no-op
        nt2 = nt.squeeze(-1)
        self.assertEqual(nt, nt2)

        # test cases that should work
        nt_sizes = nt._nested_tensor_size()
        nt_strides = nt._nested_tensor_strides()
        for i in range(-2, 4):
            if i == 0:
                # cannot unsqueeze batch dim
                continue
            nt_unsqueezed = nt.unsqueeze(i)
            # negative dim will correspond to unsqueeze() applied at dim = dim + nt.dim() + 1
            wrapped_i = i + nt.dim() + 1 if i < 0 else i
            # col_index into nt size tensor is requires subtraction of 1 to ignore batch dim
            size_idx = wrapped_i - 1
            self.assertEqual(
                nt_unsqueezed._nested_tensor_size()[:, size_idx],
                torch.ones(2, dtype=torch.long),
            )
            unsqueezed_stride = nt_unsqueezed._nested_tensor_strides()[:, size_idx]
            if i == nt.ndim or i == -1:
                self.assertEqual(unsqueezed_stride, torch.ones(2, dtype=torch.long))
            else:
                stride_col_after = nt_strides[:, size_idx]
                size_col_after = nt_sizes[:, size_idx]
                self.assertEqual(unsqueezed_stride, stride_col_after * size_col_after)
            nt_squeezed = nt_unsqueezed.squeeze(i)
            self.assertEqual(nt_squeezed, nt)
            self.assertEqual(nt_squeezed._nested_tensor_size(), nt_sizes)
            self.assertEqual(nt_squeezed._nested_tensor_strides(), nt_strides)

    @dtypes(torch.float, torch.float16, torch.double)
    def test_transpose_inference_mode_interaction(self, device, dtype):
        nt = random_nt(device, dtype, 4, (4, 4))
        # Construct in default mode and transpose while in inference mode
        with torch.inference_mode():
            ntT = nt.transpose(-1, -2)
            ptT_from_ntT = noncontiguous_to_padded_tensor(ntT)
            pt = torch.nested.to_padded_tensor(nt, 0.0)
            ptT = pt.transpose(-1, -2)
            self.assertEqual(ptT, ptT_from_ntT)

        # Construct and transpose while in inference mode
        with torch.inference_mode():
            nt = random_nt(device, dtype, 4, (4, 4))
            ntT = nt.transpose(-1, -2)
            ptT_from_ntT = noncontiguous_to_padded_tensor(ntT)
            pt = torch.nested.to_padded_tensor(nt, 0.0)
            ptT = pt.transpose(-1, -2)
            self.assertEqual(ptT, ptT_from_ntT)

    @dtypes(torch.float, torch.float16, torch.double)
    def test_view(self, device, dtype):
        nt = random_nt(device, dtype, 4, (4, 4))
        # error case: empty shape
        self.assertRaisesRegex(
            RuntimeError,
            r"shape '\[\]' is invalid for a nested tensor",
            lambda: nt.view(()),
        )
        # error case: empty nested tensor
        nt_empty = torch.nested.nested_tensor([])
        self.assertRaisesRegex(
            RuntimeError,
            "empty nested tensor cannot be reshaped",
            lambda: nt_empty.view(-1),
        )
        # error case: -1 for batch size
        self.assertRaisesRegex(
            RuntimeError,
            r"view: For now nested view cannot change or infer the implicit batch dimension",
            lambda: nt.view(-1, 2, 3),
        )
        self.assertRaisesRegex(
            RuntimeError,
            r"shape '\[.*\]' is invalid for input of size [0-9]+",
            lambda: nt.view(4, 2, 3),
        )
        # normal case
        x0 = torch.randn((2, 20), device=device, dtype=dtype)
        x1 = torch.randn((3, 20), device=device, dtype=dtype)
        nt = torch.nested.nested_tensor([x0, x1])
        pt = torch.nested.to_padded_tensor(nt, 0.0)
        # error case, trying to reshape batch dim to a legit shape
        self.assertRaisesRegex(
            RuntimeError,
            r"For now nested view cannot change or infer the implicit batch dimension",
            lambda: nt.transpose(-1, -2).view(40, -1),
        )
        # inherit only the ragged dimension
        # (2, 20) -> (2, 5, 4)
        # (3, 20) -> (3, 5, 4)
        nt1 = nt.view(2, -1, 5, 4)
        # (2, 3, 20) -> (2, 3, 5, 4) -> (2, 4, 5, 4)
        pt1 = pt.view(2, -1, 5, 4)
        self.assertEqual(noncontiguous_to_padded_tensor(nt1), pt1)

        # more than one -1 (even for "old" dims), should fail
        # this attempts to do # (2, (2, 3), 5, 4) -> (2, (2, 3), 5, 2, 2)
        # but we ban "inherit old behavior" for >1 dimension
        self.assertRaisesRegex(
            RuntimeError,
            r"only one dimension can be inferred",
            lambda: nt1.view(2, -1, -1, 2, 2),
        )

    @dtypes(torch.float, torch.float16, torch.double)
    def test_view_inference_mode_interaction(self, device, dtype):
        # Construct in default mode and view while in inference mode
        nt = torch.nested.nested_tensor(
            [torch.randn((2, 20)), torch.randn((3, 20))], device=device, dtype=dtype
        )
        with torch.inference_mode():
            ntT = nt.view(2, -1, 4, 5)
            ptT_from_ntT = noncontiguous_to_padded_tensor(ntT)
            pt = torch.nested.to_padded_tensor(nt, 0.0)
            ptT = pt.view(2, -1, 4, 5)
            self.assertEqual(ptT, ptT_from_ntT)
        # Construct and view while in inference mode
        with torch.inference_mode():
            nt = torch.nested.nested_tensor(
                [torch.randn((2, 20)), torch.randn((3, 20))], device=device, dtype=dtype
            )
            ntT = nt.view(2, -1, 4, 5)
            ptT_from_ntT = noncontiguous_to_padded_tensor(ntT)
            pt = torch.nested.to_padded_tensor(nt, 0.0)
            ptT = pt.view(2, -1, 4, 5)
            self.assertEqual(ptT, ptT_from_ntT)

    @dtypes(torch.float, torch.float16, torch.double)
    def test_reshape(self, device, dtype):
        nt = random_nt(device, dtype, 4, (4, 4))
        # error case: empty shape
        self.assertRaisesRegex(
            RuntimeError,
            r"shape '\[\]' is invalid for a nested tensor",
            lambda: nt.reshape(()),
        )
        # error case: empty nested tensor
        nt_empty = torch.nested.nested_tensor([])
        self.assertRaisesRegex(
            RuntimeError,
            "empty nested tensor cannot be reshaped",
            lambda: nt_empty.reshape(-1),
        )
        # error case: -1 for batch size
        self.assertRaisesRegex(
            RuntimeError,
            r"reshape: For now nested reshape cannot change or infer the implicit batch dimension",
            lambda: nt.reshape(-1, 2, 3),
        )
        self.assertRaisesRegex(
            RuntimeError,
            r"shape '\[.*\]' is invalid for input of size [0-9]+",
            lambda: nt.reshape(4, 2, 3),
        )
        # normal case
        x0 = torch.randn((2, 20), device=device, dtype=dtype)
        x1 = torch.randn((3, 20), device=device, dtype=dtype)
        nt = torch.nested.nested_tensor([x0, x1])  # (2, (2, 3), 20)
        pt = torch.nested.to_padded_tensor(nt, 0.0)
        # error case, trying to reshape batch dim to a legit shape
        self.assertRaisesRegex(
            RuntimeError,
            r"reshape: For now nested reshape cannot change or infer the implicit batch dimension",
            lambda: nt.transpose(-1, -2).reshape(40, -1),
        )
        # inherit only the ragged dimension
        # (2, 20) -> (2, 5, 4)
        # (3, 20) -> (3, 5, 4)
        nt1 = nt.reshape(2, -1, 5, 4)
        # (2, 3, 20) -> (2, 3, 5, 4) -> (2, 4, 5, 4)
        pt1 = pt.reshape(2, -1, 5, 4)
        self.assertEqual(noncontiguous_to_padded_tensor(nt1), pt1)

        # more than one -1 (even for "old" dims), should fail
        # this attempts to do # (2, (2, 3), 5, 4) -> (2, (2, 3), 5, 2, 2)
        # but we ban "inherit old behavior" for >1 dimension
        self.assertRaisesRegex(
            RuntimeError,
            r"only one dimension can be inferred",
            lambda: nt1.reshape(2, -1, -1, 2, 2),
        )

    def test_nested_masked_select(self, device):
        t = torch.randn([3, 3], device=device)
        mask = torch.tensor([False], device=device)

        njt = torch.nested.masked_select(t, mask)
        self.assertEqual(njt.values(), torch.tensor([], device=device))
        self.assertEqual(njt.offsets(), torch.tensor([0, 0, 0, 0], device=device))

        mask = torch.tensor([[False], [False], [True]], device=device)
        njt = torch.nested.masked_select(t, mask)
        self.assertEqual(njt.values(), t[-1], atol=0.1, rtol=0.1)
        self.assertEqual(njt.offsets(), torch.tensor([0, 0, 0, 3], device=device))

        mask = torch.tensor(
            [[False, False, True], [True, False, True], [False, False, True]],
            device=device,
        )
        njt = torch.nested.masked_select(t, mask)
        self.assertEqual(njt.values(), t.masked_select(mask))
        self.assertEqual(njt.offsets(), torch.tensor([0, 1, 3, 4], device=device))

        t = torch.randn([2, 3, 3, 1], device=device)
        mask = torch.tensor(
            [
                [
                    [[True], [False], [True]],
                    [[True], [False], [True]],
                    [[True], [False], [True]],
                ],
                [
                    [[False], [True], [True]],
                    [[False], [True], [True]],
                    [[True], [True], [True]],
                ],
            ],
            device=device,
        )
        njt = torch.nested.masked_select(t, mask)
        self.assertEqual(njt.values(), t.masked_select(mask))
        self.assertEqual(
            njt.offsets(),
            torch.tensor(
                [0, 1, 1, 2, 3, 3, 4, 5, 5, 6, 6, 7, 8, 8, 9, 10, 11, 12, 13],
                device=device,
            ),
        )

    @dtypes(torch.float, torch.float16, torch.double)
    def test_narrow(self, device, dtype):
        nt = random_nt_from_dims([5, None, None, None], device=device, dtype=dtype)

        # narrow on dim=0 from start to end
        bounds = [(0, 5), (0, 3), (1, 2), (1, 5), (2, 4)]
        for start, end in bounds:
            length = end - start
            narrowed = nt.narrow(dim=0, start=start, length=length)
            # ensure output is a view
            self.assertTrue(narrowed._base is nt)
            for nc, c in zip(narrowed.unbind(), nt.unbind()[start:end]):
                self.assertEqual(nc, c)

        # dim != 0 is not supported
        for dim in range(1, nt.dim()):
            with self.assertRaisesRegex(
                RuntimeError, "only dim=0 supported for nested tensors"
            ):
                nt.narrow(dim=dim, start=0, length=1)

        # error case: non-contiguous NT
        _, nt_noncont = random_nt_noncontiguous_pair((2, 3, 4))
        with self.assertRaisesRegex(
            RuntimeError, "only contiguous nested tensors supported"
        ):
            nt_noncont.narrow(dim=0, start=0, length=1)

    @parametrize("input_dim", [3, 4])
    def test_scaled_dot_product_attention(self, device, input_dim):
        def rand_tensor(*shape):
            return torch.randn(shape, device=device)

        E = 8
        if input_dim == 3:
            # Shape: (N, L, E); ragged L
            query = torch.nested.nested_tensor(
                [rand_tensor(2, E), rand_tensor(3, E), rand_tensor(4, E)]
            )

            # Shape: (N, S, E); ragged S
            key = torch.nested.nested_tensor(
                [rand_tensor(3, E), rand_tensor(4, E), rand_tensor(5, E)]
            )
            value = torch.nested.nested_tensor(
                [rand_tensor(3, E), rand_tensor(4, E), rand_tensor(5, E)]
            )
        elif input_dim == 4:
            # In the 4D case the L and S is ragged
            # Shape: (N, N', L, E); ragged N' and L
            query = torch.nested.nested_tensor(
                [rand_tensor(2, 2, E), rand_tensor(3, 3, E), rand_tensor(4, 4, E)]
            )
            # Shape: (N, N', S, E); ragged N' and S
            key = torch.nested.nested_tensor(
                [rand_tensor(2, 3, E), rand_tensor(3, 4, E), rand_tensor(4, 5, E)]
            )
            value = torch.nested.nested_tensor(
                [rand_tensor(2, 3, E), rand_tensor(3, 4, E), rand_tensor(4, 5, E)]
            )
        else:
            self.fail(f"Invalid input_dim {input_dim} encountered in SDP test")

        def rand_mask(size):
            return torch.randint(0, 2, size=size, dtype=torch.bool, device=device)

        # Shape: (N, L, S); ragged L and S matching above
        attn_mask = torch.nested.nested_tensor(
            [rand_mask((2, 3)), rand_mask((3, 4)), rand_mask((4, 5))]
        )

        dropout_p = 0.0  # no dropout for reproducibility

        # Success case: no attn_mask set and is_causal=False.
        actual = torch.nn.functional.scaled_dot_product_attention(
            query, key, value, attn_mask=None, is_causal=False, dropout_p=dropout_p
        )

        expected_outputs = []
        for q, k, v in zip(query.unbind(), key.unbind(), value.unbind()):
            output = torch.nn.functional.scaled_dot_product_attention(
                q.unsqueeze(0),
                k.unsqueeze(0),
                v.unsqueeze(0),
                attn_mask=None,
                dropout_p=dropout_p,
            )
            expected_outputs.append(output.squeeze(0))
        expected_output_nested = torch.nested.nested_tensor(expected_outputs)
        self.assertEqual(actual, expected_output_nested)

        # Error case: explicit attn_mask set.
        with self.assertRaisesRegex(
            RuntimeError, "not supported when an explicit attn_mask is set"
        ):
            torch.nn.functional.scaled_dot_product_attention(
                query, key, value, attn_mask=attn_mask, dropout_p=dropout_p
            )

        # Error case: is_causal=True.
        with self.assertRaisesRegex(RuntimeError, "not supported when is_causal=True"):
            torch.nn.functional.scaled_dot_product_attention(
                query, key, value, dropout_p=dropout_p, is_causal=True
            )

    @dtypes(torch.float, torch.float16, torch.double)
    def test_empty_like(self, device, dtype):
        ntensors = 4
        nt = random_nt(device, dtype, ntensors, (4, 4))

        # Create empty on same device as original nested tensor
        nt_empty = torch.empty_like(nt)
        assert nt.is_same_size(nt_empty)
        self.assertEqual(nt.dtype, nt_empty.dtype)
        self.assertEqual(nt.device, nt_empty.device)
        self.assertEqual(nt.layout, nt_empty.layout)

        if torch.cuda.is_available():
            if device == "cpu":
                nt_cuda = torch.empty_like(nt, device="cuda")
                self.assertEqual(torch.device("cuda").type, nt_cuda.device.type)
            else:
                nt_cpu = torch.empty_like(nt, device="cpu")
                self.assertEqual(torch.device("cpu").type, nt_cpu.device.type)

        # Check changing dtype of empty_like nested tensor output
        dtype_set = {torch.float, torch.float16, torch.double}
        for other_dtype in dtype_set - {dtype}:
            nt_empty_other_dtype = torch.empty_like(nt, dtype=other_dtype)
            self.assertEqual(nt.dtype, dtype)
            self.assertEqual(nt_empty_other_dtype.dtype, other_dtype)
            self.assertEqual(nt.device, nt_empty.device)
            self.assertEqual(nt.layout, nt_empty.layout)

        # Create tensor for autograd
        nt_empty_req_grad = torch.empty_like(nt, requires_grad=True)
        self.assertEqual(nt_empty_req_grad.requires_grad, True)

        # Test noncontiguous tensor does not fail to copy
        nt_cont, nt_noncont = random_nt_noncontiguous_pair((2, 3, 6, 7))
        nt_empty = torch.empty_like(nt_cont)
        assert nt_cont.is_same_size(nt_empty)
        nt_empty_non_contig = torch.empty_like(nt_noncont)
        assert nt_noncont.is_same_size(nt_empty_non_contig)

        # Test the contiguous memory format option
        nt_empty_contig = torch.empty_like(
            nt_cont, memory_format=torch.contiguous_format
        )
        assert nt_cont.is_same_size(nt_empty_contig)
        assert nt_empty_contig.is_contiguous()

        nt_empty_non_contig = torch.empty_like(
            nt_noncont, memory_format=torch.contiguous_format
        )
        assert nt_noncont.is_same_size(nt_empty_non_contig)
        assert nt_empty_non_contig.is_contiguous()

        # Test other memory formats fail
        self.assertRaises(
            RuntimeError,
            lambda: torch.empty_like(nt_cont, memory_format=torch.channels_last),
        )
        self.assertRaises(
            RuntimeError,
            lambda: torch.empty_like(nt_noncont, memory_format=torch.channels_last),
        )
        self.assertRaises(
            RuntimeError,
            lambda: torch.empty_like(nt_cont, memory_format=torch.channels_last_3d),
        )
        self.assertRaises(
            RuntimeError,
            lambda: torch.empty_like(nt_noncont, memory_format=torch.channels_last_3d),
        )


@markDynamoStrictTest
class TestNestedTensorAutograd(NestedTensorTestCase):
    # Note [Gradcheck args check_batched_grad=False] the common_utils testing version of gradcheck
    # includes the default parameters used for testing ops with gradcheck. However nested tensor
    # does not support the stack op therefore we turn it off for these tests
    def _create_leaf_nested_tensor_from_list(self, tensor_device, requires_grad=False):
        return torch.nested.nested_tensor(
            [torch.randn(1, 2), torch.randn(7, 8)],
            requires_grad=requires_grad,
            device=tensor_device,
        )

    def _create_nested_tensor_from_list(self, tensor_device, requires_grad=False):
        return torch.nested.as_nested_tensor(
            [
                torch.randn(1, 2, requires_grad=requires_grad),
                torch.randn(7, 8, requires_grad=requires_grad),
            ],
            device=tensor_device,
        )

    def _create_nested_tensor_from_mask(self, tensor_device, requires_grad=False):
        data = torch.randn(2, 3, 4, requires_grad=requires_grad, device=tensor_device)
        mask = torch.ones_like(data[:, :, 0]).bool()
        return torch._nested_tensor_from_mask(data, mask)

    def test_as_nested_tensor_propagates_gradients(self, device):
        a = torch.arange(3, dtype=torch.float, device=device)
        b = torch.arange(5, dtype=torch.float, device=device)
        nt = torch.nested.as_nested_tensor([a, b])
        # tensors with requires_grad=False are leaves
        self.assertTrue(nt.is_leaf)
        self.assertTrue(not nt.requires_grad)

        a = torch.arange(3, dtype=torch.float, requires_grad=True, device=device)
        b = torch.arange(5, dtype=torch.float, requires_grad=True, device=device)
        nt2 = torch.nested.as_nested_tensor([a, b])
        fake_grad = torch.nested.nested_tensor(
            [torch.ones_like(a), torch.zeros_like(b)], device=device
        )
        nt2.backward(fake_grad)
        self.assertEqual(a.grad, fake_grad[0])
        self.assertEqual(b.grad, fake_grad[1])

    def test_nested_tensor_generates_leaf(self, device):
        a = torch.arange(3, dtype=torch.float, requires_grad=True, device=device)
        b = torch.arange(5, dtype=torch.float, requires_grad=True, device=device)

        nt = torch.nested.nested_tensor([a, b], requires_grad=False)
        self.assertTrue(nt.is_leaf)
        self.assertTrue(not nt.requires_grad)

        nt2 = torch.nested.nested_tensor([a, b], requires_grad=True)
        self.assertTrue(nt2.is_leaf)
        self.assertTrue(nt2.requires_grad)

        fake_grad = torch.nested.nested_tensor(
            [torch.ones_like(a), torch.zeros_like(b)], device=device
        )
        nt2.backward(fake_grad)
        self.assertEqual(nt2.grad, fake_grad)
        self.assertEqual(a.grad, None)
        self.assertEqual(b.grad, None)

    def test_set_requires_grad_from_list(self, device):
        nt = self._create_nested_tensor_from_list(device)
        nt.requires_grad_()
        assert nt.requires_grad

    def test_set_requires_grad_from_mask(self, device):
        nt = self._create_nested_tensor_from_mask(device)
        nt.requires_grad_()
        assert nt.requires_grad

    def test_backward_for_add_op(self, device):
        nt_1 = self._create_nested_tensor_from_mask(device)
        nt_2 = self._create_nested_tensor_from_mask(device)

        nt_1.requires_grad_()
        c = nt_1 + nt_2

        assert nt_1.requires_grad
        assert c.requires_grad
        grad_output = self._create_nested_tensor_from_mask(device)
        c.backward(grad_output)

        #  Grad check doesn't work with nested yet.
        # d/dnt_1 (nt + nt_1) = 1*grad_output
        self.assertEqual(nt_1.grad, grad_output)

    def test_backward_for_sub_op(self, device):
        nt_1 = self._create_nested_tensor_from_mask(device)
        nt_2 = self._create_nested_tensor_from_mask(device)

        nt_1.requires_grad_()
        nt_2.requires_grad_()
        c = nt_1 - nt_2

        assert nt_1.requires_grad
        assert nt_2.requires_grad
        assert c.requires_grad
        grad_output = self._create_nested_tensor_from_mask(device)
        c.backward(grad_output)

        self.assertEqual(nt_1.grad, grad_output)
        self.assertEqual(nt_2.grad, -1 * grad_output)

    def test_backward_sub_strided(self, device):
        a = torch.nested.nested_tensor(
            [torch.randn(9, 2, 4), torch.randn(12, 2, 4)],
            requires_grad=True,
            device=device,
        )
        b = torch.nested.nested_tensor(
            [torch.randn(9, 4, 2), torch.randn(12, 4, 2)],
            requires_grad=True,
            device=device,
        )
        c = a - b.transpose(-1, -2)
        grad_output = c.clone()
        c.backward(grad_output)
        self.assertEqual(a.grad, grad_output)
        self.assertEqual(b.grad, -1 * grad_output.transpose(-1, -2))

    def test_backward_add_strided(self, device):
        a = torch.nested.nested_tensor(
            [torch.randn(9, 2, 4), torch.randn(12, 2, 4)],
            requires_grad=True,
            device=device,
        )
        b = torch.nested.nested_tensor(
            [torch.randn(9, 4, 2), torch.randn(12, 4, 2)],
            requires_grad=True,
            device=device,
        )
        c = a + b.transpose(-1, -2)
        grad_output = c.clone()
        c.backward(grad_output)
        self.assertEqual(a.grad, grad_output)
        self.assertEqual(b.grad, grad_output.transpose(-1, -2))

    # Test Factory Functions
    def test_nested_tensor_to_padded_tensor(self, device):
        for padding_val in [0, 1]:
            nt = self._create_leaf_nested_tensor_from_list(
                tensor_device=device, requires_grad=True
            )

            out = torch.nested.to_padded_tensor(nt, padding_val)
            grad_output = torch.ones(out.shape, device=device)
            out.backward(grad_output)

            self.assertEqual(
                nt.grad,
                torch.nested.nested_tensor(
                    [torch.ones(1, 2), torch.ones(7, 8)], device=device
                ),
            )

    def test_nested_tensor_from_mask_and_to_padded(self, device):
        N, L, D = 2, 4, 4
        mask = torch.ones(N, L, device=device)
        for i in range(1, N):
            end = torch.randint(1, L - 1, (1,), device=device)
            mask[i, end:] = 0

        mask[0, :] = 1
        mask = mask.bool()

        data = torch.randn(
            N, L, D, requires_grad=True, dtype=torch.float64, device=device
        )

        def grad_test_func(inpt):
            nt = torch._nested_tensor_from_mask(inpt, mask)
            # This implicitly tests to_padded_tensor grads
            return torch.nested.to_padded_tensor(nt, 0)

        assert gradcheck(grad_test_func, inputs=data, check_batched_grad=False)

    def test_nested_tensor_from_padded(self, device):
        nested_size = torch.tensor([[1, 2], [2, 2]])
        padded_tensor = torch.randn(2, 2, 2, dtype=torch.float64, device=device)
        padded_tensor[0, 1, :] = 0
        padded_tensor.requires_grad_()

        def grad_test_func(tensor, nested_size):
            nt = torch._nested_from_padded(
                tensor, nested_size, fuse_transform_0213=False
            )
            # This implicitly tests to_padded_tensor grads
            return torch.nested.to_padded_tensor(nt, 0)

        data = (padded_tensor, nested_size)
        assert gradcheck(grad_test_func, inputs=data, check_batched_grad=False)

    def test_nested_tensor_from_padded_fused(self, device):
        nested_size = torch.tensor([[1, 8], [2, 8]])
        padded_tensor = torch.randn(2, 2, 2, 4, dtype=torch.float64, device=device)
        padded_tensor[0, 1, :] = 0
        padded_tensor.requires_grad_()

        def grad_test_func(tensor, nested_size):
            nt = torch._nested_from_padded(
                tensor, nested_size, fuse_transform_0213=True
            )
            # This implicitly tests to_padded_tensor grads
            return torch.nested.to_padded_tensor(nt, 0)

        data = (padded_tensor, nested_size)
        assert gradcheck(grad_test_func, inputs=data, check_batched_grad=False)

    def test_nested_tensor_from_list(self, device):
        a = torch.randn(1, 2, requires_grad=True, dtype=torch.float64, device=device)
        b = torch.randn(2, 2, requires_grad=True, dtype=torch.float64, device=device)
        c = torch.randn(10, 2, requires_grad=True, dtype=torch.float64, device=device)

        def grad_test_func(a, b, c):
            c = torch.nested.as_nested_tensor([a, b, c])
            # This implictily tests to_padded_tensor grads
            return torch.nested.to_padded_tensor(c, 0)

        data = (a, b, c)
        assert gradcheck(grad_test_func, inputs=data, check_batched_grad=False)

    @parametrize("layout", [torch.strided, torch.jagged], name_fn=layout_name)
    def test_dropout_backward(self, layout):
        if layout == torch.jagged:
            nt = torch.nested.nested_tensor(
                [torch.randn((2, 5)), torch.randn((3, 5))],
                requires_grad=True,
                layout=layout,
            )
        else:
            nt = torch.nested.nested_tensor(
                [torch.randn((2, 5)), torch.randn((3, 4))],
                requires_grad=True,
                layout=layout,
            )
        p = 0.2
        y = torch.nn.functional.dropout(nt, p)
        y.backward(nt.detach().clone())
        self.assertEqual(nt.grad, y)

    def test_nested_tensor_bmm_gradcheck(self, device):
        a = torch.randn(2, 6, requires_grad=True, dtype=torch.float64, device=device)
        b = torch.randn(3, 6, requires_grad=True, dtype=torch.float64, device=device)
        c = torch.randn(6, 4, requires_grad=True, dtype=torch.float64, device=device)
        d = torch.randn(6, 5, requires_grad=True, dtype=torch.float64, device=device)

        def grad_test_func(a, b, c, d):
            nt0 = torch.nested.as_nested_tensor([a, b])
            nt1 = torch.nested.as_nested_tensor([c, d])
            result = nt0.bmm(nt1)
            return torch.nested.to_padded_tensor(result, 0.0)

        data = (a, b, c, d)
        assert torch.autograd.gradcheck(grad_test_func, inputs=data)

    def test_nested_tensor_bmm_backward(self, device):
        nt0 = torch.nested.nested_tensor(
            [torch.randn((2, 6)), torch.randn((3, 6))],
            requires_grad=True,
            device=device,
        )
        nt1 = torch.nested.nested_tensor(
            [torch.randn((6, 4)), torch.randn((6, 5))],
            requires_grad=True,
            device=device,
        )
        with torch.no_grad():
            pt0 = torch.nested.to_padded_tensor(nt0, 0.0).requires_grad_(True)
            pt1 = torch.nested.to_padded_tensor(nt1, 0.0).requires_grad_(True)

        ynt = nt0.bmm(nt1)
        ypt = pt0.bmm(pt1)
        ynt.backward(ynt.clone())
        ypt.backward(ypt.clone())

        self.assertEqual(torch.nested.to_padded_tensor(nt0.grad, 0.0), pt0.grad)
        self.assertEqual(torch.nested.to_padded_tensor(nt1.grad, 0.0), pt1.grad)

    def test_nested_tensor_matmul_gradcheck(self, device):
        a = torch.randn(2, 6, requires_grad=True, dtype=torch.float64, device=device)
        b = torch.randn(3, 6, requires_grad=True, dtype=torch.float64, device=device)
        c = torch.randn(6, 4, requires_grad=True, dtype=torch.float64, device=device)
        d = torch.randn(6, 5, requires_grad=True, dtype=torch.float64, device=device)

        def grad_test_func(a, b, c, d):
            nt0 = torch.nested.as_nested_tensor([a, b])
            nt1 = torch.nested.as_nested_tensor([c, d])
            result = torch.matmul(nt0, nt1)
            return torch.nested.to_padded_tensor(result, 0.0)

        data = (a, b, c, d)
        assert torch.autograd.gradcheck(grad_test_func, inputs=data)

    def test_nested_tensor_matmul_backward(self, device):
        nt0 = torch.nested.nested_tensor(
            [torch.randn((7, 2, 6)), torch.randn((7, 3, 6))],
            requires_grad=True,
            device=device,
        )
        nt1 = torch.nested.nested_tensor(
            [torch.randn((7, 6, 4)), torch.randn((7, 6, 5))],
            requires_grad=True,
            device=device,
        )
        with torch.no_grad():
            pt0 = torch.nested.to_padded_tensor(nt0, 0.0).requires_grad_(True)
            pt1 = torch.nested.to_padded_tensor(nt1, 0.0).requires_grad_(True)

        ynt = torch.matmul(nt0, nt1)
        ypt = torch.matmul(pt0, pt1)
        ynt.backward(ynt.clone())
        ypt.backward(ypt.clone())

        self.assertEqual(torch.nested.to_padded_tensor(nt0.grad, 0.0), pt0.grad)
        self.assertEqual(torch.nested.to_padded_tensor(nt1.grad, 0.0), pt1.grad)

    def test_nested_tensor_transpose_gradcheck(self, device):
        a = torch.randn(2, 5, requires_grad=True, device=device)
        b = torch.randn(3, 4, requires_grad=True, device=device)

        def grad_test_func(a, b):
            nt = torch.nested.as_nested_tensor([a, b])
            result = nt.transpose(-2, -1).transpose(-2, -1)
            return torch.nested.to_padded_tensor(result, 0.0)

        data = (a, b)
        assert torch.autograd.gradcheck(grad_test_func, inputs=data, eps=1e-3)

    def test_nested_tensor_transpose_backward(self, device):
        nt = torch.nested.nested_tensor(
            [torch.randn((2, 5)), torch.randn((3, 4))],
            requires_grad=True,
            device=device,
        )
        with torch.no_grad():
            pt = torch.nested.to_padded_tensor(nt, 0.0).requires_grad_(True)

        ynt = nt.transpose(-2, -1)
        ypt = pt.transpose(-2, -1)
        ynt.backward(ynt.clone())
        ypt.backward(ypt.clone())

        self.assertEqual(torch.nested.to_padded_tensor(nt.grad, 0.0), pt.grad)

    def test_nested_tensor_reshape_gradcheck(self, device):
        a = torch.randn(2, 6, requires_grad=True, device=device)
        b = torch.randn(3, 6, requires_grad=True, device=device)

        def grad_test_func(a, b):
            nt = torch.nested.as_nested_tensor([a, b])
            result = nt.reshape(2, -1, 2, 3)
            return torch.nested.to_padded_tensor(result, 0.0)

        data = (a, b)
        assert torch.autograd.gradcheck(grad_test_func, inputs=data, eps=1e-3)

    def test_nested_tensor_reshape_backward(self):
        nt = torch.nested.nested_tensor(
            [torch.randn((2, 6)), torch.randn((3, 6))], requires_grad=True
        )
        with torch.no_grad():
            pt = torch.nested.to_padded_tensor(nt, 0.0).requires_grad_(True)

        ynt = nt.reshape(2, -1, 2, 3)
        ypt = pt.reshape(2, -1, 2, 3)
        ynt.backward(ynt.clone())
        ypt.backward(ypt.clone())

        self.assertEqual(torch.nested.to_padded_tensor(nt.grad, 0.0), pt.grad)

    def test_nested_tensor_squeeze_backward(self, device):
        nt = torch.nested.nested_tensor(
            [torch.randn((2, 6, 1)), torch.randn((3, 6, 1))],
            requires_grad=True,
            device=device,
        )
        with torch.no_grad():
            pt = torch.nested.to_padded_tensor(nt, 0.0).requires_grad_(True)

        ynt = nt.squeeze(-1)
        ypt = pt.squeeze(-1)
        ynt.backward(ynt.clone())
        ypt.backward(ypt.clone())

        self.assertEqual(torch.nested.to_padded_tensor(nt.grad, 0.0), pt.grad)

    def test_nested_tensor_squeeze_gradcheck(self, device):
        a = torch.randn(
            (2, 6, 1), dtype=torch.float64, requires_grad=True, device=device
        )
        b = torch.randn(
            (3, 6, 1), dtype=torch.float64, requires_grad=True, device=device
        )

        def grad_test_func(a, b):
            nt = torch.nested.as_nested_tensor([a, b])
            result = nt.squeeze(-1)
            return torch.nested.to_padded_tensor(result, 0.0)

        assert torch.autograd.gradcheck(grad_test_func, inputs=(a, b), eps=1e-3)

    def test_nested_tensor_unsqueeze_backward(self, device):
        nt = torch.nested.nested_tensor(
            [torch.randn((2, 6)), torch.randn((3, 6))],
            requires_grad=True,
            device=device,
        )
        with torch.no_grad():
            pt = torch.nested.to_padded_tensor(nt, 0.0).requires_grad_(True)

        ynt = nt.unsqueeze(2)
        ypt = pt.unsqueeze(2)
        ynt.backward(ynt.clone())
        ypt.backward(ypt.clone())

        self.assertEqual(torch.nested.to_padded_tensor(nt.grad, 0.0), pt.grad)

    def test_nested_tensor_unsqueeze_gradcheck(self, device):
        a = torch.randn((2, 6), dtype=torch.float64, requires_grad=True, device=device)
        b = torch.randn((3, 6), dtype=torch.float64, requires_grad=True, device=device)

        def grad_test_func(a, b):
            nt = torch.nested.as_nested_tensor([a, b])
            result = nt.unsqueeze(-1)
            return torch.nested.to_padded_tensor(result, 0.0)

        assert torch.autograd.gradcheck(grad_test_func, inputs=(a, b), eps=1e-3)

    def test_nested_tensor_linear(self, device):
        a = torch.randn(1, 2, requires_grad=True, dtype=torch.float64, device=device)
        b = torch.randn(2, 2, requires_grad=True, dtype=torch.float64, device=device)
        c = torch.randn(3, 2, requires_grad=True, dtype=torch.float64, device=device)

        weight = torch.randn(
            2, 2, requires_grad=True, dtype=torch.float64, device=device
        )
        bias = torch.randn(2, requires_grad=True, dtype=torch.float64, device=device)

        def grad_test_func(a, b, c, weight, bias=None):
            nt = torch.nested.as_nested_tensor([a, b, c])
            # This implicitly tests to_padded_tensor grads
            d = torch.functional.F.linear(nt, weight, bias)
            return torch.nested.to_padded_tensor(d, 0)

        data = (a, b, c, weight, bias)
        assert gradcheck(grad_test_func, inputs=data, check_batched_grad=False)

        # Test linear with no bias added
        data = (a, b, c, weight)
        assert gradcheck(grad_test_func, inputs=data, check_batched_grad=False)

    def test_nested_tensor_linear_plus_transpose(self, device):
        a = torch.randn(1, 2, requires_grad=True, dtype=torch.float64, device=device)
        b = torch.randn(2, 2, requires_grad=True, dtype=torch.float64, device=device)
        c = torch.randn(3, 2, requires_grad=True, dtype=torch.float64, device=device)

        weight = torch.randn(
            2, 2, requires_grad=True, dtype=torch.float64, device=device
        )
        bias = torch.randn(2, requires_grad=True, dtype=torch.float64, device=device)

        def grad_test_func(a, b, c, weight, bias=None):
            nt = torch.nested.as_nested_tensor([a, b, c])
            # This implicitly tests to_padded_tensor grads
            d = torch.functional.F.linear(nt, weight, bias)
            d = d.transpose(-1, -2).contiguous()
            return torch.nested.to_padded_tensor(d, 0)

        data = (a, b, c, weight, bias)
        assert gradcheck(grad_test_func, inputs=data, check_batched_grad=False)

        # Test linear with no bias added
        data = (a, b, c, weight)
        assert gradcheck(grad_test_func, inputs=data, check_batched_grad=False)

    def test_nested_tensor_softmax(self, device):
        a = torch.randn(1, 2, requires_grad=True, dtype=torch.float64, device=device)
        b = torch.randn(2, 2, requires_grad=True, dtype=torch.float64, device=device)
        c = torch.randn(3, 2, requires_grad=True, dtype=torch.float64, device=device)

        def grad_test_func(a, b, c, dim):
            nt = torch.nested.as_nested_tensor([a, b, c])
            # This implicitly tests to_padded_tensor grads
            d = torch.functional.F.softmax(nt, dim=dim)
            return torch.nested.to_padded_tensor(d, 0)

        # softmax over last dim
        data = (a, b, c, -1)
        assert gradcheck(grad_test_func, inputs=data, check_batched_grad=False)

    def test_nested_tensor_linear_backward(self, device):
        a = torch.randn(1, 2, requires_grad=False, device=device)
        b = torch.randn(2, 2, requires_grad=False, device=device)
        c = torch.randn(3, 2, requires_grad=False, device=device)

        weight = torch.randn(2, 2, requires_grad=True, device=device)
        bias = torch.randn(2, requires_grad=True, device=device)
        nt = torch.nested.as_nested_tensor([a, b, c], device=device)

        out = torch.functional.F.linear(nt, weight, bias)

        out.backward(out.clone())

        assert weight.grad is not None
        assert bias.grad is not None

        assert a.grad is None
        assert b.grad is None
        assert c.grad is None

    def test_values_grad_with_broadcast(self, device):
        a = torch.randn(1, 2, 4, requires_grad=True, dtype=torch.float64, device=device)
        b = torch.randn(2, 2, 4, requires_grad=True, dtype=torch.float64, device=device)
        c = torch.randn(3, 2, 4, requires_grad=True, dtype=torch.float64, device=device)

        def grad_test_func(a, b, c):
            nt = torch.nested.as_nested_tensor([a, b, c])
            buffer = nt.values()
            return buffer.sum()

        data = (a, b, c)
        assert gradcheck(grad_test_func, inputs=data, check_batched_grad=False)

    def test_to_buffer_series_ops_grad_with_broadcast(self, device):
        a = torch.randn(1, 1, 2, requires_grad=True, dtype=torch.float64, device=device)
        b = torch.randn(1, 1, 2, requires_grad=True, dtype=torch.float64, device=device)
        c = torch.randn(1, 1, 2, requires_grad=True, dtype=torch.float64, device=device)

        def grad_test_func(a, b, c):
            nt = torch.nested.as_nested_tensor([a, b, c])
            buffer = nt.values()
            buffer = buffer * 2
            return buffer.exp()

        data = (a, b, c)
        assert gradcheck(grad_test_func, inputs=data, check_batched_grad=False)

    def test_unbind_flow_through(self, device):
        a = torch.randn(1, 2, 4, requires_grad=True, dtype=torch.float64, device=device)
        b = torch.randn(2, 2, 4, requires_grad=True, dtype=torch.float64, device=device)
        c = torch.randn(3, 2, 4, requires_grad=True, dtype=torch.float64, device=device)

        def grad_test_func(a, b, c):
            nt = torch.nested.as_nested_tensor([a, b, c])
            ntT = nt.transpose(-1, -2)
            unbound = ntT.unbind()
            d = unbound[0]
            d = torch.pow(d, 2)
            return d

        data = (a, b, c)
        assert gradcheck(grad_test_func, inputs=data, check_batched_grad=False)

    def test_split_with_sizes_flow_through(self, device):
        a = torch.randn(2, 5, requires_grad=True, dtype=torch.float64, device=device)
        b = torch.randn(3, 5, requires_grad=True, dtype=torch.float64, device=device)
        c = torch.randn(4, 5, requires_grad=True, dtype=torch.float64, device=device)

        def grad_test_func(a, b, c):
            nt = torch.nested.as_nested_tensor([a, b, c])
            splits = nt.split_with_sizes([2, 3], dim=-1)
            unbound = splits[1].unbind()
            d = unbound[0]
            d = torch.pow(d, 2)
            return d

        data = (a, b, c)
        assert gradcheck(grad_test_func, inputs=data, check_batched_grad=False)

    def test_indexing_backward(self, device):
        x0 = torch.randn((2, 5))
        x1 = torch.randn((3, 4))
        nt = torch.nested.nested_tensor([x0, x1], device=device, requires_grad=True)
        self.assertEqual(nt[0], x0)
        self.assertEqual(nt[-1], x1)
        grad_x0 = torch.randn((2, 5), device=device)
        nt[0].backward(grad_x0)
        expected_grad = torch.nested.nested_tensor(
            [grad_x0, torch.zeros((3, 4), device=device)]
        )
        self.assertEqual(nt.grad, expected_grad)

    def test_masked_fill_backward(self, device):
        a = torch.randn(1, 2, 4, requires_grad=True, dtype=torch.float64, device=device)
        b = torch.randn(2, 2, 4, requires_grad=True, dtype=torch.float64, device=device)
        c = torch.randn(3, 2, 4, requires_grad=True, dtype=torch.float64, device=device)

        def grad_test_func(a, b, c):
            nt = torch.nested.as_nested_tensor([a, b, c])
            mask = nt.detach().clone().to(bool)
            out = nt.masked_fill(mask, 0)
            out = torch.nested.to_padded_tensor(out, 0)
            return out

        data = (a, b, c)
        assert gradcheck(grad_test_func, inputs=data, check_batched_grad=False)

    def test_gelu_backward(self, device):
        a = torch.randn(1, 2, 4, requires_grad=True, dtype=torch.float64, device=device)
        b = torch.randn(2, 2, 4, requires_grad=True, dtype=torch.float64, device=device)
        c = torch.randn(3, 2, 4, requires_grad=True, dtype=torch.float64, device=device)

        def grad_test_func(a, b, c):
            nt = torch.nested.as_nested_tensor([a, b, c])
            nt_gelu = torch.nn.functional.gelu(nt)
            return torch.nested.to_padded_tensor(nt_gelu, 0)

        data = (a, b, c)
        assert gradcheck(grad_test_func, inputs=data, check_batched_grad=False)

    def test_relu_backward(self, device):
        a = torch.randn(1, 2, 4, requires_grad=True, dtype=torch.float64, device=device)
        b = torch.randn(2, 2, 4, requires_grad=True, dtype=torch.float64, device=device)
        c = torch.randn(3, 2, 4, requires_grad=True, dtype=torch.float64, device=device)

        def grad_test_func(a, b, c):
            nt = torch.nested.as_nested_tensor([a, b, c])
            nt_relu = torch.nn.functional.relu(nt)
            return torch.nested.to_padded_tensor(nt_relu, 0)

        data = (a, b, c)
        assert gradcheck(grad_test_func, inputs=data, check_batched_grad=False)

    def test_selu_backward(self, device):
        a = torch.randn(1, 2, 4, requires_grad=True, dtype=torch.float64, device=device)
        b = torch.randn(2, 2, 4, requires_grad=True, dtype=torch.float64, device=device)
        c = torch.randn(3, 2, 4, requires_grad=True, dtype=torch.float64, device=device)

        def grad_test_func(a, b, c):
            nt = torch.nested.as_nested_tensor([a, b, c])
            nt_relu = torch.nn.functional.silu(nt)
            return torch.nested.to_padded_tensor(nt_relu, 0)

        data = (a, b, c)
        assert gradcheck(grad_test_func, inputs=data, check_batched_grad=False)

    def test_abs_backward(self, device):
        a = torch.randn(1, 2, 4, requires_grad=True, dtype=torch.float64, device=device)
        b = torch.randn(2, 2, 4, requires_grad=True, dtype=torch.float64, device=device)
        c = torch.randn(3, 2, 4, requires_grad=True, dtype=torch.float64, device=device)

        def grad_test_func(a, b, c):
            nt = torch.nested.as_nested_tensor([a, b, c])
            nt_abs = torch.abs(nt)
            return torch.nested.to_padded_tensor(nt_abs, 0)

        data = (a, b, c)
        assert gradcheck(grad_test_func, inputs=data, check_batched_grad=False)

    # Previously would error when input NT doesn't require grad
    # NotImplementedError: Cannot access storage of UndefinedTensorImpl
    def test_layer_norm_backward_edge_case(self, device):
        size = 4
        a = torch.randn(
            1, 2, size, requires_grad=False, dtype=torch.float64, device=device
        )
        nt = torch.nested.nested_tensor([a])
        nt_layer_norm = torch.nn.LayerNorm(
            nt.size(-1), device=device, dtype=torch.float64
        )
        out = nt_layer_norm(nt)
        out.backward(out.clone())

    def test_accumulate_grad_different_strides(self, device):
        a = torch.rand(1, 4, 2, requires_grad=True, dtype=torch.float64, device=device)
        b = torch.rand(1, 8, 2, requires_grad=True, dtype=torch.float64, device=device)

        def grad_test_func(a, b):
            nt_1 = torch.nested.as_nested_tensor([a, b])
            nt_2 = nt_1.clone()
            out = torch.nn.functional.scaled_dot_product_attention(nt_1, nt_2, nt_2)
            return torch.nested.to_padded_tensor(out, 0)

        data = (a, b)
        assert gradcheck(grad_test_func, inputs=data, check_batched_grad=False)

    # https://github.com/pytorch/pytorch/issues/95562
    @skipIfSlowGradcheckEnv
    @parametrize("size", [1024, 1023, 513, 512, 256, 128, 32, 4, 2])
    def test_layer_norm_backward(self, device, size):
        a = torch.randn(
            1, 2, size, requires_grad=True, dtype=torch.float64, device=device
        )
        b = torch.randn(
            2, 2, size, requires_grad=True, dtype=torch.float64, device=device
        )
        c = torch.randn(
            3, 2, size, requires_grad=True, dtype=torch.float64, device=device
        )

        def grad_test_func(a, b, c):
            nt = torch.nested.as_nested_tensor([a, b, c])
            layer_norm = torch.nn.LayerNorm(
                nt.size(-1), device=device, dtype=torch.float64
            )
            nt_layer_norm = layer_norm(nt)
            return torch.nested.to_padded_tensor(nt_layer_norm, 0)

        data = (a, b, c)
        assert gradcheck(grad_test_func, inputs=data, check_batched_grad=False)

    # https://github.com/pytorch/pytorch/issues/95562
    @skipIfSlowGradcheckEnv
    # Could either mark slow or reduce size
    @parametrize("size", [128, 32, 4, 2])
    def test_layer_norm_backward_5d(self, device, size):
        a = torch.randn(
            4, size, size, 4, requires_grad=True, dtype=torch.float64, device=device
        )
        b = torch.randn(
            7, size, size, 4, requires_grad=True, dtype=torch.float64, device=device
        )
        c = torch.randn(
            10, size, size, 4, requires_grad=True, dtype=torch.float64, device=device
        )

        def grad_test_func(a, b, c):
            nt = torch.nested.as_nested_tensor([a, b, c])
            layer_norm = torch.nn.LayerNorm(
                (size, size, nt.size(-1)), device=device, dtype=torch.float64
            )
            nt_layer_norm = layer_norm(nt)
            return torch.nested.to_padded_tensor(nt_layer_norm, 0)

        data = (a, b, c)
        assert gradcheck(grad_test_func, inputs=data, check_batched_grad=False)


# Found in torch/testing/_comparison.py
default_atol = {torch.float16: 1e-3, torch.bfloat16: 1e-3, torch.float32: 1e-5}
default_rtol = {torch.float16: 1e-3, torch.bfloat16: 1.6e-2, torch.float32: 1.3e-6}


def get_rtol(true_value: torch.Tensor, computed_value: torch.Tensor) -> float:
    deviation = true_value - computed_value
    deviation = torch.abs(deviation / true_value)
    # Fill in the nans with the default rtol
    torch.nan_to_num_(deviation, nan=default_rtol[computed_value.dtype])
    return deviation.max().item()


def get_atol(true_value: torch.Tensor, computed_value: torch.Tensor) -> float:
    deviation = true_value - computed_value
    atol = torch.abs(deviation).max().item()
    return atol


def get_tolerances(
    true_value: torch.Tensor,
    computed_value: torch.Tensor,
    fudge_factor: Optional[float] = None,
) -> Tuple[float, float]:
    """Returns the absolute and relative tolerances for comparing two tensors."""
    fudge_factor = fudge_factor if fudge_factor is not None else 1.0
    atol = get_atol(true_value, computed_value)
    rtol = get_rtol(true_value, computed_value)

    atol = fudge_factor * max(atol, default_atol[computed_value.dtype])
    rtol = fudge_factor * max(rtol, default_rtol[computed_value.dtype])
    # torch.isclose() has weird behavior around see:
    # https://github.com/pytorch/pytorch/issues/102400
    if rtol > 1e30:
        rtol = default_rtol[computed_value.dtype]
    return atol, rtol


# We can probably parametrizing existing tests instead of having a separate
# test class as we begin to support more ops. Also maybe rewrite with OpInfos.
@markDynamoStrictTest
class TestNestedTensorSubclass(NestedTensorTestCase):
    # TODO: consolidate with the below
    def _get_list_for_jagged_tensor(self, nested_size, device, requires_grad=True):
        Ds = nested_size[1:]
        out = []
        for s in nested_size[0]:
            out.append(
                torch.randn(
                    s,
                    *Ds,
                    requires_grad=requires_grad,
                    device=device,
                    dtype=torch.float64,
                )
            )
        return out

    def _get_example_tensor_lists(
        self,
        include_list_of_lists=True,
        include_requires_grad=True,
        include_inner_dim_size_1=False,
        include_2d_tensor=False,
    ):
        def _make_tensor(
            *shape, include_requires_grad=include_requires_grad, requires_grad=True
        ):
            return torch.randn(
                *shape,
                requires_grad=(requires_grad if include_requires_grad else False),
            )

        # Purposefully introduce mixed requires_grad settings for the components
        # when include_requires_grad=True.
        example_lists = [
            # (B, *, D) with B=4
            [
                _make_tensor(2, 5),
                _make_tensor(3, 5, requires_grad=False),
                _make_tensor(4, 5, requires_grad=False),
                _make_tensor(6, 5),
            ],
            # (B, *, D_0, D_1) with B=5
            [
                _make_tensor(2, 5, 6),
                _make_tensor(3, 5, 6),
                _make_tensor(4, 5, 6, requires_grad=False),
                _make_tensor(5, 5, 6),
                _make_tensor(6, 5, 6),
            ],
            # (B, *, D_0, D_1, D_2) with B=6
            [
                _make_tensor(2, 5, 6, 7),
                _make_tensor(3, 5, 6, 7),
                _make_tensor(4, 5, 6, 7, requires_grad=False),
                _make_tensor(5, 5, 6, 7),
                _make_tensor(6, 5, 6, 7),
                _make_tensor(7, 5, 6, 7),
            ],
        ]

        if include_list_of_lists:
            example_lists.append(
                # (B, *, D) with B=3 in list form
                [
                    _make_tensor(2, 5, requires_grad=False).tolist(),
                    _make_tensor(3, 5).tolist(),
                    _make_tensor(4, 5).tolist(),
                ]
            )

        if include_inner_dim_size_1:
            example_lists.append(
                [
                    _make_tensor(2, 1),
                    _make_tensor(3, 1, requires_grad=False),
                    _make_tensor(4, 1, requires_grad=False),
                    _make_tensor(6, 1),
                ]  # (B, *, 1)
            )
            example_lists.append(
                [
                    _make_tensor(2, 5, 1),
                    _make_tensor(3, 5, 1, requires_grad=False),
                    _make_tensor(4, 5, 1, requires_grad=False),
                    _make_tensor(6, 5, 1),
                ]  # (B, *, 5, 1)
            )

        if include_2d_tensor:
            example_lists.append(
                [
                    _make_tensor(2),
                    _make_tensor(3, requires_grad=False),
                    _make_tensor(4, requires_grad=False),
                    _make_tensor(6),
                ]  # (B, *)
            )

        return example_lists

    @dtypes(torch.float32)
    @parametrize(
        "contiguity",
        ["contig", "noncontig_transposed", "noncontig_with_holes"],
        name_fn=lambda c: c,
    )
    @parametrize("weights_only", [True, False])
    def test_serialization(self, device, dtype, contiguity, weights_only):
        # Test with 3 cases:
        # 1. contiguous
        # 2. non-contiguous transposed
        # 3. non-contiguous with holes
        if contiguity == "contig":
            nt = random_nt_from_dims(
                [4, None, 10],
                device=device,
                dtype=dtype,
                layout=torch.jagged,
            )
        elif contiguity == "noncontig_transposed":
            nt = random_nt_from_dims(
                [3, None, 5, 2],
                device=device,
                dtype=dtype,
                layout=torch.jagged,
            ).transpose(-3, -2)
        elif contiguity == "noncontig_with_holes":
            nt = torch.nested.nested_tensor_from_jagged(
                values=torch.randn(10, 3, device=device, dtype=dtype),
                offsets=torch.tensor([0, 3, 7, 10], device=device, dtype=torch.int64),
                # these lengths specify holes
                lengths=torch.tensor([1, 2, 3], device=device, dtype=torch.int64),
            )
        else:
            raise ValueError("invalid contiguity specified for test_serialization()")

        # Access sizes / strides to ensure cache doesn't break serialization.
        # See https://github.com/pytorch/pytorch/issues/129366
        nt.size()
        nt.stride()

        with tempfile.TemporaryFile() as f:
            torch.save(nt, f)
            safe_globals = [
                torch.nested._internal.nested_tensor.NestedTensor,
                torch.nested._internal.nested_tensor._rebuild_njt,
                set,
                torch._dynamo.decorators._DimRange,
            ]
            f.seek(0)
            ctx = (
                torch.serialization.safe_globals(safe_globals)
                if weights_only
                else contextlib.nullcontext()
            )

            with ctx:
                nt_loaded = torch.load(f, weights_only=weights_only)

            self.assertIsNot(nt, nt_loaded)
            # we expect a new offsets tensor -> different nested int upon load
            self.assertEqualIgnoringNestedInts(nt, nt_loaded)
            self.assertEqual(nt._ragged_idx, nt_loaded._ragged_idx)
            # ensure shapes are equal except nested int
            nt_rest_of_shape = (
                *nt.shape[: nt._ragged_idx],
                *nt.shape[nt._ragged_idx + 1 :],
            )
            nt_loaded_rest_of_shape = (
                *nt_loaded.shape[: nt_loaded._ragged_idx],
                *nt_loaded.shape[nt_loaded._ragged_idx + 1 :],
            )
            self.assertEqual(nt_rest_of_shape, nt_loaded_rest_of_shape)
            # ensure metadata cache is carried through serialization
            self.assertEqual(nt._metadata_cache, nt_loaded._metadata_cache)
            # ensure lengths are carried through if present
            self.assertEqual(nt._lengths, nt_loaded._lengths)

    def test_tensor_attributes(self, device):
        a = torch.randn(2, 3, requires_grad=True, dtype=torch.float64, device=device)
        b = torch.randn(3, 3, requires_grad=True, dtype=torch.float64, device=device)
        c = torch.randn(4, 3, requires_grad=True, dtype=torch.float64, device=device)
        nt = torch.nested.as_nested_tensor([a, b, c], layout=torch.jagged)
        _offsets = nt.offsets()

        for op in (
            torch.ops.aten.is_non_overlapping_and_dense.default,
            torch.ops.aten.sym_size.default,
            torch.ops.aten.dim.default,
            torch.ops.aten.numel.default,
            torch.ops.aten.sym_numel.default,
            torch.ops.aten.sym_stride.default,
            torch.ops.aten.sym_storage_offset.default,
        ):
            op(nt)

        with self.assertRaisesRegex(
            RuntimeError, "directly calling torch.ops.aten.size"
        ):
            torch.ops.aten.size.default(nt)

        nested_int = torch.nested._internal.nested_tensor.get_tensor_symint(
            _offsets, coeff=1
        )
        self.assertEqual(nt.size(), (3, nested_int, 3))
        self.assertEqual(nt.shape, (3, nested_int, 3))
        self.assertEqual(nt.dim(), 3)
        self.assertEqual(nt.numel(), 27)

    @parametrize("nt_dim", [3, 4, 5])
    def test_linear(self, device, nt_dim):
        if nt_dim == 3:
            fixed_shape = (3,)
        elif nt_dim == 4:
            fixed_shape = (4, 3)
        elif nt_dim == 5:
            fixed_shape = (5, 4, 3)

        a = torch.randn(
            2, *fixed_shape, requires_grad=True, dtype=torch.float64, device=device
        )
        b = torch.randn(
            3, *fixed_shape, requires_grad=True, dtype=torch.float64, device=device
        )
        c = torch.randn(
            4, *fixed_shape, requires_grad=True, dtype=torch.float64, device=device
        )
        weight = torch.randn(
            4, 3, requires_grad=True, dtype=torch.float64, device=device
        )
        bias = torch.randn(4, requires_grad=True, dtype=torch.float64, device=device)

        def grad_test_func(a, b, c, weight, bias):
            nt = torch.nested.as_nested_tensor([a, b, c], layout=torch.jagged)
            out = torch.nn.functional.linear(nt, weight, bias)
            return out.values()

        gradcheck(
            grad_test_func, inputs=(a, b, c, weight, bias), check_batched_grad=False
        )

    def test_unary_pointwise(self, device):
        a = torch.randn(2, 3, requires_grad=True, dtype=torch.float64, device=device)
        b = torch.randn(3, 3, requires_grad=True, dtype=torch.float64, device=device)
        c = torch.randn(4, 3, requires_grad=True, dtype=torch.float64, device=device)

        def grad_test_func(a, b, c):
            nt = torch.nested.as_nested_tensor([a, b, c], layout=torch.jagged)
            out = torch.nn.functional.silu(nt.sin().cos())
            return out.values()

        gradcheck(grad_test_func, inputs=(a, b, c), check_batched_grad=False)

    def test_unary_pointwise_transposed_inputs(self, device):
        a, b, c = (
            torch.randn(
                i + 2, 5, requires_grad=True, dtype=torch.float64, device=device
            )
            for i in range(3)
        )

        nt = torch.nested.nested_tensor(
            [a.detach(), b.detach(), c.detach()], layout=torch.jagged
        )
        nt_t = nt.transpose(1, 2)
        self.assertFalse(nt_t.is_contiguous())
        out = torch.nn.functional.silu(nt_t.sin().cos())
        self.assertEqual(
            out.is_contiguous(),
            torch.nn.functional.silu(b.transpose(-1, -2).sin().cos()).is_contiguous(),
        )

        self.assertEqual(nt_t.shape, out.shape)

        a, b, c = (
            torch.randn(
                i + 2, 5, requires_grad=True, dtype=torch.float64, device=device
            )
            for i in range(3)
        )

        def grad_test_func(a, b, c):
            nt = torch.nested.as_nested_tensor([a, b, c], layout=torch.jagged)
            nt_t = nt.transpose(1, 2)
            out = torch.nn.functional.silu(nt_t.sin().cos())
            return out.values()

        gradcheck(grad_test_func, inputs=(a, b, c), check_batched_grad=False)

    def test_binary_pointwise(self, device):
        a = torch.randn(2, 3, requires_grad=True, dtype=torch.float64, device=device)
        b = torch.randn(3, 3, requires_grad=True, dtype=torch.float64, device=device)
        c = torch.randn(4, 3, requires_grad=True, dtype=torch.float64, device=device)

        # Incorrect usage: shape check will fail if the offsets tensor are not
        #                  the same exact tensor object
        nt1 = torch.nested.as_nested_tensor([a, b, c], layout=torch.jagged)
        nt2 = torch.nested.as_nested_tensor([a, b, c], layout=torch.jagged)

        self.assertRaisesRegex(
            RuntimeError,
            "cannot call binary pointwise function .* with inputs of shapes",
            lambda: nt1 * nt2,
        )

        # Correct usage: chain the calls using the same offsets tensor object
        def grad_test_func(a, b, c):
            nt1 = torch.nested.as_nested_tensor([a, b, c], layout=torch.jagged)
            # TODO: Switch to public API that takes in (values, offsets) once it exists
            nt2, offsets = jagged_from_list([a, b, c], nt1.offsets())
            out = nt1 * nt2
            return out.values()

        gradcheck(grad_test_func, inputs=(a, b, c), check_batched_grad=False)

    def test_binary_pointwise_transposed(self, device):
        a, b, c = (
            torch.randn(i + 2, 5, dtype=torch.float64, device=device) for i in range(3)
        )

        nt1, offsets = jagged_from_list([a, b, c], None)
        nt2, offsets = jagged_from_list([a, b, c], offsets)

        nt1_t = nt1.transpose(1, 2)
        nt2_t = nt2.transpose(1, 2)

        # out = nt1_t * nt2_t
        # self.assertFalse(nt1_t.is_contiguous())
        # self.assertEqual(out.is_contiguous(), (b.transpose(-1, -2) * b.transpose(-1, -2)).is_contiguous())
        # self.assertEqual(out.shape, nt1_t.shape)

        self.assertRaisesRegex(
            RuntimeError,
            "cannot call binary pointwise function mul.Tensor with inputs of shapes",
            lambda: nt1 * nt2_t,
        )

        a, b, c = (
            torch.randn(
                i + 2, 5, requires_grad=True, dtype=torch.float64, device=device
            )
            for i in range(3)
        )

        # Correct usage: chain the calls using the same offsets tensor object
        def grad_test_func(a, b, c):
            nt1, offsets = jagged_from_list([a, b, c], None)
            nt2, offsets = jagged_from_list([a, b, c], offsets)
            nt1_t = nt1.transpose(1, 2)
            nt2_t = nt2.transpose(1, 2)
            out = nt1_t * nt2_t
            return out.values()

        gradcheck(grad_test_func, inputs=(a, b, c), check_batched_grad=False)

    def test_binary_pointwise_with_nested_int_second_arg(self, device):
        # See https://github.com/pytorch/pytorch/issues/138496
        nt = random_nt_from_dims(
            [3, None, 5],
            device=device,
            dtype=torch.float32,
            layout=torch.jagged,
        )

        with self.assertRaisesRegex(RuntimeError, "invalid argument"):
            nt * nt.size(1)

        with self.assertRaisesRegex(RuntimeError, "invalid argument"):
            nt + nt.size(1)

    def test_split(self, device):
        a = torch.randn(2, 3, requires_grad=True, dtype=torch.float64, device=device)
        b = torch.randn(3, 3, requires_grad=True, dtype=torch.float64, device=device)
        c = torch.randn(4, 3, requires_grad=True, dtype=torch.float64, device=device)

        nt = torch.nested.as_nested_tensor([a, b, c], layout=torch.jagged)
        out = torch.split(nt, 2, -1)
        self.assertEqual(len(out), 2)
        self.assertEqualIgnoringNestedInts(
            out[0],
            torch.nested.as_nested_tensor(
                [a[:, 0:2], b[:, 0:2], c[:, 0:2]], layout=torch.jagged
            ),
        )
        self.assertEqualIgnoringNestedInts(
            out[1],
            torch.nested.as_nested_tensor(
                [a[:, 2:], b[:, 2:], c[:, 2:]], layout=torch.jagged
            ),
        )

        with self.assertRaisesRegex(
            RuntimeError,
            r"split\(\): not supported for NestedTensor on dim=1",
        ):
            torch.split(nt, 2, 1)

    def test_split_with_sizes(self, device):
        a = torch.randn(2, 3, requires_grad=True, dtype=torch.float64, device=device)
        b = torch.randn(3, 3, requires_grad=True, dtype=torch.float64, device=device)
        c = torch.randn(4, 3, requires_grad=True, dtype=torch.float64, device=device)

        nt = torch.nested.as_nested_tensor([a, b, c], layout=torch.jagged)
        out = torch.split(nt, [1, 2], -1)
        self.assertEqual(len(out), 2)
        self.assertEqualIgnoringNestedInts(
            out[0],
            torch.nested.as_nested_tensor(
                [a[:, 0:1], b[:, 0:1], c[:, 0:1]], layout=torch.jagged
            ),
        )
        self.assertEqualIgnoringNestedInts(
            out[1],
            torch.nested.as_nested_tensor(
                [a[:, 1:], b[:, 1:], c[:, 1:]], layout=torch.jagged
            ),
        )
        with self.assertRaisesRegex(
            RuntimeError,
            r"split_with_sizes\(\): not supported for NestedTensor on dim=1",
        ):
            torch.split(nt, [1, 2], 1)

    def test_softmax(self, device):
        nt = random_nt_from_dims(
            [3, None, 5],
            device=device,
            dtype=torch.float32,
            layout=torch.jagged,
            requires_grad=True,
        )

        # operate on dim=2
        output = nt.softmax(dim=2)

        @torch._dynamo.disable
        def _compare_to_ref(nt, output, dim):
            for in_component, out_component in zip(nt.unbind(), output.unbind()):
                self.assertEqual(in_component.softmax(dim=dim), out_component)

        # dim=2 -> dim=1 after unbind
        _compare_to_ref(nt, output, dim=1)

        # operate on dim=-1
        output2 = nt.softmax(dim=-1)
        torch._dynamo.disable(self.assertEqual)(output, output2)
        _compare_to_ref(nt, output2, dim=-1)

        def grad_test_func(a, b):
            nt = torch.nested.as_nested_tensor([a, b], layout=torch.jagged)
            out = nt.softmax(dim=-1)
            return out.values()

        a = torch.rand(4, 5, requires_grad=True, dtype=torch.float64, device=device)
        b = torch.rand(8, 5, requires_grad=True, dtype=torch.float64, device=device)
        gradcheck(grad_test_func, inputs=(a, b), check_batched_grad=False)

    def test_views_inherit_ragged_dim(self, device):
        # view
        nt = random_nt_from_dims(
            [4, None, 8, 10], device=device, dtype=torch.float32, layout=torch.jagged
        )
        # inherit ragged dim via -1
        view = nt.view(4, -1, 80)
        self.assertEqual(nt.shape[1], view.shape[1])
        # inherit batch and ragged dims via -1
        view2 = nt.view(-1, -1, 80)
        self.assertEqual(nt.shape[:2], view2.shape[:2])

        # expand
        nt = random_nt_from_dims(
            [3, None, 1], device=device, dtype=torch.float32, layout=torch.jagged
        )
        # inherit batch and ragged dims via -1
        view = nt.expand(-1, -1, 5)
        self.assertEqual(nt.shape[:2], view.shape[:2])

    def test_view_ragged_idx_not_one(self, device):
        nt = random_nt_from_dims(
            [2, None, 20], device=device, dtype=torch.float32, layout=torch.jagged
        )

        view_transposed = nt.transpose(1, 2).view(2, 20, nt.size(1))
        self.assertEqual((2, 20, nt.size(1)), (view_transposed.size()))
        self.assertEqual(view_transposed._base, nt._base)

    def test_unsafe_view(self, device):
        nt = random_nt_from_dims(
            [4, None, 8, 10], device=device, dtype=torch.float32, layout=torch.jagged
        )
        # basic view
        view1 = torch.ops.aten._unsafe_view(nt, (4, -1, 80))
        self.assertEqual((4, nt.size(1), 80), tuple(view1.size()))
        # _unsafe_view differs from view in that the view information is not tracked
        self.assertTrue(view1._base is None)

        # test an unsafe_view when ragged_idx != 1, currently only supports identity view
        nt_t = nt.transpose(1, 2)
        view2 = torch.ops.aten._unsafe_view(nt_t, (4, 8, nt.size(1), 10))
        self.assertEqual((4, 8, nt.size(1), 10), tuple(view2.size()))
        self.assertTrue(view2._base is None)

    @xfailIfTorchDynamo
    @parametrize("requires_grad", [False, True])
    def test_reshape_decomp(self, device, requires_grad):
        # contiguous NT should result in view.
        nt = (
            random_nt_from_dims(
                [3, None, 10],
                device=device,
                dtype=torch.float32,
                layout=torch.jagged,
            )
            .detach()
            .requires_grad_(requires_grad)
        )
        view = nt.reshape(-1, -1, 5, 2)
        self.assertEqual(view.shape[:2], nt.shape[:2])
        self.assertTrue(view._is_view() and view._base is nt)
        # make sure gradients flow back
        if requires_grad:
            view.backward(torch.ones_like(view))
            self.assertEqual(nt.grad, torch.ones_like(nt))

        # non-contiguous NT should result in contiguous copy
        nt = random_nt_from_dims(
            [3, None, 5, 2],
            device=device,
            dtype=torch.float32,
            layout=torch.jagged,
            requires_grad=requires_grad,
        )
        nt_noncontig = nt.transpose(-1, -2)
        self.assertFalse(nt_noncontig.is_contiguous())
        copy = nt_noncontig.reshape(-1, -1, 10)
        self.assertTrue(copy.is_contiguous())
        self.assertEqual(copy.shape[:2], nt.shape[:2])
        # make sure gradients flow back
        if requires_grad:
            copy.backward(torch.ones_like(copy))
            self.assertEqual(nt.grad, torch.ones_like(nt))

    def test_flatten_decomp(self, device):
        nt = random_nt_from_dims(
            [3, None, 5, 2], device=device, dtype=torch.float32, layout=torch.jagged
        )
        flattened = nt.flatten(-2, -1)
        self.assertEqual(flattened.shape, nt.view(3, -1, 10).shape)

        nt = random_nt_from_dims(
            [3, None, 5, 2, 6], device=device, dtype=torch.float32, layout=torch.jagged
        )
        flattened = nt.flatten(-3, -2)
        self.assertEqual(flattened.shape, nt.view(3, -1, 10, 6).shape)

    def test_chunk(self, device):
        # none NJT case
        t = torch.randn(10, 4, 5, requires_grad=True)
        t_list = t.chunk(3, dim=0)
        loss = t_list[0].sum() + t_list[2].sum()
        loss.backward()

        # normal case
        D = 30
        B = 8
        nt = random_nt_from_dims(
            [B, None, D],
            device=device,
            dtype=torch.float32,
            layout=torch.jagged,
            requires_grad=True,
        )
        NUM_CHUNKS = 3
        chunks = nt.chunk(NUM_CHUNKS, dim=-1)
        self.assertEqual(len(chunks), NUM_CHUNKS)
        for i in range(NUM_CHUNKS):
            self.assertEqual(chunks[i].shape[-1], D // NUM_CHUNKS)

        # test chunk_backward
        values = torch.randn(
            5, 11, dtype=torch.float64, device=device, requires_grad=True
        )
        offsets = torch.tensor([0, 2, 3, 5], device=device)

        def grad_test_func(values, offsets):
            nt = torch.nested.nested_tensor_from_jagged(values, offsets)
            chunks = nt.chunk(3, dim=-1)
            return chunks[0].values().sum()

        assert gradcheck(
            grad_test_func,
            inputs=(values, offsets),
            check_batched_grad=False,
        )

        # chunk on batch dim
        chunks = nt.chunk(NUM_CHUNKS, dim=0)
        self.assertEqual(len(chunks), NUM_CHUNKS)
        chunk_size = math.ceil(B / NUM_CHUNKS)
        for i in range(NUM_CHUNKS):
            if i < NUM_CHUNKS - 1:
                self.assertEqual(chunks[i].shape[0], chunk_size)
            else:
                self.assertEqual(chunks[i].shape[0], B - chunk_size * (NUM_CHUNKS - 1))
            offsets_expected = (
                nt._offsets[i * chunk_size + 1 : (i + 1) * chunk_size + 1]
                - nt._offsets[i * chunk_size]
            )
            self.assertEqual(chunks[i]._offsets[1:], offsets_expected)
        self.assertEqual(nt._values, torch.cat([x._values for x in chunks], dim=0))

        with self.assertRaisesRegex(
            RuntimeError,
            "dim != 0 INTERNAL ASSERT FAILED .* Nested Tensor doesn't support chunk backward on dim=0 yet.",
        ):
            # doesn't support backward for chunk (dim=0) yet
            loss = (
                chunks[0].values().sum()
                + chunks[1].values().sum()
                + chunks[2].values().sum()
            )
            loss.backward()

        # chunk on ragged dim not supported
        with self.assertRaisesRegex(
            RuntimeError, "chunk.* not supported for NestedTensor on dim=1"
        ):
            nt.chunk(2, dim=1)

    def test_squeeze(self, device):
        B = 4
        D = 6
        # squeeze middle dim
        nt = random_nt_from_dims(
            [B, None, 1, D], device=device, dtype=torch.float32, layout=torch.jagged
        )
        j0 = nt.shape[1]

        for dim_arg in [-2, 2]:
            out = nt.squeeze(dim_arg)
            self.assertEqual(out.shape, (B, j0, D))
            self.assertEqual(out.unsqueeze(-2), nt)

        # squeeze last dim
        nt = random_nt_from_dims(
            [B, None, 1], device=device, dtype=torch.float32, layout=torch.jagged
        )
        j1 = nt.shape[1]

        for dim_arg in [-1, 2]:
            out = nt.squeeze(dim_arg)
            self.assertEqual(out.shape, (B, j1))
            self.assertEqual(out.unsqueeze(-1), nt)

        # squeeze on batch dim not supported
        with self.assertRaisesRegex(
            RuntimeError, "squeeze.* not supported for NestedTensor on dim=0"
        ):
            nt.squeeze(0)

        # squeeze on ragged dim not supported
        with self.assertRaisesRegex(
            RuntimeError, "squeeze.* not supported for NestedTensor on dim=1"
        ):
            nt.squeeze(1)

    def test_binary_pointwise_broadcasting(self, device):
        # (B, j0, 3, 4)
        ts = self._get_list_for_jagged_tensor(
            ((2, 3, 4), 3, 4), device, requires_grad=True
        )
        # (B, j0, ?, ?) + (?) -> (B, j0, ?, ?)
        # (B, j0, ?, ?) + (?, ?) -> (B, j0, ?, ?)
        # (B, j0, ?, ?) + (1, ?, ?) -> (B, j0, ?, ?)
        # Unsupported: (B, j0, ?, ?) + (1, 1, 1, ?, ?) -> (1, B, j0, ?, ?)
        t_sizes = (
            (4,),
            (1, 4),
            (3, 1),
            (1, 3, 1),
            (1, 1, 1, 4),
            # (1, 1, 1, 1, 4), (unsupported today)
        )

        def grad_test_func(t, *ts):
            nt = torch.nested.as_nested_tensor(list(ts), layout=torch.jagged)
            out = nt + t
            return out.values()

        for t_size in t_sizes:
            t = torch.rand(
                t_size, requires_grad=True, device=device, dtype=torch.float64
            )
            gradcheck(grad_test_func, inputs=(t, *ts), check_batched_grad=False)

    def test_threshold_backward(self, device):
        ts1 = self._get_list_for_jagged_tensor(
            ((2, 3, 4), 16), device=device, requires_grad=False
        )
        ts2 = self._get_list_for_jagged_tensor(
            ((2, 3, 4), 16), device=device, requires_grad=False
        )

        nt1, offsets = jagged_from_list(ts1, None)
        nt2, offsets = jagged_from_list(ts2, offsets)
        buf1 = nt1.values().detach().clone()
        buf2 = nt2.values().detach().clone()

        res_nt = torch.ops.aten.threshold_backward(nt1, nt2, 0.0)
        res_dense = torch.ops.aten.threshold_backward(buf1, buf2, 0.0)

        self.assertEqual(res_dense, res_nt.values())

    @onlyCUDA
    @dtypes(torch.float32)
    def test_record_stream(self, device, dtype):
        def _create_nt():
            values = torch.ones(1024, 4 * 1024, device="cuda")
            offsets = torch.tensor([0, 500, 1024], device="cuda", dtype=torch.int64)
            lengths = offsets.diff()
            nt = torch.nested.nested_tensor_from_jagged(values, offsets, lengths)
            data_ptrs = {
                nt._values.data_ptr(),
                nt._offsets.data_ptr(),
                nt._lengths.data_ptr(),
            }
            return nt, data_ptrs

        def fn(record_stream):
            nt, data_ptrs = _create_nt()
            s = torch.cuda.Stream()

            with torch.cuda.stream(s):
                # emulate doing something long via sleep
                per_ms = 2e7
                torch.cuda._sleep(int(per_ms * 100))
                if record_stream:
                    nt.record_stream(s)
            return data_ptrs

        # expect memory reuse when record_stream() is not run
        data_ptrs = fn(record_stream=False)
        nt, nt_data_ptrs = _create_nt()
        self.assertEqual(data_ptrs, nt_data_ptrs)
        del nt
        torch.cuda.synchronize()

        # expect memory to be preserved (no reuse) when record_stream() is run
        data_ptrs = fn(record_stream=True)
        nt, nt_data_ptrs = _create_nt()
        self.assertEqual(len(data_ptrs.intersection(nt_data_ptrs)), 0)

    @dtypes(torch.float32)
    @parametrize(
        "func",
        [torch.ops.aten.sum.dim_IntList, torch.ops.aten.mean.dim],
        name_fn=get_op_name,
    )
    @parametrize("keepdim", [False, True])
    @parametrize("requires_grad", [False, True])
    @parametrize("components_require_grad", [False, True])
    def test_jagged_op_different_output_shape_dim(
        self, device, dtype, keepdim, requires_grad, components_require_grad, func
    ):
        """
        Operator passes when reducing on valid reduction dimensions.
        This test is for operators which return an output tensor with a shape different from the input tensor.
        """
        if get_op_name(func) == "mean" and not keepdim:
            return

        op_name = get_op_name(func)

        ts = self._get_list_for_jagged_tensor(
            ((2, 3, 4), 3, 4), device=device, requires_grad=True
        )  # (B, j0, 3, 4)

        # verify correctness of shapes (assuming that ragged_idx == 1)
        if op_name == "sum":
            reduce_dims = (
                ((0, 1), (3, 4), (1, 1, 3, 4), (0,)),  # batch, ragged
                ((2, 3), (3, None), (3, None, 1, 1), (1, 2)),  # non-batch, non-batch
                ((0, 1, 3), (3,), (1, 1, 3, 1), (0, 2)),  # batch, ragged, non-batch
                ((0, 1, 2), (4,), (1, 1, 1, 4), (0, 1)),  # batch, ragged, non-batch
                (
                    (0, 1, 2, 3),
                    (),
                    (1, 1, 1, 1),
                    (0, 1, 2),
                ),  # batch, ragged, non-batch, non-batch
                ((2,), (3, None, 4), (3, None, 1, 4), (1,)),  # non-batch
            )  # (dims, expected shape, expected keepdim shape, reduce_dim_expected), where j0 is represented as None
        elif op_name == "mean":
            reduce_dims = (
                ((2,), (3, None, 4), (3, None, 1, 4), (1,)),
                ((3,), (3, None, 3), (3, None, 3, 1), (2,)),
            )

        for rd, ref_shape_no_keepdim, ref_shape_keepdim, _ in reduce_dims:
            nt = torch.nested.as_nested_tensor(ts, layout=torch.jagged)
            out = func(nt, dim=rd, keepdim=keepdim)
            ref_shape = ref_shape_keepdim if keepdim else ref_shape_no_keepdim
            if not torch.compiler.is_compiling:  # if not using torch dynamo
                self.assertEqual(len(out.shape), len(ref_shape))
                for o, r in zip(out.shape, ref_shape):
                    if r is not None:
                        self.assertEqual(o, r)
                    else:
                        self.assertTrue(isinstance(o, torch.SymInt))

        # verify correctness of values
        tensor_lists = self._get_example_tensor_lists(
            include_list_of_lists=False,
            include_requires_grad=components_require_grad,
            include_inner_dim_size_1=True,
        )
        for tensor_list, reduce_dim_tuple in itertools.product(
            tensor_lists, reduce_dims
        ):
            nt = torch.nested.nested_tensor(
                tensor_list,
                device=device,
                dtype=dtype,
                layout=torch.jagged,
                requires_grad=requires_grad,
            )

            reduce_dim, _, _, reduce_dim_expected = reduce_dim_tuple

            if nt.dim() > reduce_dim[-1]:
                out_actual = func(nt, dim=reduce_dim, keepdim=keepdim)
                if nt._ragged_idx in reduce_dim:  # raggedness reduced away
                    out_expected = func(
                        nt.values(), dim=reduce_dim_expected, keepdim=keepdim
                    )
                    self.assertTrue(torch.allclose(out_actual, out_expected))
                else:  # raggedness preserved
                    out_expected = func(nt.values(), dim=reduce_dim_expected)
                    self.assertTrue(
                        torch.allclose(
                            out_actual.values().view(-1), out_expected.view(-1)
                        )
                    )

    @dtypes(torch.float32)
    @parametrize("requires_grad", [False, True])
    @parametrize("components_require_grad", [False, True])
    def test_softmax_dim(
        self,
        device,
        dtype,
        requires_grad,
        components_require_grad,
    ):
        """
        Softmax passes when reducing on valid reduction dimensions.
        """
        ts = self._get_list_for_jagged_tensor(
            ((2, 3, 4), 3, 4), device=device, requires_grad=True
        )  # (B, j0, 3, 4)

        output_shape = (3, None, 3, 4)

        # verify correctness of shapes (assuming that ragged_idx == 1)
        reduce_dims = (
            (2, 1),
            (3, 2),
        )  # (reduction dimension, effective reduction dimension for baseline)

        for reduce_dim, _ in reduce_dims:
            nt = torch.nested.as_nested_tensor(ts, layout=torch.jagged)
            out_actual = torch.nn.functional.softmax(nt, dim=reduce_dim)
            torch._dynamo.disable(self.assertEqual)(
                len(out_actual.shape), len(output_shape)
            )  # disable if running on dynamo
            for dim_actual, dim_expected in zip(out_actual.shape, output_shape):
                if dim_expected is not None:
                    self.assertEqual(dim_actual, dim_expected)
                else:
                    self.assertTrue(isinstance(dim_actual, torch.SymInt))

        # verify correctness of values
        tensor_lists = self._get_example_tensor_lists(
            include_list_of_lists=False,
            include_requires_grad=components_require_grad,
            include_inner_dim_size_1=True,
        )
        for tensor_list, reduce_dim_tuple in itertools.product(
            tensor_lists, reduce_dims
        ):
            nt = torch.nested.nested_tensor(
                tensor_list,
                device=device,
                dtype=dtype,
                layout=torch.jagged,
                requires_grad=requires_grad,
            )

            reduce_dim, reduce_dim_expected = reduce_dim_tuple

            if nt.dim() > reduce_dim:
                out_actual = torch.nn.functional.softmax(
                    nt, dim=reduce_dim
                )  # nested tensor
                out_expected = torch.nn.functional.softmax(
                    nt.values(), dim=reduce_dim_expected
                )  # dense tensor of dimensions 1 less than out_actual
                self.assertTrue(
                    torch.allclose(out_actual.values().view(-1), out_expected.view(-1))
                )

    @dtypes(torch.float32)
    @parametrize(
        "func",
        [torch.ops.aten.sum.dim_IntList, torch.ops.aten.mean.dim],
        name_fn=get_op_name,
    )
    @parametrize("keepdim", [False, True])
    @parametrize("requires_grad", [False, True])
    @parametrize("components_require_grad", [False, True])
    def test_op_dim_reduce_ragged_idx_1_different_output_shape(
        self, device, dtype, keepdim, requires_grad, components_require_grad, func
    ):
        """
        Operator on NestedTensor passes when trying to reduce across ragged dimension, where ragged_idx == 1.
        This test is for operators which return an output tensor with a shape different from the input tensor.
        """
        if get_op_name(func) == "mean" and not keepdim:
            return

        op_name = get_op_name(func)

        tensor_lists = self._get_example_tensor_lists(
            include_list_of_lists=False,
            include_requires_grad=components_require_grad,
            include_inner_dim_size_1=True,  # (B, *, 1)
        )
        reduce_dim = (1,)  # ragged

        for tensor_list in tensor_lists:
            nt = torch.nested.nested_tensor(
                tensor_list,
                device=device,
                dtype=dtype,
                layout=torch.jagged,
                requires_grad=requires_grad,
            )

            out_actual = func(nt, dim=reduce_dim, keepdim=keepdim)
            out_expected = torch.cat(
                [func(t, dim=(reduce_dim[0] - 1)).unsqueeze(0) for t in nt.unbind()]
            )
            if keepdim:
                out_expected = out_expected.unsqueeze(reduce_dim[0])

            self.assertFalse(
                out_actual.is_nested,
                f"{op_name}(): the result of reducing a nested tensor along the ragged dimension is a dense tensor",
            )  # output is a dense tensor
            self.assertEqual(out_actual, out_expected)

    @dtypes(torch.float32)
    @parametrize("requires_grad", [False, True])
    @parametrize("components_require_grad", [False, True])
    def test_softmax_dim_reduce_ragged_idx_1(
        self, device, dtype, requires_grad, components_require_grad
    ):
        """
        Softmax on NestedTensor passes when trying to reduce across ragged dimension, where ragged_idx == 1.
        """
        tensor_lists = self._get_example_tensor_lists(
            include_list_of_lists=False,
            include_requires_grad=components_require_grad,
            include_inner_dim_size_1=True,  # (B, *, 1)
            include_2d_tensor=True,  # (B, *)
        )
        reduce_dim = 1  # ragged

        for tensor_list in tensor_lists:
            nt = torch.nested.nested_tensor(
                tensor_list,
                device=device,
                dtype=dtype,
                layout=torch.jagged,
                requires_grad=requires_grad,
            )

            out_actual = torch.nn.functional.softmax(nt, dim=reduce_dim)
            out_expected = torch.cat(
                [
                    torch.nn.functional.softmax(t, dim=reduce_dim - 1)
                    for t in nt.unbind()
                ]
            )

            self.assertTrue(
                out_actual.is_nested,
                "softmax(): the result of reducing a nested tensor along the ragged dimension is a nested tensor",
            )  # output is a nested tensor
            self.assertTrue(torch.allclose(out_actual.values(), out_expected))

    @dtypes(torch.float32)
    @parametrize("requires_grad", [False, True])
    @parametrize("components_require_grad", [False, True])
    def test_softmax_reduce_batch_dim(
        self, device, dtype, requires_grad, components_require_grad
    ):
        """
        Softmax on NestedTensor fails when trying to reduce across batch dimension.
        """
        tensor_lists = self._get_example_tensor_lists(
            include_list_of_lists=False,
            include_requires_grad=components_require_grad,
            include_inner_dim_size_1=True,  # (B, *, 1)
        )
        reduce_dim = 0  # batch

        for tensor_list in tensor_lists:
            nt = torch.nested.nested_tensor(
                tensor_list,
                device=device,
                dtype=dtype,
                layout=torch.jagged,
                requires_grad=requires_grad,
            )

            with self.assertRaisesRegex(
                RuntimeError,
                "not supported when reducing across the batch dimension for NestedTensor",
            ):
                out = torch.nn.functional.softmax(nt, dim=reduce_dim)

    @dtypes(torch.float32)
    @parametrize("requires_grad", [False, True])
    @parametrize("components_require_grad", [False, True])
    def test_layer_norm_reduce_ragged_idx_1(
        self, device, dtype, requires_grad, components_require_grad
    ):
        """
        Layer normalization on NestedTensor passes when trying to normalize across ragged dimension, where ragged_idx == 1.
        """

        # requires_grad = False does not currently work with dynamo tests and throws this error:
        #   AssertionError: SymInts must use SymNodeVariable.
        #   If the underlying value is static, we will create a ConstantVariable and specialize.
        if torch._dynamo.is_compiling() and not requires_grad:
            return

        tensor_lists = self._get_example_tensor_lists(
            include_list_of_lists=False,
            include_requires_grad=components_require_grad,
            include_inner_dim_size_1=True,  # (B, *, 1)
        )

        for tensor_list in tensor_lists:
            nt = torch.nested.nested_tensor(
                tensor_list,
                device=device,
                dtype=dtype,
                layout=torch.jagged,
                requires_grad=requires_grad,
            )

            if (
                nt.dim() >= 3
            ):  # layer norm only works for tensors with 3 or more dimensions
                normalized_shape = nt.shape[nt._ragged_idx :]

                out_actual = torch.nn.functional.layer_norm(
                    nt, normalized_shape=normalized_shape
                )
                out_expected = torch.cat(
                    [
                        torch.nn.functional.layer_norm(t, normalized_shape=t.shape)
                        for t in nt.unbind()
                    ]
                )  # e.g. in 3D tensor (B, *, M), performs layer normalization on B 2D tensors (*, M)

                self.assertTrue(
                    out_actual.is_nested,
                    "layer_norm(): the result of reducing a nested tensor along the ragged dimension is a nested tensor",
                )  # output is a nested tensor
                self.assertEqual(out_actual._values.shape, out_expected.shape)
                self.assertTrue(torch.allclose(out_actual.values(), out_expected))

    @dtypes(torch.float32)
    @parametrize("requires_grad", [False, True])
    @parametrize("components_require_grad", [False, True])
    def test_layer_norm_2d_input(
        self,
        device,
        dtype,
        requires_grad,
        components_require_grad,
    ):
        """
        Layer normalization on NestedTensor fails when trying to operate on a 2-dimensional tensor
        """
        tensor_lists = self._get_example_tensor_lists(
            include_list_of_lists=False,
            include_requires_grad=components_require_grad,
            include_inner_dim_size_1=True,  # (B, *, 1)
            include_2d_tensor=True,  # (B, *)
        )

        for tensor_list in tensor_lists:
            nt = torch.nested.nested_tensor(
                tensor_list,
                device=device,
                dtype=dtype,
                layout=torch.jagged,
                requires_grad=requires_grad,
            )

            if nt.dim() <= 2:
                with self.assertRaisesRegex(
                    RuntimeError,
                    "not supported for NestedTensor objects with 2 or fewer dimensions",
                ):
                    out = torch.nn.functional.layer_norm(
                        nt, normalized_shape=(nt.shape[nt._ragged_idx],)
                    )

    @dtypes(torch.float32)
    @parametrize("requires_grad", [False, True])
    @parametrize("components_require_grad", [False, True])
    def test_layer_norm_operate_on_batch_dim(
        self,
        device,
        dtype,
        requires_grad,
        components_require_grad,
    ):
        """
        Layer normalization on NestedTensor fails when trying to operate on the batch dimension
        """
        tensor_lists = self._get_example_tensor_lists(
            include_list_of_lists=False,
            include_requires_grad=components_require_grad,
            include_inner_dim_size_1=True,  # (B, *, 1)
            include_2d_tensor=True,  # (B, *)
        )

        for tensor_list in tensor_lists:
            nt = torch.nested.nested_tensor(
                tensor_list,
                device=device,
                dtype=dtype,
                layout=torch.jagged,
                requires_grad=requires_grad,
            )

            if nt.dim() > 2:  # cannot perform layer normalization on 2D tensors
                with self.assertRaisesRegex(
                    RuntimeError,
                    "not supported when normalizing over the batch dimension for NestedTensor",
                ):
                    out = torch.nn.functional.layer_norm(nt, normalized_shape=nt.shape)

    @dtypes(torch.float32)
    @parametrize(
        "func",
        [torch.ops.aten.sum.dim_IntList, torch.ops.aten.mean.dim],
        name_fn=get_op_name,
    )
    @parametrize(
        "transpose_offset", [1, 2]
    )  # [transpose consecutive dimensions, transpose nonconsecutive dimensions]
    @parametrize("keepdim", [False, True])
    @parametrize("requires_grad", [False, True])
    @parametrize("components_require_grad", [False, True])
    def test_op_dim_reduce_ragged_idx_greater_than_1_different_output_shape(
        self,
        device,
        dtype,
        keepdim,
        requires_grad,
        components_require_grad,
        func,
        transpose_offset,
    ):
        """
        Operator on NestedTensor passes when trying to reduce across a transposed ragged dimension, i.e. ragged_idx > 1
        This test is for operators which return an output tensor with a shape different from the input tensor.
        """
        if get_op_name(func) == "mean" and not keepdim:
            return

        op_name = get_op_name(func)

        tensor_lists = self._get_example_tensor_lists(
            include_list_of_lists=False,
            include_requires_grad=components_require_grad,
            include_inner_dim_size_1=True,  # (B, *, 1)
            include_2d_tensor=True,  # (B, *)
        )

        for tensor_list in tensor_lists:
            nt = torch.nested.nested_tensor(
                tensor_list,
                device=device,
                dtype=dtype,
                layout=torch.jagged,
                requires_grad=requires_grad,
            )

            if nt.dim() > nt._ragged_idx + transpose_offset:
                nt_transposed = nt.transpose(
                    nt._ragged_idx, nt._ragged_idx + transpose_offset
                )
                reduce_dim = (nt_transposed._ragged_idx,)  # ragged

                out_actual = func(nt_transposed, dim=reduce_dim, keepdim=keepdim)
                out_expected = torch.cat(
                    [
                        func(t, dim=(reduce_dim[0] - 1)).unsqueeze(0)
                        for t in nt_transposed.unbind()
                    ]
                )
                if keepdim:
                    out_expected = out_expected.unsqueeze(reduce_dim[0])

                self.assertFalse(
                    out_actual.is_nested,
                    f"{op_name}(): the result of reducing a nested tensor along the ragged dimension is a dense tensor",
                )  # output is a dense tensor
                self.assertEqual(out_actual, out_expected)

    @dtypes(torch.float32)
    @parametrize(
        "transpose_offset", [1, 2]
    )  # [transpose consecutive dimensions, transpose nonconsecutive dimensions]
    @parametrize("requires_grad", [False, True])
    @parametrize("components_require_grad", [False, True])
    def test_softmax_dim_reduce_ragged_idx_greater_than_1_same_output_shape(
        self,
        device,
        dtype,
        requires_grad,
        components_require_grad,
        transpose_offset,
    ):
        """
        Softmax on NestedTensor fails when trying to reduce across a transposed ragged dimension, i.e. ragged_idx > 1
        This test is for operators which return an output tensor with the same shape as the input tensor.
        """
        tensor_lists = self._get_example_tensor_lists(
            include_list_of_lists=False,
            include_requires_grad=components_require_grad,
            include_inner_dim_size_1=True,  # (B, *, 1)
        )

        for tensor_list in tensor_lists:
            nt = torch.nested.nested_tensor(
                tensor_list,
                device=device,
                dtype=dtype,
                layout=torch.jagged,
                requires_grad=requires_grad,
            )

            if nt.dim() > nt._ragged_idx + transpose_offset:
                nt_transposed = nt.transpose(
                    nt._ragged_idx, nt._ragged_idx + transpose_offset
                )
                reduce_dim = nt_transposed._ragged_idx  # ragged

                with self.assertRaisesRegex(
                    RuntimeError,
                    "not supported when reducing along the ragged dimension for ragged_idx > 1 for NestedTensor",
                ):
                    out = torch.nn.functional.softmax(nt_transposed, dim=reduce_dim)

    @dtypes(torch.float32)
    @parametrize(
        "func",
        [torch.ops.aten.sum.dim_IntList, torch.ops.aten.mean.dim],
        name_fn=get_op_name,
    )
    @parametrize("keepdim", [False, True])
    @parametrize("requires_grad", [False, True])
    @parametrize("components_require_grad", [False, True])
    def test_op_dim_transpose_non_ragged_dim_different_output_shape(
        self, device, dtype, keepdim, requires_grad, components_require_grad, func
    ):
        """
        Operator passes when reducing transposed nested tensors on valid reduction dimensions.
        This test is for operators which return an output tensor with a shape different from the input tensor.
        """
        if get_op_name(func) == "mean" and not keepdim:
            return

        # verify correctness of shapes (assuming that ragged_idx == 1)
        if get_op_name(func) == "sum":
            reduce_dims = (
                ((0, 1), (3, 4), (1, 1, 3, 4), (0,)),  # batch, ragged
                ((2, 3), (3, None), (3, None, 1, 1), (1, 2)),  # non-batch, non-batch
                ((0, 1, 3), (3,), (1, 1, 3, 1), (0, 2)),  # batch, ragged, non-batch
                ((0, 1, 2), (4,), (1, 1, 1, 4), (0, 1)),  # batch, ragged, non-batch
                (
                    (0, 1, 2, 3),
                    (),
                    (1, 1, 1, 1),
                    (0, 1, 2),
                ),  # batch, ragged, non-batch, non-batch
                ((2,), (3, None, 4), (3, None, 1, 4), (1,)),  # non-batch
            )  # (dims, expected shape, expected keepdim shape, reduce_dim_expected), where j0 is represented as None
        elif get_op_name(func) == "mean":
            reduce_dims = (
                ((2,), (3, None, 4), (3, None, 1, 4), (1,)),
                ((3,), (3, None, 3), (3, None, 3, 1), (2,)),
            )

        # verify correctness of values
        tensor_lists = self._get_example_tensor_lists(
            include_list_of_lists=False,
            include_requires_grad=components_require_grad,
        )
        for tensor_list, reduce_dim_tuple in itertools.product(
            tensor_lists, reduce_dims
        ):
            nt = torch.nested.nested_tensor(
                tensor_list,
                device=device,
                dtype=dtype,
                layout=torch.jagged,
                requires_grad=requires_grad,
            ).transpose(-1, -2)

            reduce_dim, _, _, reduce_dim_expected = reduce_dim_tuple

            if nt.dim() > max(
                reduce_dim[-1], nt._ragged_idx + 2
            ):  # ensure that transposed dimensions are non-batch, non-ragged dimensions
                out_actual = func(nt, dim=reduce_dim, keepdim=keepdim)
                if nt._ragged_idx in reduce_dim:  # raggedness reduced away
                    out_expected = func(
                        nt.values(), dim=reduce_dim_expected, keepdim=keepdim
                    )
                    self.assertTrue(torch.allclose(out_actual, out_expected))
                else:  # raggedness preserved
                    out_expected = func(nt.values(), dim=reduce_dim_expected)
                    self.assertTrue(
                        torch.allclose(
                            out_actual.values().view(-1), out_expected.view(-1)
                        )
                    )

    @dtypes(torch.float32)
    @parametrize("requires_grad", [False, True])
    @parametrize("components_require_grad", [False, True])
    def test_softmax_dim_transpose_non_ragged_dim(
        self,
        device,
        dtype,
        requires_grad,
        components_require_grad,
    ):
        """
        Softmax passes when reducing transposed nested tensors on valid reduction dimensions.
        This test is for operators which return an output tensor with the same shape as the input tensor.
        """
        # verify correctness of shapes (assuming that ragged_idx == 1)
        reduce_dims = (
            (2, 1),
            (3, 2),
        )  # (reduction dimension, effective reduction dimension for baseline)

        # verify correctness of values
        tensor_lists = self._get_example_tensor_lists(
            include_list_of_lists=False,
            include_requires_grad=components_require_grad,
            include_inner_dim_size_1=True,  # (B, *, 1)
        )
        for tensor_list, reduce_dim_tuple in itertools.product(
            tensor_lists, reduce_dims
        ):
            nt = torch.nested.nested_tensor(
                tensor_list,
                device=device,
                dtype=dtype,
                layout=torch.jagged,
                requires_grad=requires_grad,
            ).transpose(-1, -2)

            reduce_dim, reduce_dim_expected = reduce_dim_tuple

            if nt.dim() > max(reduce_dim, nt._ragged_idx + 2):
                out_actual = torch.nn.functional.softmax(
                    nt, dim=reduce_dim
                )  # nested tensor
                out_expected = torch.nn.functional.softmax(
                    nt.values(), dim=reduce_dim_expected
                )  # dense tensor of dimensions 1 less than out_actual

                self.assertTrue(
                    torch.allclose(out_actual.values().view(-1), out_expected.view(-1))
                )

    @dtypes(torch.float32)
    @parametrize("keepdim", [False, True])
    @parametrize("requires_grad", [False, True])
    @parametrize("components_require_grad", [False, True])
    def test_sum_dim_reduce_ragged_and_non_batch(
        self,
        device,
        dtype,
        keepdim,
        requires_grad,
        components_require_grad,
    ):
        """
        Sum on NestedTensor fails when trying to reduce across ragged and non-batch dimensions
        """
        tensor_lists = self._get_example_tensor_lists(
            include_list_of_lists=False, include_requires_grad=components_require_grad
        )
        reduce_dims = (
            (1, 2),  # ragged, non-batch
            (1, 3),  # ragged, non-batch
        )

        for tensor_list, reduce_dim in itertools.product(tensor_lists, reduce_dims):
            nt = torch.nested.nested_tensor(
                tensor_list,
                device=device,
                dtype=dtype,
                layout=torch.jagged,
                requires_grad=requires_grad,
            )

            if nt.dim() > reduce_dim[-1]:
                with self.assertRaisesRegex(
                    RuntimeError,
                    "reducing along a ragged and non-batch dimension is not supported",
                ):
                    out = torch.sum(nt, dim=reduce_dim, keepdim=keepdim)

    @dtypes(torch.float32)
    @parametrize("keepdim", [False, True])
    @parametrize("requires_grad", [False, True])
    @parametrize("components_require_grad", [False, True])
    def test_sum_dim_reduce_batch_and_non_batch(
        self,
        device,
        dtype,
        keepdim,
        requires_grad,
        components_require_grad,
    ):
        """
        Sum on NestedTensor fails when trying to reduce across batch and non-batch dimensions
        """
        tensor_lists = self._get_example_tensor_lists(
            include_list_of_lists=False, include_requires_grad=components_require_grad
        )
        reduce_dims = (
            (0, 2),  # batch, non-batch
            (0, 3),  # batch, non-batch
        )

        for tensor_list, reduce_dim in itertools.product(tensor_lists, reduce_dims):
            nt = torch.nested.nested_tensor(
                tensor_list,
                device=device,
                dtype=dtype,
                layout=torch.jagged,
                requires_grad=requires_grad,
            )

            if nt.dim() > reduce_dim[-1]:
                with self.assertRaisesRegex(
                    RuntimeError,
                    "reducing along the batch dimension but not the ragged dimension "
                    + "is not supported",
                ):
                    out = torch.sum(nt, dim=reduce_dim, keepdim=keepdim)

    @dtypes(torch.float32)
    @parametrize(
        "func",
        [torch.ops.aten.sum.dim_IntList, torch.ops.aten.mean.dim],
        name_fn=get_op_name,
    )
    @parametrize("keepdim", [False, True])
    @parametrize("requires_grad", [False, True])
    @parametrize("components_require_grad", [False, True])
    def test_op_dim_reduce_batch_only_different_output_shape(
        self, device, dtype, keepdim, requires_grad, components_require_grad, func
    ):
        """
        Operator on NestedTensor fails when trying to reduce across batch dimension
        """
        if get_op_name(func) == "mean" and not keepdim:
            return

        tensor_lists = self._get_example_tensor_lists(
            include_list_of_lists=False, include_requires_grad=components_require_grad
        )
        reduce_dim = (0,)  # batch

        for tensor_list in tensor_lists:
            nt = torch.nested.nested_tensor(
                tensor_list,
                device=device,
                dtype=dtype,
                layout=torch.jagged,
                requires_grad=requires_grad,
            )

            with self.assertRaisesRegex(
                RuntimeError,
                "reducing along the batch dimension but not the ragged dimension "
                + "is not supported",
            ):
                out = func(nt, dim=reduce_dim, keepdim=keepdim)

    @dtypes(torch.float32)
    @parametrize(
        "func",
        [torch.ops.aten.sum.dim_IntList, torch.ops.aten.mean.dim],
        name_fn=get_op_name,
    )
    @parametrize("keepdim", [False, True])
    @parametrize("requires_grad", [False, True])
    @parametrize("components_require_grad", [False, True])
    def test_op_dim_with_lengths_different_output_shape(
        self,
        device,
        dtype,
        keepdim,
        requires_grad,
        components_require_grad,
        func,
    ):
        """
        Operator on NestedTensor fails when trying to reduce a nested tensor with lengths,
        i.e. a nested tensor with holes, if reducing on the ragged dimension.
        This test is for operators which return an output tensor with different shape than the input tensor.
        """
        if get_op_name(func) == "mean" and not keepdim:
            return

        reduce_dims = ((1,), (2,), (2, 3))

        lengths = torch.randint(5, 10, (20,), device=device)
        offsets = torch.zeros((21,), device=device, dtype=torch.int)
        torch.cumsum(lengths, dim=0, out=offsets[1:])

        values = torch.randn(
            (offsets[-1].item(), 20),
            device=device,
            dtype=dtype,
            requires_grad=requires_grad,
        )

        nt_with_holes = torch.nested.nested_tensor_from_jagged(
            values,
            offsets,
            lengths=offsets.diff() - 2,  # arbitrary subtraction to create holes
        )

        for reduce_dim in reduce_dims:
            if nt_with_holes.dim() > reduce_dim[-1]:
                if nt_with_holes._ragged_idx in reduce_dim:
                    with self.assertRaisesRegex(
                        RuntimeError,
                        "reducing across the ragged dimension is not supported for "
                        + "non-contiguous nested tensors with holes",
                    ):
                        out = func(nt_with_holes, dim=reduce_dim, keepdim=keepdim)
                else:
                    out = func(nt_with_holes, dim=reduce_dim, keepdim=keepdim)

    @dtypes(torch.float32)
    @parametrize("requires_grad", [False, True])
    @parametrize("components_require_grad", [False, True])
    def test_softmax_dim_with_lengths(
        self,
        device,
        dtype,
        requires_grad,
        components_require_grad,
    ):
        """
        Softmax on NestedTensor fails when trying to reduce a nested tensor with lengths,
        i.e. a nested tensor with holes, if reducing on the ragged dimension.
        """
        reduce_dims = (1, 2, 3)

        lengths = torch.randint(5, 10, (20,), device=device)
        offsets = torch.zeros((21,), device=device, dtype=torch.int)
        torch.cumsum(lengths, dim=0, out=offsets[1:])

        values = torch.randn(
            (offsets[-1].item(), 20),
            device=device,
            dtype=dtype,
            requires_grad=requires_grad,
        )

        nt_with_holes = torch.nested.nested_tensor_from_jagged(
            values,
            offsets,
            lengths=offsets.diff() - 2,  # arbitrary subtraction to create holes
        )

        for reduce_dim in reduce_dims:
            if nt_with_holes.dim() > reduce_dim:
                if nt_with_holes._ragged_idx == reduce_dim:
                    with self.assertRaisesRegex(
                        RuntimeError,
                        "not supported where lengths is not None "
                        + "if reducing across the ragged dimension for NestedTensor",
                    ):
                        out = torch.nn.functional.softmax(nt_with_holes, dim=reduce_dim)
                else:
                    out = torch.nn.functional.softmax(nt_with_holes, dim=reduce_dim)

    @skipIfTorchDynamo(
        "ragged_size = nt_with_holes.shape[nt_with_holes._ragged_idx] does not currently work "
        + "with dynamo tests and throws this error: `AssertionError: SymInts must use SymNodeVariable. "
        + "If the underlying value is static, we will create a ConstantVariable and specialize.`"
    )
    @dtypes(torch.float32)
    @parametrize("requires_grad", [False, True])
    @parametrize("components_require_grad", [False, True])
    def test_layer_norm_with_lengths(
        self,
        device,
        dtype,
        requires_grad,
        components_require_grad,
    ):
        """
        Layer normalization on NestedTensor fails when trying to operate on a nested tensor with lengths,
        i.e. a nested tensor with holes, if operating on the ragged dimension.
        """

        # create components for nested tensor
        lengths = torch.randint(5, 10, (20,), device=device)
        offsets = torch.zeros((21,), device=device, dtype=torch.int)
        torch.cumsum(lengths, dim=0, out=offsets[1:])
        values = torch.randn(
            (offsets[-1].item(), 10, 30),
            device=device,
            dtype=dtype,
            requires_grad=requires_grad,
        )

        nt_with_holes = torch.nested.nested_tensor_from_jagged(
            values,
            offsets,
            lengths=offsets.diff() - 2,  # arbitrary subtraction to create holes
        )

        ragged_size = nt_with_holes.shape[nt_with_holes._ragged_idx]

        normalized_shapes = (
            (10, 30),  # normalization on non-ragged dimension passes
            (ragged_size, 10, 30),  # normalization on ragged dimension fails
        )

        for normalized_shape in normalized_shapes:
            if ragged_size in normalized_shape:
                with self.assertRaisesRegex(
                    RuntimeError,
                    "not supported where lengths is not None if operating on the ragged dimension for NestedTensor",
                ):
                    out = torch.nn.functional.layer_norm(
                        nt_with_holes, normalized_shape=normalized_shape
                    )
            else:
                out = torch.nn.functional.layer_norm(
                    nt_with_holes, normalized_shape=normalized_shape
                )

    @unittest.skipIf(
        PYTORCH_CUDA_MEMCHECK, "is_pinned uses failure to detect pointer property"
    )
    @onlyCUDA
    def test_pin_memory(self, device):
        nt_contiguous, nt_noncontiguous = random_nt_noncontiguous_pair((2, 3, 6, 7))
        for nt in [nt_contiguous, nt_noncontiguous]:
            self.assertFalse(nt.is_pinned())
            pinned = nt.pin_memory(device)
            self.assertTrue(pinned.is_pinned())
            self.assertEqual(nt, pinned)
            self.assertNotEqual(nt.data_ptr(), pinned.data_ptr())
            # test that pin_memory on already pinned tensor has no effect
            self.assertIs(pinned, pinned.pin_memory())
            self.assertEqual(pinned.data_ptr(), pinned.pin_memory().data_ptr())

    @torch.compiler.disable
    def _validate_nt(
        self,
        nt,
        device,
        dtype,
        layout,
        requires_grad,
        dim,
        batch_size,
        contiguous,
        cached_min_seqlen=None,
        cached_max_seqlen=None,
        base=None,
        ref_nt=None,
    ):
        # Validate a bunch of properties after NT construction.
        device = torch.device(device)
        self.assertEqual(nt.dim(), dim)
        self.assertEqual(nt.device, device)
        self.assertEqual(nt.dtype, dtype)
        self.assertEqual(nt.layout, layout)
        self.assertEqual(nt.requires_grad, requires_grad)
        self.assertEqual(nt.is_contiguous(), contiguous)

        if layout == torch.jagged:
            self.assertEqual(nt._values.device, device)
            self.assertEqual(nt._offsets.device, device)
            self.assertEqual(nt.shape[0], batch_size)
            self.assertTrue(isinstance(nt.shape[1], torch.SymInt))

            if base is not None:
                self.assertTrue(nt._is_view() and nt._base is base)
                replay_cache = nt._view_func(torch.randn_like(nt._base))._metadata_cache
                self.assertEqual(
                    "min_seqlen" in replay_cache, cached_min_seqlen is not None
                )
                self.assertEqual(
                    "max_seqlen" in replay_cache, cached_max_seqlen is not None
                )

            self.assertEqual(
                "min_seqlen" in nt._metadata_cache, cached_min_seqlen is not None
            )
            self.assertEqual(
                "max_seqlen" in nt._metadata_cache, cached_max_seqlen is not None
            )

            if cached_min_seqlen is not None:
                self.assertEqual(nt._min_seqlen, cached_min_seqlen)

            if cached_max_seqlen is not None:
                self.assertEqual(nt._max_seqlen, cached_max_seqlen)

        if ref_nt is not None:
            self.assertEqual(nt.size(0), ref_nt.size(0))
            for n1, n2 in zip(nt.unbind(), ref_nt.unbind()):
                self.assertEqual(n1, n2)

    @dtypes(torch.float, torch.double, torch.half)
    @parametrize("requires_grad", [False, True])
    @parametrize("components_require_grad", [False, True])
    def test_jagged_layout_construction_nested_tensor(
        self, device, dtype, requires_grad, components_require_grad
    ):
        for tensor_list in self._get_example_tensor_lists(
            include_list_of_lists=True, include_requires_grad=components_require_grad
        ):
            nt = torch.nested.nested_tensor(
                tensor_list,
                device=device,
                dtype=dtype,
                layout=torch.jagged,
                requires_grad=requires_grad,
            )

            expected_dim = torch.as_tensor(tensor_list[0]).dim() + 1
            expected_batch_size = len(tensor_list)
            expected_contiguous = True
            expected_min_seqlen = min(
                (torch.tensor(t) if isinstance(t, list) else t).shape[0]
                for t in tensor_list
            )
            expected_max_seqlen = max(
                (torch.tensor(t) if isinstance(t, list) else t).shape[0]
                for t in tensor_list
            )
            self._validate_nt(
                nt,
                device,
                dtype,
                torch.jagged,
                requires_grad,
                expected_dim,
                expected_batch_size,
                expected_contiguous,
                expected_min_seqlen,
                expected_max_seqlen,
            )

            # Make sure grads -don't- flow back into original tensors for nested_tensor()
            if requires_grad:
                (nt * 2).backward(torch.ones_like(nt))
            for t in tensor_list:
                t = t if isinstance(t, torch.Tensor) else torch.as_tensor(t)
                self.assertTrue(t.grad is None)

    @dtypes(torch.float, torch.double, torch.half)
    @parametrize("components_require_grad", [False, True])
    def test_jagged_layout_construction_as_nested_tensor(
        self, device, dtype, components_require_grad
    ):
        # NB: as_nested_tensor(tensor_list) doesn't support lists of lists for tensor_list
        for tensor_list in self._get_example_tensor_lists(
            include_list_of_lists=False, include_requires_grad=components_require_grad
        ):
            nt = torch.nested.as_nested_tensor(
                tensor_list, device=device, dtype=dtype, layout=torch.jagged
            )

            # nt.requires_grad=True should be set if at least one component requires grad
            expected_dim = tensor_list[0].dim() + 1
            expected_batch_size = len(tensor_list)
            expected_contiguous = True
            expected_min_seqlen = min(
                (torch.tensor(t) if isinstance(t, list) else t).shape[0]
                for t in tensor_list
            )
            expected_max_seqlen = max(
                (torch.tensor(t) if isinstance(t, list) else t).shape[0]
                for t in tensor_list
            )
            self._validate_nt(
                nt,
                device,
                dtype,
                torch.jagged,
                components_require_grad,
                expected_dim,
                expected_batch_size,
                expected_contiguous,
                expected_min_seqlen,
                expected_max_seqlen,
            )

            # Make sure grads flow back into original tensors for as_nested_tensor()
            if components_require_grad:
                (nt * 2).backward(torch.ones_like(nt))
                for t in tensor_list:
                    if t.requires_grad:
                        self.assertEqual(t.grad, torch.ones_like(t) * 2)
                    else:
                        self.assertTrue(t.grad is None)

    @xfailIfTorchDynamo
    @unittest.skipIf(
        PYTORCH_CUDA_MEMCHECK, "is_pinned uses failure to detect pointer property"
    )
    @onlyCUDA
    def test_jagged_layout_construction_with_pinned_memory(self, device):
        for tensor_list in self._get_example_tensor_lists():
            nt = torch.nested.nested_tensor(
                tensor_list, layout=torch.jagged, device="cpu", pin_memory=True
            )

            expected_dim = torch.as_tensor(tensor_list[0]).dim() + 1
            expected_batch_size = len(tensor_list)
            expected_min_seqlen = min(
                (torch.tensor(t) if isinstance(t, list) else t).shape[0]
                for t in tensor_list
            )
            expected_max_seqlen = max(
                (torch.tensor(t) if isinstance(t, list) else t).shape[0]
                for t in tensor_list
            )
            self._validate_nt(
                nt,
                device="cpu",
                dtype=torch.float32,
                layout=torch.jagged,
                requires_grad=False,
                dim=expected_dim,
                batch_size=expected_batch_size,
                contiguous=True,
                cached_min_seqlen=expected_min_seqlen,
                cached_max_seqlen=expected_max_seqlen,
            )
            self.assertTrue(nt.is_pinned())

    @dtypes(torch.float, torch.double, torch.half)
    @parametrize("requires_grad", [False, True])
    @parametrize("values_is_view", [False, True])
    def test_jagged_view_from_values_offsets(
        self, device, dtype, requires_grad, values_is_view
    ):
        if values_is_view:
            # make values a view of base
            base = torch.randn(
                2, 3, 4, 5, 6, device=device, dtype=dtype, requires_grad=requires_grad
            )
            values = base.flatten(0, -2)
        else:
            values = torch.randn(
                10, 5, device=device, dtype=dtype, requires_grad=requires_grad
            )
        offsets = torch.tensor([0, 2, 4, 6, 10], device=device, dtype=torch.int64)

        nt = nested_view_from_values_offsets(values, offsets)

        expected_dim = values.dim() + 1
        expected_batch_size = offsets.shape[0] - 1
        expected_base = base if values_is_view else values
        lengths = offsets.diff()
        self._validate_nt(
            nt,
            device,
            dtype,
            torch.jagged,
            requires_grad,
            expected_dim,
            expected_batch_size,
            # ensure NT is a proper view
            base=expected_base,
            contiguous=True,
            # if no min / max are passed, expect the metadata cache to be empty
            cached_min_seqlen=None,
            cached_max_seqlen=None,
        )

        if requires_grad:
            # Make sure grads flow back
            (nt * 2).backward(torch.ones_like(nt))

            @torch.compiler.disable
            def _check_grad(t):
                self.assertTrue(t.grad is not None)
                self.assertEqual(t.grad, torch.ones_like(t) * 2)

            _check_grad(base if values_is_view else values)

    @dtypes(torch.float)
    @parametrize("pass_min_max", [False, True])
    def test_nested_tensor_from_jagged(self, device, dtype, pass_min_max):
        # === construct from (values, offsets) ===
        values = torch.randn(10, 5, device=device, dtype=dtype)
        offsets = torch.tensor([0, 2, 4, 6, 10], device=device, dtype=torch.int64)

        # compute min / max seqlen
        lengths = offsets.diff()
        min_seqlen = lengths.min().item()
        max_seqlen = lengths.max().item()

        if pass_min_max:
            nt = torch.nested.nested_tensor_from_jagged(
                values, offsets=offsets, min_seqlen=min_seqlen, max_seqlen=max_seqlen
            )
        else:
            nt = torch.nested.nested_tensor_from_jagged(values, offsets=offsets)
        self._validate_nt(
            nt,
            device,
            dtype,
            torch.jagged,
            requires_grad=False,
            dim=3,
            batch_size=4,
            contiguous=True,
            cached_min_seqlen=(min_seqlen if pass_min_max else None),
            cached_max_seqlen=(max_seqlen if pass_min_max else None),
            base=values,
        )

        # === construct from (values, offsets, lengths) ===
        lengths = torch.tensor([2, 1, 1, 2], device=device)

        # compute min / max seqlen
        min_seqlen = lengths.min().item()
        max_seqlen = lengths.max().item()

        if pass_min_max:
            nt = torch.nested.nested_tensor_from_jagged(
                values,
                offsets=offsets,
                lengths=lengths,
                min_seqlen=min_seqlen,
                max_seqlen=max_seqlen,
            )
        else:
            nt = torch.nested.nested_tensor_from_jagged(
                values, offsets=offsets, lengths=lengths
            )

        # when both offsets / lengths are specified, expect non-contiguous
        self._validate_nt(
            nt,
            device,
            dtype,
            torch.jagged,
            requires_grad=False,
            dim=3,
            batch_size=4,
            contiguous=False,
            cached_min_seqlen=(min_seqlen if pass_min_max else None),
            cached_max_seqlen=(max_seqlen if pass_min_max else None),
            base=values,
        )
        self.assertIs(nt.lengths(), lengths)

        # === construct from (values, lengths) ===
        values = torch.randn(14, 5, device=device, dtype=dtype)
        lengths = torch.tensor([2, 3, 4, 5], device=device)

        # compute min / max seqlen
        min_seqlen = lengths.min().item()
        max_seqlen = lengths.max().item()

        if pass_min_max:
            nt = torch.nested.nested_tensor_from_jagged(
                values, lengths=lengths, min_seqlen=min_seqlen, max_seqlen=max_seqlen
            )
        else:
            nt = torch.nested.nested_tensor_from_jagged(values, lengths=lengths)

        # for now, if only lengths is specified, convert to offsets to integrate best with the
        # existing kernels
        expected_offsets = torch.tensor([0, 2, 5, 9, 14], device=device)
        expected_nt = torch.nested.nested_tensor_from_jagged(
            values, offsets=expected_offsets
        )
        self._validate_nt(
            nt,
            device,
            dtype,
            torch.jagged,
            requires_grad=False,
            dim=3,
            batch_size=4,
            contiguous=True,
            cached_min_seqlen=(min_seqlen if pass_min_max else None),
            cached_max_seqlen=(max_seqlen if pass_min_max else None),
            base=values,
            ref_nt=expected_nt,
        )

        # error case: no offsets or lengths
        with self.assertRaisesRegex(
            RuntimeError, "At least one of offsets or lengths is required"
        ):
            torch.nested.nested_tensor_from_jagged(values, offsets=None, lengths=None)

    @onlyCPU
    def test_nested_tensor_from_jagged_fx_trace(self, device):
        def fn(x, y):
            return torch.nested.nested_tensor_from_jagged(x, y)

        def user_unwrapped(x, y):
            return fn(x, y)

        with self.assertRaisesRegex(
            RuntimeError,
            "torch.nested.nested_tensor_from_jagged does not support tracing with fx.symbolic_trace",
        ):
            torch.fx.symbolic_trace(user_unwrapped)

    @dtypes(torch.float, torch.double, torch.half)
    @parametrize("dim", range(5))
    @parametrize(
        "layout",
        [torch.strided, torch.jagged],
        name_fn=lambda l: f"layout_{str(l).split('.')[1]}",
    )
    @parametrize("requires_grad", [False, True])
    @parametrize("contiguous", [False, True])
    def test_as_nested_tensor_from_tensor(
        self, device, dtype, dim, layout, requires_grad, contiguous
    ):
        if dim == 0:
            t = torch.tensor(3.0, requires_grad=requires_grad)
        else:
            t = torch.randn(*(3 for _ in range(dim)), requires_grad=requires_grad)
        assert t.dim() == dim

        if dim < 2:
            # 0-1 dim tensors can't be converted to NTs
            with self.assertRaisesRegex(
                RuntimeError, "Expected tensor argument to have dim"
            ):
                nt = torch.nested.as_nested_tensor(
                    t, device=device, dtype=dtype, layout=layout
                )
            return

        orig_t = t
        if not contiguous:
            t = t.transpose(0, 1)

        nt = torch.nested.as_nested_tensor(t, device=device, dtype=dtype, layout=layout)
        expected_dim = t.dim()
        expected_batch_size = t.size(0)
        expected_seqlen = t.size(1) if layout == torch.jagged else None
        self._validate_nt(
            nt,
            device,
            dtype,
            layout,
            requires_grad=requires_grad,
            dim=dim,
            batch_size=expected_batch_size,
            contiguous=True,
            cached_min_seqlen=expected_seqlen,
            cached_max_seqlen=expected_seqlen,
        )

        if torch.device(device) == t.device and dtype == t.dtype and contiguous:
            # should be the non-copying (view) case
            self.assertTrue(nt._is_view() and nt._base is t)

        # should have equivalent components to construction from unbound tensor list
        nt_from_unbind = torch.nested.as_nested_tensor(
            list(t.unbind(0)), device=device, dtype=dtype, layout=layout
        )
        self.assertEqualIgnoringNestedInts(nt, nt_from_unbind)

        # ensure call on a NT with the same properties returns the NT directly
        nt2 = torch.nested.as_nested_tensor(
            nt, device=device, dtype=dtype, layout=layout
        )
        self.assertTrue(nt is nt2)

        # ensure call with device=None uses input tensor device
        nt3 = torch.nested.as_nested_tensor(
            t.to(device=device, dtype=dtype),
            device=None,
            dtype=None,
            layout=layout,
        )
        self._validate_nt(
            nt3,
            device,
            dtype,
            layout,
            requires_grad=requires_grad,
            dim=dim,
            batch_size=expected_batch_size,
            contiguous=True,
            cached_min_seqlen=expected_seqlen,
            cached_max_seqlen=expected_seqlen,
        )

        # we don't support conversion between layouts this way atm
        other_layout = torch.strided if layout == torch.jagged else torch.jagged
        with self.assertRaisesRegex(
            RuntimeError, "Converting between nested tensor layouts is not supported"
        ):
            torch.nested.as_nested_tensor(
                nt, device=device, dtype=dtype, layout=other_layout
            )

        if requires_grad:
            # make sure gradients flow back into inputs
            (nt * 2).backward(torch.ones_like(nt))
            self.assertEqual(orig_t.grad, torch.ones_like(orig_t) * 2)

    @dtypes(torch.float32)
    def test_construction_from_list(self, device, dtype):
        from torch.fx.experimental.symbolic_shapes import is_nested_int

        # success case: single ragged dim anywhere but the batch dim
        for nt_dim in [2, 3, 4]:
            for ragged_dim in range(1, nt_dim):
                B = 6
                shapes = [list(range(3, 3 + nt_dim - 1)) for _ in range(B)]
                for b in range(B):
                    # subtract 1 to convert to component dim space
                    shapes[b][ragged_dim - 1] = torch.randint(
                        2, 9, (1,), device=device, dtype=torch.int64
                    ).item()

                components = [
                    torch.randn(shape, device=device, dtype=dtype) for shape in shapes
                ]
                nt = torch.nested.nested_tensor(components, layout=torch.jagged)

                self.assertEqual(nt.dim(), nt_dim)
                self.assertEqual(nt._ragged_idx, ragged_dim)
                for d in range(nt_dim):
                    self.assertEqual(d == ragged_dim, is_nested_int(nt.shape[d]))

        # error case: empty list
        with self.assertRaisesRegex(
            RuntimeError, "Cannot construct a nested tensor from an empty tensor list"
        ):
            torch.nested.nested_tensor([], layout=torch.jagged)

        # error case: list of zero-dim tensors
        with self.assertRaisesRegex(
            RuntimeError,
            "Cannot construct a nested tensor from a list of zero-dim tensors",
        ):
            torch.nested.nested_tensor(
                [
                    torch.tensor(3.0, device=device, dtype=dtype),
                    torch.tensor(4.0, device=device, dtype=dtype),
                    torch.tensor(5.0, device=device, dtype=dtype),
                ],
                layout=torch.jagged,
            )

        # error case: multiple ragged dims
        with self.assertRaisesRegex(
            RuntimeError,
            "Cannot represent given tensor list as a nested tensor with the jagged layout",
        ):
            torch.nested.nested_tensor(
                [
                    torch.randn(2, 3, device=device, dtype=dtype),
                    torch.randn(4, 5, device=device, dtype=dtype),
                ],
                layout=torch.jagged,
            )

        # error case: components on multiple devices
        if "cuda" in device:
            with self.assertRaisesRegex(
                RuntimeError,
                "When constructing a nested tensor, all tensors in list must be on the same device",
            ):
                torch.nested.nested_tensor(
                    [
                        torch.randn(2, 3, device=device, dtype=dtype),
                        torch.randn(2, 4, device="cpu", dtype=dtype),
                    ],
                    layout=torch.jagged,
                )

        # error case: components with multiple dtypes
        with self.assertRaisesRegex(
            RuntimeError,
            "When constructing a nested tensor, all tensors in list must have the same dtype",
        ):
            torch.nested.nested_tensor(
                [
                    torch.randn(2, 3, device=device, dtype=dtype),
                    torch.randn(2, 4, device=device, dtype=torch.float64),
                ],
                layout=torch.jagged,
            )

        # error case: components with multiple dims
        with self.assertRaisesRegex(
            RuntimeError,
            "When constructing a nested tensor, all tensors in list must have the same dim",
        ):
            torch.nested.nested_tensor(
                [
                    torch.randn(2, 3, device=device, dtype=dtype),
                    torch.randn(2, 3, 4, device=device, dtype=dtype),
                ],
                layout=torch.jagged,
            )

    @dtypes(torch.double, torch.half)
    @onlyCUDA
    def test_device_dtype_transfer_updates_offsets(self, device, dtype):
        for tensor_list in self._get_example_tensor_lists():
            orig_device = torch.device("cpu")
            orig_dtype = torch.float32
            nt = torch.nested.nested_tensor(
                tensor_list, layout=torch.jagged, device=orig_device, dtype=orig_dtype
            )

            self.assertEqual(torch.int64, nt.offsets().dtype)
            nt = nt.to(device=device).to(dtype=dtype)

            # offsets should still be int64 on the new device
            self.assertEqual(nt.values().device, nt.offsets().device)
            self.assertEqual(torch.int64, nt.offsets().dtype)

    def test_unbind(self, device):
        for tensor_list in self._get_example_tensor_lists():
            nt = torch.nested.nested_tensor(
                tensor_list, layout=torch.jagged, device=device
            )  # ragged_idx = 1
            out = nt.unbind()
            self.assertEqual(len(out), len(tensor_list))
            for i, t in enumerate(out):
                self.assertEqual(t, tensor_list[i])

    @parametrize("ragged_idx", [2, 3])
    def test_unbind_transpose(self, device, ragged_idx):
        for tensor_list in self._get_example_tensor_lists():
            nt = torch.nested.nested_tensor(
                tensor_list, layout=torch.jagged, device=device
            )
            if ragged_idx < nt.dim():
                nt = nt.transpose(1, ragged_idx)  # set ragged_idx
                out = nt.unbind()
                self.assertEqual(len(out), len(tensor_list))
                for i, t in enumerate(out):
                    self.assertEqual(
                        t.transpose(0, ragged_idx - 1), tensor_list[i]
                    )  # transpose back each element of result

    def test_unbind_transpose_ragged_idx_last_dim(self, device):
        for tensor_list in self._get_example_tensor_lists():
            nt = torch.nested.nested_tensor(
                tensor_list, layout=torch.jagged, device=device
            ).transpose(1, -1)  # set ragged_idx = last dimension
            out = nt.unbind()
            self.assertEqual(len(out), len(tensor_list))
            for i, t in enumerate(out):
                self.assertEqual(
                    t.transpose(0, -1), tensor_list[i]
                )  # transpose back each element of result

    def test_unbind_lengths(self, device):
        values = torch.randn(16, 128, device=device)
        offsets = torch.tensor([0, 8, 12, 13, 16], device=device)
        lengths = torch.tensor([6, 2, 1, 2], device=device)
        nt = torch.nested.nested_tensor_from_jagged(
            values, offsets=offsets, lengths=lengths
        )  # 3D nested tensor

        tensor_list = []
        for i in range(offsets.shape[0] - 1):
            tensor_list.append(values[offsets[i] : (offsets[i] + lengths[i])])

        out = nt.unbind()
        self.assertEqual(len(out), len(tensor_list))
        for i, t in enumerate(out):
            self.assertEqual(t, tensor_list[i])

    def test_unbind_lengths_ragged_idx_1(self, device):
        values = torch.randn(16, 8, 128, device=device)
        offsets = torch.tensor([0, 8, 12, 13, 16], device=device)
        lengths = torch.tensor([6, 2, 1, 2], device=device)
        ragged_idx = 1
        nt = torch.nested._internal.nested_tensor.NestedTensor(
            values, offsets=offsets, lengths=lengths, _ragged_idx=ragged_idx
        )  # 4D nested tensor

        tensor_list = []
        for i in range(offsets.shape[0] - 1):
            tensor_list.append(values[offsets[i] : (offsets[i] + lengths[i]), :, :])

        out = nt.unbind()

        self.assertEqual(len(out), len(tensor_list))
        for i, t in enumerate(out):
            self.assertEqual(t, tensor_list[i])

    def test_unbind_lengths_ragged_idx_equals_2_bad_dim(self, device):
        values = torch.randn(16, 8, 128, device=device)
        offsets = torch.tensor([0, 8, 12, 13, 16], device=device)
        lengths = torch.tensor([6, 2, 1, 2], device=device)
        ragged_idx = 2
        nt = torch.nested._internal.nested_tensor.NestedTensor(
            values, offsets=offsets, lengths=lengths, _ragged_idx=ragged_idx
        )  # 4D nested tensor

        self.assertRaisesRegex(
            RuntimeError,
            r"unbind\(\): nested tensor offsets and lengths.*",
            lambda: nt.unbind(),
        )

    def test_unbind_lengths_ragged_idx_2(self, device):
        values = torch.randn(16, 8, 128, device=device)
        offsets = torch.tensor([0, 2, 4, 8], device=device)
        lengths = torch.tensor([2, 1, 3], device=device)
        ragged_idx = 2
        nt = torch.nested._internal.nested_tensor.NestedTensor(
            values, offsets=offsets, lengths=lengths, _ragged_idx=ragged_idx
        )  # 4D nested tensor

        tensor_list = []
        for i in range(offsets.shape[0] - 1):
            tensor_list.append(values[:, offsets[i] : (offsets[i] + lengths[i]), :])

        out = nt.unbind()

        self.assertEqual(len(out), len(tensor_list))
        for i, t in enumerate(out):
            self.assertEqual(t, tensor_list[i])

    def test_unbind_lengths_ragged_idx_3(self, device):
        values = torch.randn(16, 8, 128, device=device)
        offsets = torch.tensor([0, 100, 128], device=device)
        lengths = torch.tensor([50, 28], device=device)
        ragged_idx = 3
        nt = torch.nested._internal.nested_tensor.NestedTensor(
            values, offsets=offsets, lengths=lengths, _ragged_idx=ragged_idx
        )  # 4D nested tensor

        tensor_list = []
        for i in range(offsets.shape[0] - 1):
            tensor_list.append(values[:, :, offsets[i] : (offsets[i] + lengths[i])])

        out = nt.unbind()

        self.assertEqual(len(out), len(tensor_list))
        for i, t in enumerate(out):
            self.assertEqual(t, tensor_list[i])

    @skipIfTorchDynamo(
        "TorchDynamo raises an error for ragged_idx == 0 earlier than Torch"
    )
    def test_unbind_lengths_ragged_idx_0(self, device):
        values = torch.randn(16, 8, 128, device=device)
        offsets = torch.tensor([0, 100, 128], device=device)
        lengths = torch.tensor([50, 28], device=device)
        ragged_idx = 0
        nt = torch.nested._internal.nested_tensor.NestedTensor(
            values, offsets=offsets, lengths=lengths, _ragged_idx=ragged_idx
        )  # 4D nested tensor

        tensor_list = []
        for i in range(offsets.shape[0] - 1):
            tensor_list.append(values[:, :, offsets[i] : (offsets[i] + lengths[i])])

        self.assertRaisesRegex(
            RuntimeError,
            r"unbind\(\): nested tensor.*out of bounds",
            lambda: nt.unbind(),
        )

    def test_narrow(self, device):
        starts = torch.tensor([0, 1, 2, 3, 4], device=device, dtype=torch.int64)
        lengths = torch.tensor([3, 2, 2, 1, 5], device=device, dtype=torch.int64)
        buffer = (
            torch.arange(0, 10, device=device, dtype=torch.int64)
            .unsqueeze(0)
            .expand(5, -1)
            .clone()
            .detach()
        )
        nt = torch.nested.narrow(buffer, 1, starts, lengths, layout=torch.jagged)

        self.assertTrue(nt._is_view() and nt._base is buffer)

        # TODO: Use this approach when unbind is functional
        # unbinded_nt = nt.unbind()
        # for i in range(starts.shape[0]):
        #     self.assertEqual(torch.arange(starts[i], starts[i] + lengths[i], device=device, dtype=torch.int64), unbinded_nt[i])
        for i in range(starts.shape[0]):
            self.assertEqual(
                torch.arange(
                    starts[i], starts[i] + lengths[i], device=device, dtype=torch.int64
                ),
                nt.values()[nt.offsets()[i] : (nt.offsets()[i] + nt.lengths()[i])],
            )

    def test_njt_cat(self, device):
        offsets = torch.tensor([0, 2, 3], device=device, dtype=torch.int64)
        values_1 = torch.randn(
            3, 2, dtype=torch.float64, device=device, requires_grad=True
        )
        values_2 = torch.randn(
            3, 4, dtype=torch.float64, device=device, requires_grad=True
        )

        def grad_test_func(values_1, values_2, offsets):
            nt_1 = torch.nested.nested_tensor_from_jagged(values_1, offsets)
            nt_2 = torch.nested.nested_tensor_from_jagged(values_2, offsets)
            nt_3 = torch.cat([nt_1, nt_2], dim=-1)
            return nt_3.values()

        assert gradcheck(
            grad_test_func,
            inputs=(values_1, values_2, offsets),
            check_batched_grad=False,
        )

    def test_is_contiguous(self, device):
        a = torch.randn(2, 3, requires_grad=True, dtype=torch.float64, device=device)
        b = torch.randn(3, 3, requires_grad=True, dtype=torch.float64, device=device)
        c = torch.randn(4, 3, requires_grad=True, dtype=torch.float64, device=device)
        nt_contiguous = torch.nested.as_nested_tensor([a, b, c], layout=torch.jagged)

        starts_nc = torch.tensor([0, 1, 2, 3, 4], device=device, dtype=torch.int64)
        lengths_nc = torch.tensor([3, 2, 2, 1, 5], device=device, dtype=torch.int64)
        narrow_base = (
            torch.arange(0, 10, device=device, dtype=torch.int64)
            .unsqueeze(0)
            .expand(5, -1)
            .clone()
        )
        nt_noncontiguous = torch.nested.narrow(
            narrow_base, 1, starts_nc, lengths_nc, layout=torch.jagged
        )

        starts_c = torch.tensor([1, 0, 0, 0, 0], device=device, dtype=torch.int64)
        lengths_c = torch.tensor([9, 10, 10, 10, 8], device=device, dtype=torch.int64)
        nt_contiguous_narrow = torch.nested.narrow(
            narrow_base, 1, starts_c, lengths_c, layout=torch.jagged
        )

        # Test contiguous case
        assert nt_contiguous.is_contiguous()

        # Test narrow case
        assert not nt_noncontiguous.is_contiguous()
        assert nt_contiguous_narrow.is_contiguous()

        # Test querying by memory_format
        self.assertTrue(
            nt_contiguous.is_contiguous(memory_format=torch.contiguous_format)
        )
        self.assertTrue(
            not nt_noncontiguous.is_contiguous(memory_format=torch.contiguous_format)
        )
        self.assertTrue(
            nt_contiguous_narrow.is_contiguous(memory_format=torch.contiguous_format)
        )

    def test_layout_under_torch_dispatch_mode(self):
        from torch.testing._internal.logging_tensor import (
            capture_logs_with_logging_tensor_mode,
        )

        nt = random_nt_from_dims(
            [2, None, 3], torch.device("cpu"), torch.float32, layout=torch.jagged
        )

        with capture_logs_with_logging_tensor_mode():
            self.assertEqual(nt.layout, torch.jagged)

    @skipIfTorchDynamo("Not a suitable test for TorchDynamo")
    @parametrize(
        "func", [torch.empty_like, torch.randn_like], name_fn=lambda f: f.__name__
    )
    def test_like_shape(self, func):
        nt = random_nt_from_dims(
            [2, None, 3], torch.device("cpu"), torch.float32, layout=torch.jagged
        )
        nt_like = func(nt)

        for nt_ub in nt_like.unbind():
            t_like = func(nt_ub)
            self.assertEqual(nt_ub.shape, t_like.shape)

    @skipIfTorchDynamo("Not a suitable test for TorchDynamo")
    @parametrize(
        "func", [torch.ones_like, torch.zeros_like], name_fn=lambda f: f.__name__
    )
    def test_like_value(self, func):
        nt = random_nt_from_dims(
            [2, None, 3], torch.device("cpu"), torch.float32, layout=torch.jagged
        )
        nt_like = func(nt)

        for nt_ub in nt_like.unbind():
            t_like = func(nt_ub)
            self.assertEqual(nt_ub, t_like)

    def test_noncontiguous_pointwise(self, device):
        a = torch.randn(2, 3, 4, requires_grad=True, dtype=torch.float64, device=device)
        b = torch.randn(3, 3, 4, requires_grad=True, dtype=torch.float64, device=device)
        c = torch.randn(4, 3, 4, requires_grad=True, dtype=torch.float64, device=device)
        nt = torch.nested.nested_tensor([a, b, c], layout=torch.jagged)
        # transpose ragged dim
        transposed = nt.transpose(1, 2)
        self.assertFalse(transposed.is_contiguous())
        clone = transposed.clone()

        def check_nt_equality(x, y):
            self.assertEqual(x.values(), y.values())
            self.assertEqual(x.offsets(), y.offsets())
            self.assertEqual(x._ragged_idx, y._ragged_idx)
            self.assertEqual(x.shape, y.shape)

        self.assertFalse(clone.is_contiguous())
        check_nt_equality(clone, transposed)

        clone_contig = transposed.clone(memory_format=torch.contiguous_format)
        self.assertTrue(clone_contig.is_contiguous())
        check_nt_equality(clone_contig, transposed)

        detached = transposed.detach()
        self.assertFalse(clone.is_contiguous())
        check_nt_equality(detached, transposed)

    def test_permute(self, device):
        nt = random_nt_from_dims(
            [2, None, 3, 5], device, torch.float32, layout=torch.jagged
        )
        nt_shape = nt.shape
        nt_inner_shape = nt.values().shape
        with self.assertRaisesRegex(
            ValueError,
            r"permute\(\): number of dimensions in the tensor input \(4\) "
            + r"does not match the length of the desired ordering of dimensions \(3\).",
        ):
            nt.permute(0, 2, 1)
        with self.assertRaisesRegex(
            ValueError, r"permute\(\): duplicate dims are not allowed."
        ):
            nt.permute(0, 2, -2, 3)
        with self.assertRaisesRegex(
            ValueError, "Permute is not supported on the batch dimension for jagged NT"
        ):
            nt.permute(1, 0, 2, 3)
        nt_permute = nt.permute(0, 2, 1, -1)
        self.assertEqual(
            nt_permute.shape, (nt_shape[0], nt_shape[2], nt_shape[1], nt_shape[3])
        )
        self.assertEqual(
            nt_permute.values().shape,
            (nt_inner_shape[1], nt_inner_shape[0], nt_inner_shape[2]),
        )
        self.assertEqual(nt_permute._ragged_idx, 2)
        self.assertEqual(nt_permute.permute(0, 2, 1, 3), nt)

    def test_to_dtype(self, device):
        nt = random_nt_from_dims(
            [2, None, 3], device, torch.float32, layout=torch.jagged
        )
        nt_after = nt.to(torch.float64)
        self.assertEqual(torch.float32, nt.dtype)
        self.assertEqual(torch.float64, nt_after.dtype)
        self.assertEqual(torch.float64, nt_after.values().dtype)
        self.assertEqual(torch.int64, nt_after.offsets().dtype)

        noncontiguous_nt = nt.transpose(1, 2)
        noncontiguous_nt_after = noncontiguous_nt.to(torch.bfloat16)
        self.assertEqual(torch.bfloat16, noncontiguous_nt_after.dtype)
        self.assertEqual(torch.bfloat16, noncontiguous_nt_after.values().dtype)
        self.assertEqual(torch.int64, noncontiguous_nt_after.offsets().dtype)

    def test_to_copy(self, device):
        nt = torch.nested.nested_tensor(
            [
                torch.randn(
                    i + 2, 3, 4, requires_grad=True, dtype=torch.float64, device=device
                )
                for i in range(3)
            ],
            layout=torch.jagged,
        )

        nt_copy_dtype = torch.ops.aten._to_copy(nt, dtype=torch.float16)
        self.assertEqual(torch.float16, nt_copy_dtype.dtype)

        nt_t = nt.transpose(1, 2)
        nt_t_copy_dtype = torch.ops.aten._to_copy(nt_t, dtype=torch.float16)
        self.assertEqual(torch.float16, nt_t_copy_dtype.dtype)

    def test_copy_(self, device):
        offsets = torch.tensor([0, 2, 4], device=device)
        a = torch.nested.nested_tensor_from_jagged(
            torch.zeros(4, 3, device=device), offsets
        )
        b = torch.nested.nested_tensor_from_jagged(
            torch.ones(4, 3, device=device), offsets
        )
        a.copy_(b)
        torch._dynamo.disable(self.assertEqual)(a, b)

        offsets_2 = torch.tensor([0, 2, 4], device=device)
        c = torch.nested.nested_tensor_from_jagged(
            torch.ones(4, 3, device=device), offsets_2
        )
        # fail when tensors have the same size but not the exact same offset tensor.
        with self.assertRaisesRegex(
            RuntimeError,
            "copy_ only supports Nested Tensors that have same size and the exact same offset tensor.",
        ):
            a.copy_(c)

        # fail when tensors have different sizes
        a = a.transpose(1, 2)
        with self.assertRaisesRegex(
            RuntimeError,
            "copy_ only supports Nested Tensors that have same size and the exact same offset tensor.",
        ):
            a.copy_(b)

    # This can't happen in the opinfo tests due to subprocess creation
    @unittest.skipIf(
        TEST_WITH_ROCM,
        "In ROCm, kernel asserts are disabled due to performance overhead",
    )
    def test_index_put_error(self, device):
        import subprocess

        with self.subTest():
            r = subprocess.call(
                [
                    sys.executable,
                    "-c",
                    """\
import torch
offsets = torch.tensor([0, 2, 5, 7], device='cuda')
lengths = torch.tensor([2, 2, 2], device='cuda')
indices = [
    torch.tensor([0, 1, 2], device='cuda'),
    torch.tensor([0, 2, 1], device='cuda'),
    torch.tensor([0, 0, 0], device='cuda'),
]
a = torch.nested.nested_tensor_from_jagged(
    torch.zeros(7, 3, device='cuda'), offsets, lengths
)
a[indices] = 1.0
torch.cuda.synchronize()
""",
                ]
            )
            self.assertTrue(r != 0)

    @skipIfTorchDynamo("Dynamo doesn't know how to trace prof.events()")
    def test_profiler_sequence_nr(self):
        with torch.profiler.profile() as prof:
            values = torch.randn(4, 6, requires_grad=True)
            offsets = torch.tensor([0, 2, 4])
            values = values * 2
            l = torch.nn.Linear(6, 8)
            nt = torch.nested.nested_tensor_from_jagged(values, offsets)

            nt = l(nt)
            val = nt.values()

            loss = val.sum()
            loss.backward()

        fwd_seq_nrs = []
        for evt in prof.events():
            if (
                "linear" in evt.name.lower()
                and "backward" not in evt.name.lower()
                and evt.sequence_nr != -1
            ):
                fwd_seq_nrs.append(evt.sequence_nr)

        bwd_seq_nrs = []
        for evt in prof.events():
            if (
                "linear" in evt.name.lower()
                and "backward" in evt.name.lower()
                and "evaluate_function" not in evt.name.lower()
                and evt.sequence_nr != -1
            ):
                bwd_seq_nrs.append(evt.sequence_nr)

        # There should only be one such event with a sequence number:
        # the PythonTLSSnapshot event - but, note that it's not terrible if
        # we end up with multiple events with the same sequence number - so we
        # could relax this check if it becomes inconvenient to maintain this
        # property.
        self.assertEqual(len(fwd_seq_nrs), 1)
        self.assertEqual(len(bwd_seq_nrs), 1)
        self.assertEqual(fwd_seq_nrs[0], bwd_seq_nrs[0])

    def test_is_same_size(self, device):
        def get_3_tensors():
            return [
                torch.randn(
                    i + 2, 3, 4, requires_grad=True, dtype=torch.float64, device=device
                )
                for i in range(3)
            ]

        nt1, offsets1 = jagged_from_list(get_3_tensors(), None)
        nt2, offsets1 = jagged_from_list(get_3_tensors(), offsets1)

        nt3, offsets2 = jagged_from_list(get_3_tensors(), None)
        nt4, offsets2 = jagged_from_list(get_3_tensors(), offsets2)

        def check_size(nt1, nt2, nt3, nt4):
            self.assertTrue(torch.ops.aten.is_same_size(nt1, nt2))
            self.assertTrue(torch.ops.aten.is_same_size(nt3, nt4))
            self.assertFalse(torch.ops.aten.is_same_size(nt1, nt3))

        check_size(nt1, nt2, nt3, nt4)

        nt1_t, nt2_t, nt3_t, nt4_t = (x.transpose(1, 2) for x in (nt1, nt2, nt3, nt4))
        check_size(nt1_t, nt2_t, nt3_t, nt4_t)

    @skipIfTorchDynamo("compiles internally")
    @unittest.skipIf(IS_WINDOWS, reason="Windows not yet supported for torch.compile")
    @skipCUDAIf(not SM70OrLater, "GPU capability is < SM70")
    def test_specialize_dynamic_shape(self, device):
        values = torch.randn((18, 16), device=device)
        offsets = torch.tensor([0, 2, 3, 6, 15, 18], device=device)
        like_values = torch.randn_like(values)

        # this marks values as dynamic
        nt = torch.nested.nested_tensor_from_jagged(values, offsets)

        def fn(values, same_size):
            # here, the dynamic shape is specialized by same_size's shape
            # https://github.com/pytorch/pytorch/issues/127097
            # make sure this doesn't error out in torch.compile
            return values + same_size

        self.assertEqual(
            fn(values, like_values),
            torch.compile(fn)(values, like_values),
        )

    @skipIfTorchDynamo("compiles internally")
    @unittest.skipIf(IS_WINDOWS, reason="Windows not yet supported for torch.compile")
    @skipCUDAIf(not SM70OrLater, "GPU capability is < SM70")
    def test_specialize_dynamic_shape_recompile(self, device):
        def generate_inp(total_len):
            values = torch.randn((total_len, 16), device=device)
            offsets = torch.tensor([0, 2, 3, 6, 15, total_len], device=device)
            like_values = torch.randn_like(values)
            return values, offsets, like_values

        def check_results(ref_fn, res_fn, args):
            values, offsets, like_values = args
            # this may add dynamic shape markings
            # goal of this test is to make sure that whatever markings are there,
            # we eventually stop recompiling as shape changes.
            nt = torch.nested.nested_tensor_from_jagged(values, offsets)

            self.assertEqual(ref_fn(values, like_values), res_fn(values, like_values))

        def fn(values, same_size):
            return values + same_size

        compile_counter = torch._dynamo.testing.CompileCounter()

        compiled_fn = torch.compile(fn, backend=compile_counter, fullgraph=True)
        check_results(fn, compiled_fn, generate_inp(18))
        self.assertEqual(compile_counter.frame_count, 1)

        check_results(fn, compiled_fn, generate_inp(19))
        # we'll probably recompile here with dynamic shapes - it's okay if not though.
        frame_count_2 = compile_counter.frame_count
        self.assertIn(frame_count_2, [1, 2])

        # make sure that by now we've already compiled with dynamic shapes, so additional
        # shapes should not trigger additional recompiles.
        check_results(fn, compiled_fn, generate_inp(20))
        self.assertEqual(compile_counter.frame_count, frame_count_2)

    # Note 1: Math fallback doesn't work with bfloat16 on CUDA
    # Note 2: ROCm doesn't support flash attention or mem_efficient attention for NT
    @unittest.skipIf(
        TEST_WITH_ROCM,
        "ROCm doesn't support flash attention or mem_efficient attention for NT",
    )
    @dtypes(
        *(
            [torch.float16, torch.bfloat16, torch.float32]
            if SM80OrLater
            else [torch.float16, torch.float32]
        )
    )
    def test_sdpa(self, device, dtype):
        batch_size = 1
        emb_dims = 128
        n_heads = 8
        head_dims = emb_dims // n_heads

        sen1 = torch.randn(11, emb_dims, dtype=dtype, device=device)
        sen2 = torch.randn(13, emb_dims, dtype=dtype, device=device)

        query = torch.nn.Linear(
            emb_dims, emb_dims, bias=False, device=device, dtype=dtype
        )
        key = torch.nn.Linear(
            emb_dims, emb_dims, bias=False, device=device, dtype=dtype
        )
        value = torch.nn.Linear(
            emb_dims, emb_dims, bias=False, device=device, dtype=dtype
        )

        # Simplest case: 1 sentence, no batching
        x_d1 = sen1.unsqueeze(0)
        x_nt = torch.nested.as_nested_tensor([sen1], layout=torch.jagged)

        # See note below for why we detach here.
        q_d1 = (
            query(x_d1)
            .view(batch_size, -1, n_heads, head_dims)
            .detach()
            .requires_grad_(True)
        )
        q_d1_t = q_d1.transpose(1, 2)
        k_d1 = (
            key(x_d1)
            .view(batch_size, -1, n_heads, head_dims)
            .detach()
            .requires_grad_(True)
        )
        k_d1_t = k_d1.transpose(1, 2)
        v_d1 = (
            value(x_d1)
            .view(batch_size, -1, n_heads, head_dims)
            .detach()
            .requires_grad_(True)
        )
        v_d1_t = v_d1.transpose(1, 2)

        q_nt = (
            query(x_nt)
            .view(*x_nt.size()[0:2], n_heads, head_dims)
            .detach()
            .requires_grad_(True)
        )
        q_nt_t = q_nt.transpose(1, 2)
        k_nt = (
            key(x_nt)
            .view(*x_nt.size()[0:2], n_heads, head_dims)
            .detach()
            .requires_grad_(True)
        )
        k_nt_t = k_nt.transpose(1, 2)
        v_nt = (
            value(x_nt)
            .view(*x_nt.size()[0:2], n_heads, head_dims)
            .detach()
            .requires_grad_(True)
        )
        v_nt_t = v_nt.transpose(1, 2)

        # High Precision Math Reference
        q_d1_f32 = q_d1.to(torch.float32)
        k_d1_f32 = k_d1.to(torch.float32)
        v_d1_f32 = v_d1.to(torch.float32)
        q_d1_f32_t = q_d1_f32.transpose(1, 2)
        k_d1_f32_t = k_d1_f32.transpose(1, 2)
        v_d1_f32_t = v_d1_f32.transpose(1, 2)
        out_ref = torch.ops.aten._scaled_dot_product_attention_math(
            q_d1_f32_t, k_d1_f32_t, v_d1_f32_t
        )[0]
        grads_ref = torch.autograd.grad(out_ref.sum(), (q_d1_f32, k_d1_f32, v_d1_f32))

        # Low Precision Math Reference
        out_lp_ref = torch.ops.aten._scaled_dot_product_attention_math(
            q_d1_t, k_d1_t, v_d1_t
        )[0]
        grads_lp_ref = torch.autograd.grad(out_lp_ref.sum(), (q_d1, k_d1, v_d1))

        # Compute tolerances
        output_ref_atol, output_ref_rtol = get_tolerances(out_ref, out_lp_ref)
        # fudge factor of 1.7 for smaller GPUs e.g., A2, A16
        grad_q_ref_atol, grad_q_ref_rtol = get_tolerances(
            grads_ref[0], grads_lp_ref[0], 1.7
        )
        grad_k_ref_atol, grad_k_ref_rtol = get_tolerances(grads_ref[1], grads_lp_ref[1])
        grad_v_ref_atol, grad_v_ref_rtol = get_tolerances(grads_ref[2], grads_lp_ref[2])
        grad_atols = [grad_q_ref_atol, grad_k_ref_atol, grad_v_ref_atol]
        grad_rtols = [grad_q_ref_rtol, grad_k_ref_rtol, grad_v_ref_rtol]

        attn_d1 = torch.nn.functional.scaled_dot_product_attention(
            q_d1_t, k_d1_t, v_d1_t
        ).transpose(1, 2)
        attn_nt = torch.nn.functional.scaled_dot_product_attention(
            q_nt_t, k_nt_t, v_nt_t
        ).transpose(1, 2)

        self.assertEqual(
            attn_d1,
            attn_nt.unbind()[0].unsqueeze(0),
            atol=output_ref_atol,
            rtol=output_ref_rtol,
        )

        # Simple case: 2 sentences, no extra params
        x_d2 = sen2.unsqueeze(0)
        x_nt = torch.nested.as_nested_tensor([sen1, sen2], layout=torch.jagged)

        # NB: we make sure the leaf tensor we compute gradients for is the view-ed tensor before
        # it is transposed. This is because today we cannot backward through view or unbind a
        # transposed tensor.
        q_d2 = (
            query(x_d2)
            .view(batch_size, -1, n_heads, head_dims)
            .detach()
            .requires_grad_(True)
        )
        q_d2_t = q_d2.transpose(1, 2)
        k_d2 = (
            key(x_d2)
            .view(batch_size, -1, n_heads, head_dims)
            .detach()
            .requires_grad_(True)
        )
        k_d2_t = k_d2.transpose(1, 2)
        v_d2 = (
            value(x_d2)
            .view(batch_size, -1, n_heads, head_dims)
            .detach()
            .requires_grad_(True)
        )
        v_d2_t = v_d2.transpose(1, 2)

        q_nt = (
            query(x_nt)
            .view(*x_nt.size()[0:2], n_heads, head_dims)
            .detach()
            .requires_grad_(True)
        )
        q_nt_t = q_nt.transpose(1, 2)
        k_nt = (
            key(x_nt)
            .view(*x_nt.size()[0:2], n_heads, head_dims)
            .detach()
            .requires_grad_(True)
        )
        k_nt_t = k_nt.transpose(1, 2)
        v_nt = (
            value(x_nt)
            .view(*x_nt.size()[0:2], n_heads, head_dims)
            .detach()
            .requires_grad_(True)
        )
        v_nt_t = v_nt.transpose(1, 2)

        attn_d2 = torch.nn.functional.scaled_dot_product_attention(
            q_d2_t, k_d2_t, v_d2_t
        ).transpose(1, 2)
        d1_grads = torch.autograd.grad(attn_d1.sum(), (q_d1, k_d1, v_d1))
        d2_grads = torch.autograd.grad(attn_d2.sum(), (q_d2, k_d2, v_d2))

        # Simple case 3: batch_size = 1, seq_len = 1
        q_3 = torch.randn(1, 8, 16, dtype=dtype, device=device)
        q_nt_3 = torch.nested.as_nested_tensor([q_3], layout=torch.jagged)
        q_nt_3 = q_nt_3.transpose(1, 2)
        attn_out = torch.nn.functional.scaled_dot_product_attention(
            q_nt_3, q_nt_3, q_nt_3
        )
        self.assertEqual(attn_out.shape, q_nt_3.shape)

        def check_forward_backward():
            attn_nt = torch.nn.functional.scaled_dot_product_attention(
                q_nt_t, k_nt_t, v_nt_t
            ).transpose(1, 2)

            attn_nts = attn_nt.unbind()
            self.assertEqual(
                attn_d1,
                attn_nts[0].unsqueeze(0),
                atol=output_ref_atol,
                rtol=output_ref_rtol,
            )
            self.assertEqual(
                attn_d2,
                attn_nts[1].unsqueeze(0),
                atol=output_ref_atol,
                rtol=output_ref_rtol,
            )

            nt_grads = torch.autograd.grad(attn_nt.values().sum(), (q_nt, k_nt, v_nt))
            for nt_grad, d1_grad, d2_grad, grad_atol, grad_rtol in zip(
                nt_grads, d1_grads, d2_grads, grad_atols, grad_rtols
            ):
                unbound_nt_grads = nt_grad.unbind()
                self.assertEqual(
                    d1_grad,
                    unbound_nt_grads[0].unsqueeze(0),
                    atol=grad_atol,
                    rtol=grad_rtol,
                )
                self.assertEqual(
                    d2_grad,
                    unbound_nt_grads[1].unsqueeze(0),
                    atol=grad_atol,
                    rtol=grad_rtol,
                )

        # Default
        check_forward_backward()

        # Test dispatcher works by calling only mem-effn and math (as they are safe for all devices)
        with torch.backends.cuda.sdp_kernel(
            enable_flash=False, enable_mem_efficient=True, enable_math=True
        ):
            check_forward_backward()

        # Test math fallback
        with torch.backends.cuda.sdp_kernel(
            enable_flash=False, enable_mem_efficient=False, enable_math=True
        ):
            # Math fallback doesn't work with bfloat16 on CUDA because
            # "group_gemm_dispatch" not implemented for 'BFloat16'
            if not (str(device).startswith("cuda") and dtype == torch.bfloat16):
                check_forward_backward()

    @skipIfTorchDynamo("SDPA test compiles internally")
    @unittest.skipIf(IS_WINDOWS, reason="Windows not yet supported for torch.compile")
    @skipCUDAIf(not SM70OrLater, "GPU capability is < SM70")
    # Guarding with sqrt() doesn't work on ROCm?
    @skipCUDAIfRocm
    @onlyCUDA
    @dtypes(
        *(
            [torch.float16, torch.bfloat16, torch.float32]
            if SM80OrLater
            else [torch.float16, torch.float32]
        )
    )
    def test_sdpa_compile(self, device, dtype):
        batch_size = 1
        emb_dims = 1024
        n_heads = 8
        head_dims = emb_dims // n_heads

        sen1 = torch.randn(11, emb_dims, dtype=dtype, device=device)
        sen2 = torch.randn(13, emb_dims, dtype=dtype, device=device)

        query = torch.nn.Linear(
            emb_dims, emb_dims, bias=False, device=device, dtype=dtype
        )
        key = torch.nn.Linear(
            emb_dims, emb_dims, bias=False, device=device, dtype=dtype
        )
        value = torch.nn.Linear(
            emb_dims, emb_dims, bias=False, device=device, dtype=dtype
        )

        # Simplest case: 1 sentence, no batching
        x_d1 = sen1.unsqueeze(0)
        x_d2 = sen2.unsqueeze(0)
        x_nt = torch.nested.as_nested_tensor([sen1, sen2], layout=torch.jagged)

        q_d1 = query(x_d1).view(batch_size, -1, n_heads, head_dims).transpose(1, 2)
        k_d1 = key(x_d1).view(batch_size, -1, n_heads, head_dims).transpose(1, 2)
        v_d1 = value(x_d1).view(batch_size, -1, n_heads, head_dims).transpose(1, 2)
        q_d2 = query(x_d2).view(batch_size, -1, n_heads, head_dims).transpose(1, 2)
        k_d2 = key(x_d2).view(batch_size, -1, n_heads, head_dims).transpose(1, 2)
        v_d2 = value(x_d2).view(batch_size, -1, n_heads, head_dims).transpose(1, 2)

        q_nt = (
            query(x_nt)
            .view(*x_nt.size()[0:2], n_heads, head_dims)
            .detach()
            .transpose(1, 2)
        )
        k_nt = (
            key(x_nt)
            .view(*x_nt.size()[0:2], n_heads, head_dims)
            .detach()
            .transpose(1, 2)
        )
        v_nt = (
            value(x_nt)
            .view(*x_nt.size()[0:2], n_heads, head_dims)
            .detach()
            .transpose(1, 2)
        )

        # High Precision Math Reference
        q_d1_f32 = q_d1.to(torch.float32)
        k_d1_f32 = k_d1.to(torch.float32)
        v_d1_f32 = v_d1.to(torch.float32)
        out_ref = torch.ops.aten._scaled_dot_product_attention_math(
            q_d1_f32, k_d1_f32, v_d1_f32
        )[0]
        # Low Precision Math Reference
        out_lp_ref = torch.ops.aten._scaled_dot_product_attention_math(
            q_d1, k_d1, v_d1
        )[0]
        output_ref_atol, output_ref_rtol = get_tolerances(out_ref, out_lp_ref)

        attn_d1 = torch.nn.functional.scaled_dot_product_attention(
            q_d1, k_d1, v_d1
        ).transpose(1, 2)
        attn_d2 = torch.nn.functional.scaled_dot_product_attention(
            q_d2, k_d2, v_d2
        ).transpose(1, 2)

        compiled_sdpa = torch.compile(torch.nn.functional.scaled_dot_product_attention)
        attn_nt = compiled_sdpa(q_nt, k_nt, v_nt).transpose(1, 2)

        attn_nts = attn_nt.unbind()
        self.assertEqual(
            attn_d1,
            attn_nts[0].unsqueeze(0),
            atol=output_ref_atol,
            rtol=output_ref_rtol,
        )
        self.assertEqual(
            attn_d2,
            attn_nts[1].unsqueeze(0),
            atol=output_ref_atol,
            rtol=output_ref_rtol,
        )

    @dtypes(torch.float32, torch.double, torch.half)
    def test_sdpa_with_constant_sequence_length(self, device, dtype):
        # shape (B, P*, S, D)
        # B: batch size
        # P*: ragged number of prompts
        # S: (constant) sequence length
        # D: embedding size
        query = random_nt_from_dims(
            [4, None, 8, 10],
            device=device,
            dtype=dtype,
            layout=torch.jagged,
            requires_grad=True,
        )
        key = random_nt_from_similar(query)
        value = random_nt_from_similar(query)
        output = F.scaled_dot_product_attention(query, key, value)
        self.assertTrue(isinstance(output, NestedTensor))
        output.values().sum().backward()

        query_dense = query.detach().clone().requires_grad_(True)
        # should be equivalent to just running the buffers through
        output_dense = F.scaled_dot_product_attention(
            query_dense.values(), key.values(), value.values()
        )
        torch._dynamo.disable(self.assertEqual)(output._values, output_dense)
        output_dense.sum().backward()
        torch._dynamo.disable(self.assertEqual)(query.grad, query_dense.grad)

    @onlyCUDA
    @unittest.skipIf(
        not PLATFORM_SUPPORTS_FUSED_ATTENTION,
        "Platform doesn't support flash or mem-efficient attention",
    )
    @dtypes(
        *(
            [torch.float16, torch.bfloat16, torch.float32]
            if SM80OrLater
            else [torch.float16, torch.float32]
        )
    )
    def test_sdpa_with_packed_in_proj(self, device, dtype):
        # shape (B, *, D)
        input_packed = random_nt_from_dims(
            [5, None, 10], device=device, dtype=dtype, layout=torch.jagged
        )

        # Do input projection.
        num_heads = 2
        # should be multiple of 4 for efficient kernels (e.g. flash / mem-efficient)
        head_dim = 8
        qkv_linear = torch.nn.Linear(10, num_heads * head_dim * 3).to(
            device=device, dtype=dtype
        )

        def in_proj(input_packed, qkv_linear=qkv_linear):
            qkv_post_proj = qkv_linear(input_packed)
            # these are non-contiguous to trigger _is_safe_to_get_storage_as_tensor()
            q, k, v = qkv_post_proj.chunk(3, dim=-1)
            q = q.unflatten(-1, [num_heads, head_dim]).transpose(-2, -3)
            k = k.unflatten(-1, [num_heads, head_dim]).transpose(-2, -3)
            v = v.unflatten(-1, [num_heads, head_dim]).transpose(-2, -3)
            return q, k, v

        q, k, v = in_proj(input_packed)
        output = F.scaled_dot_product_attention(q, k, v, attn_mask=None)

        # compare to individually running unbound components through
        for in_component, out_component in zip(
            input_packed.unbind(), output.transpose(-2, -3).unbind()
        ):
            q, k, v = in_proj(in_component)
            out = F.scaled_dot_product_attention(q, k, v).transpose(-2, -3)

            # Low Precision Math Reference
            out_lp_ref = torch.ops.aten._scaled_dot_product_attention_math(q, k, v)[
                0
            ].transpose(-2, -3)
            output_ref_atol, output_ref_rtol = get_tolerances(
                out, out_lp_ref, fudge_factor=2
            )

            self.assertEqual(
                out, out_component, atol=output_ref_atol, rtol=output_ref_rtol
            )

    @skipIfTorchDynamo("SDPA test compiles internally")
    @unittest.skipIf(IS_WINDOWS, reason="Windows not yet supported for torch.compile")
    @skipCUDAIf(not SM70OrLater, "GPU capability is < SM70")
    # mha_varlen_fwd not supported on ROCm
    @skipCUDAIfRocm
    @onlyCUDA
    @dtypes(
        *(
            [torch.float16, torch.bfloat16, torch.float32]
            if SM80OrLater
            else [torch.float16, torch.float32]
        )
    )
    def test_sdpa_backwards(self, device, dtype):
        values = torch.randn(9, 3, 256, requires_grad=True, device=device, dtype=dtype)
        offsets = torch.tensor([0, 1, 3, 5, 9], device=device, dtype=torch.int64)

        @torch.compile
        def f(values, offsets):
            nt = convert_jagged_to_nested_tensor(values, offsets, max_length=4)
            nt = nt.transpose(-2, -3)
            # purposefully graph break to trigger view replay for subclass view input
            torch.tensor(1).item()
            output = F.scaled_dot_product_attention(nt, nt, nt).transpose(-2, -3)
            return convert_nt_to_jagged(output)

        output = f(values, offsets)
        output.sum().backward()
        self.assertEqual(values.grad, torch.ones_like(values))

    @unittest.skipIf(
        not PLATFORM_SUPPORTS_FUSED_ATTENTION,
        "Platform doesn't support flash or mem-efficient attention",
    )
    @skipCUDAIf(not SM70OrLater, "GPU capability is < SM70")
    @skipCUDAIfRocm
    @onlyCUDA
    @skipIfTorchDynamo()
    @unittest.skipIf(IS_WINDOWS, reason="Windows not yet supported for torch.compile")
    def test_sdpa_autocast(self, device):
        def fn_nt(values32, values16, offsets):
            nt32 = convert_jagged_to_nested_tensor(values32, offsets, max_length=16)
            nt16 = convert_jagged_to_nested_tensor(values16, offsets, max_length=16)
            nt32 = nt32.transpose(1, 2)
            nt16 = nt16.transpose(1, 2)
            return F.scaled_dot_product_attention(nt32, nt16, nt32)

        def fn_dense(x32, x16):
            x32 = x32.view(8, 16, 4, 16).transpose(1, 2)
            x16 = x16.view(8, 16, 4, 16).transpose(1, 2)
            return F.scaled_dot_product_attention(x32, x16, x32)

        values32 = torch.randn((8 * 16, 4, 16), device=device, dtype=torch.float32)
        values16 = torch.randn((8 * 16, 4, 16), device=device, dtype=torch.float16)
        offsets = torch.arange(0, 8 * 16 + 1, 16, device=device, dtype=torch.int32)

        x32 = values32.clone()
        x16 = values16.clone()

        with torch.autocast(device_type="cuda", dtype=torch.float16):
            out_dense_eager = fn_dense(x32, x16)
            out_dense_compiled = torch.compile(fn_dense)(x32, x16)
            out_nt_eager = fn_nt(values32, values16, offsets)
            out_nt_compiled = torch.compile(fn_nt)(values32, values16, offsets)

        self.assertEqual(out_dense_eager, out_dense_compiled)
        self.assertEqual(
            out_dense_eager.transpose(1, 2),
            out_nt_eager.values().transpose(0, 1).view(8, 16, 4, 16),
        )
        self.assertEqual(
            out_dense_eager.transpose(1, 2),
            out_nt_compiled.values().transpose(0, 1).view(8, 16, 4, 16),
        )

        def get_values():
            return tuple(
                x.detach().clone().requires_grad_(True) for x in (values32, values16)
            )

        v32_dense_eager, v16_dense_eager = get_values()
        v32_dense_compile, v16_dense_compile = get_values()
        v32_nt_eager, v16_nt_eager = get_values()
        v32_nt_compile, v16_nt_compile = get_values()

        with torch.autocast(device_type="cuda", dtype=torch.float16):
            loss_dense_eager = fn_dense(v32_dense_eager, v16_dense_eager).sum()
            loss_dense_compile = torch.compile(fn_dense)(
                v32_dense_compile, v16_dense_compile
            ).sum()
            loss_nt_eager = fn_nt(v32_nt_eager, v16_nt_eager, offsets).values().sum()
            loss_nt_compile = (
                torch.compile(fn_nt)(v32_nt_compile, v16_nt_compile, offsets)
                .values()
                .sum()
            )

        loss_dense_eager.backward()
        loss_dense_compile.backward()
        loss_nt_eager.backward()
        loss_nt_compile.backward()

        self.assertEqual(v32_dense_eager.grad, v32_dense_compile.grad)
        self.assertEqual(v32_dense_eager.grad, v32_nt_eager.grad, atol=1e-4, rtol=1e-4)
        self.assertEqual(
            v32_dense_eager.grad, v32_nt_compile.grad, atol=1e-4, rtol=1e-4
        )

        self.assertEqual(v16_dense_eager.grad, v16_dense_compile.grad)
        self.assertEqual(v16_dense_eager.grad, v16_nt_eager.grad, atol=1e-5, rtol=5e-3)
        self.assertEqual(
            v16_dense_eager.grad, v16_nt_compile.grad, atol=1e-5, rtol=5e-3
        )

    @unittest.skipIf(
        not PLATFORM_SUPPORTS_FUSED_ATTENTION,
        "Platform doesn't support flash or mem-efficient attention",
    )
    @skipCUDAIf(not SM70OrLater, "GPU capability is < SM70")
    @skipCUDAIfRocm
    @onlyCUDA
    @skipIfTorchDynamo()
    def test_sdpa_flop_counter(self, device):
        from torch.utils.flop_counter import FlopCounterMode

        def get_flops(nt):
            flop_counter = FlopCounterMode(display=False)
            with flop_counter:
                ret = torch.nn.functional.scaled_dot_product_attention(nt, nt, nt)
                ret.values().sum().backward()
            return flop_counter.get_total_flops()

        values = torch.randn(
            (8 * 16, 4, 16), requires_grad=True, device=device, dtype=torch.float16
        )
        offsets = torch.arange(0, 8 * 16 + 1, 16, device=device, dtype=torch.int32)
        nt = convert_jagged_to_nested_tensor(values, offsets, max_length=16)

        values_meta = torch.randn(
            (8 * 16, 4, 16), requires_grad=True, device="meta", dtype=torch.float16
        )
        offsets_meta = torch.arange(0, 8 * 16 + 1, 16, device="meta", dtype=torch.int32)
        nt_meta = convert_jagged_to_nested_tensor(values, offsets, max_length=16)

        self.assertEqual(get_flops(nt), get_flops(nt_meta))

    @skipIfTorchDynamo()
    def test_nested_tensor_activation_checkpoint(self, device):
        values = torch.randn(
            9, 3, 256, requires_grad=True, device=device, dtype=torch.float32
        )
        lengths = torch.tensor([1, 2, 3, 3], device=device, dtype=torch.int64)
        offsets = F.pad(lengths, pad=(1, 0)).cumsum(dim=0)

        def fn(values, offsets):
            nt = convert_jagged_to_nested_tensor(values, offsets, max_length=4)
            return convert_nt_to_jagged(nt).sum()

        checkpoint(fn, values, offsets, use_reentrant=False).backward()
        self.assertIsNotNone(values.grad)

        context_fn = partial(
            create_selective_checkpoint_contexts, [torch.ops.aten.cumsum.default]
        )

        values.grad = None

        def fn(values, lengths):
            offsets = F.pad(lengths, pad=(1, 0)).cumsum(dim=0)
            nt = convert_jagged_to_nested_tensor(values, offsets, max_length=4)
            return convert_nt_to_jagged(nt).sum()

        checkpoint(
            fn, values, lengths, use_reentrant=False, context_fn=context_fn
        ).backward()
        self.assertIsNotNone(values.grad)

    # Internally-defined NT use cases are lifted to here for maximum test realism.
    # TODO: Remove these when ViewNestedFromBuffer, etc. are deprecated.
    @skipCUDAIfRocm  # not needed
    @skipIfTorchDynamo("compiles internally")
    @unittest.skipIf(IS_WINDOWS, reason="Windows not yet supported for torch.compile")
    @skipCUDAIf(not SM70OrLater, "GPU capability is < SM70")
    @parametrize("use_legacy_api", [True, False])
    @skipCPUIf(True, "SPDA Math NT fallback causes failure: see issue #133644")
    def test_dummy_mha_with_nt(self, device, use_legacy_api):
        bs = 3
        d1 = 2
        d2 = 4
        d3 = 16
        n_heads = 2
        d_head = d3 // n_heads
        max_length_1 = 10
        max_length_2 = 20
        torch.manual_seed(0)

        class mha(torch.nn.Module):
            def __init__(self, use_legacy_api) -> None:
                super().__init__()
                torch.manual_seed(0)
                self.linear = torch.nn.Linear(d2, d3, device=device)
                self.use_legacy_api = use_legacy_api

            def forward(self, query, value, offsets):
                value = self.linear(value)
                if self.use_legacy_api:
                    key = convert_jagged_to_nested_tensor_legacy(
                        value, offsets, max_length_1
                    )
                    value = convert_jagged_to_nested_tensor_legacy(
                        value, offsets, max_length_2
                    )
                    query = convert_dense_to_nested_tensor_legacy(query)
                else:
                    key = convert_jagged_to_nested_tensor(value, offsets, max_length_1)
                    value = convert_jagged_to_nested_tensor(
                        value, offsets, max_length_2
                    )
                    query = convert_dense_to_nested_tensor(query)
                q = query.view(bs, -1, n_heads, d_head).transpose(1, 2)
                k = key.view(bs, -1, n_heads, d_head).transpose(1, 2)
                v = value.view(bs, -1, n_heads, d_head).transpose(1, 2)

                with torch.nn.attention.sdpa_kernel(
                    [
                        torch.nn.attention.SDPBackend.FLASH_ATTENTION,
                        torch.nn.attention.SDPBackend.EFFICIENT_ATTENTION,
                    ]
                ):
                    attn_output = torch.nn.functional.scaled_dot_product_attention(
                        q,
                        k,
                        v,
                        attn_mask=None,
                        dropout_p=0.0,
                        is_causal=False,
                    )
                attn_output = attn_output.transpose(1, 2)
                if self.use_legacy_api:
                    attn_output = convert_nt_to_jagged_legacy(attn_output)
                else:
                    attn_output = convert_nt_to_jagged(attn_output)
                return attn_output, key._max_seqlen, value._max_seqlen

        query = torch.rand(bs, d1, d3, device=device)
        value = torch.rand(30, d2, requires_grad=True, device=device)
        # total_length must > than max_length otherwise flash_attn backwark will fail
        offsets = torch.tensor([0, 2, 3, 30], device=device)

        m = mha(use_legacy_api)
        symbolic_traced: torch.fx.GraphModule = torch.fx.symbolic_trace(m)
        m = torch.compile(symbolic_traced)
        attn_output, cached_key_max_seqlen, cached_value_max_seqlen = m(
            query, value, offsets
        )
        loss = attn_output.sum()
        # Check that NT can be fx traced and torch.compile, and backward works
        loss.backward()

        # Check that value.requires_grad is not lost after tracing and compiling
        value_grad = value.grad  # save for comparison later
        self.assertIsNotNone(value_grad)
        # check that max_seqlen is cached properly
        self.assertEqual(cached_key_max_seqlen, max_length_1)
        self.assertEqual(cached_value_max_seqlen, max_length_2)

        # check if the output is numerically equivalent with the eager mode
        m_eager = mha(use_legacy_api)

        value.grad = None
        attn_output_eager, _, _ = m_eager(query, value, offsets)
        attn_output_eager.sum().backward()
        self.assertTrue(torch.allclose(attn_output_eager, attn_output))
        self.assertTrue(torch.allclose(value_grad, value.grad))

    # Helper function to generate random query, key, value NJTs in (B, n_heads, *, D) format.
    # If noncontig_with_holes is True, the results will be non-contiguous with holes (i.e. have
    # both offsets and lengths specified).
    def _rand_qkv(self, device, dtype, noncontig_with_holes=False):
        batch_size = 8
        n_heads = 8
        D = 16

        sentence_lengths = [random.randint(2, 1023) for _ in range(batch_size - 1)]
        total = sum(sentence_lengths)

        # shape (B, *, D_total) where D_total = n_heads * D
        query = torch.nested.nested_tensor(
            [
                torch.randn(l, n_heads * D, device=device, dtype=dtype)
                for l in sentence_lengths
            ],
            layout=torch.jagged,
        )
        if noncontig_with_holes:
            query = torch.nested.nested_tensor_from_jagged(
                query._values,
                query._offsets,
                # -1 to introduce holes
                lengths=query._offsets.diff() - 1,
                jagged_dim=query._ragged_idx,
                min_seqlen=query._min_seqlen,
                max_seqlen=query._max_seqlen,
            )
        # NB: randn_like() doesn't propagate lengths so this doesn't preserve non-contiguity
        key = torch.randn_like(query)
        value = torch.randn_like(query)

        # shape (B, *, D_total) -> (B, n_heads, *, D)
        query = (
            query.unflatten(-1, [n_heads, D]).transpose(1, 2).detach().requires_grad_()
        )
        key = key.unflatten(-1, [n_heads, D]).transpose(1, 2).detach().requires_grad_()
        value = (
            value.unflatten(-1, [n_heads, D]).transpose(1, 2).detach().requires_grad_()
        )

        return query, key, value

    @onlyCUDA
    @flex_attention_supported_platform
    @dtypes(torch.float32)
    # non-contiguous with holes not supported yet
    @decorateIf(unittest.skip, lambda params: params["noncontig_with_holes"])
    @parametrize("noncontig_with_holes", [False, True])
    @skipIfRocm
    def test_flex_attention(self, device, dtype, noncontig_with_holes):
        query, key, value = self._rand_qkv(device, dtype, noncontig_with_holes)

        # Run FlexAttention with a causal mask
        def causal_mask(b, h, q_idx, kv_idx):
            return q_idx >= kv_idx

        block_mask = create_nested_block_mask(causal_mask, 1, 1, query, _compile=True)
        out_flex = flex_attention(query, key, value, block_mask=block_mask)
        grad_out = torch.randn_like(out_flex)
        grads_flex = torch.autograd.grad(
            out_flex, inputs=(query, key, value), grad_outputs=(grad_out,)
        )
        flex_outs = [out_flex, *grads_flex]

        # Run FlexAttention with a score_mod that represents causal attention
        def causal_score_mod(score, b, h, q_idx, kv_idx):
            return torch.where(q_idx >= kv_idx, score, float("-inf"))

        out_flex2 = flex_attention(query, key, value, score_mod=causal_score_mod)
        grads_flex2 = torch.autograd.grad(
            out_flex2, inputs=(query, key, value), grad_outputs=(grad_out,)
        )
        flex_outs2 = [out_flex2, *grads_flex2]

        # Run causal SDPA for comparison
        out_sdpa = F.scaled_dot_product_attention(query, key, value, is_causal=True)
        grads_sdpa = torch.autograd.grad(
            out_sdpa, inputs=(query, key, value), grad_outputs=(grad_out,)
        )
        sdpa_outs = [out_sdpa, *grads_sdpa]

        # Compare flex vs. SDPA output and grads
        for flex, flex2, sdpa in zip(flex_outs, flex_outs2, sdpa_outs):
            self.assertTrue(flex.is_nested and flex2.is_nested and sdpa.is_nested)
            self.assertEqual(flex, sdpa, atol=1e-2, rtol=1e-2)
            self.assertEqual(flex2, sdpa, atol=1e-2, rtol=1e-2)

    @onlyCUDA
    @flex_attention_supported_platform
    @dtypes(torch.float32)
    def test_flex_attention_converts_stacked_seq_indices(self, device, dtype):
        # This test verifies that a score_mod function written to operate within
        # NJT sequence index space, such as a lookup table, works correctly. This
        # validates that FlexAttention properly converts indices within the
        # "stacked sequence" space used for NJT -> sequence-relative indices.
        query, key, value = self._rand_qkv(device, dtype)

        # Test with score_mod
        score_mod_table = torch.randn(query._max_seqlen, device=device, dtype=dtype)

        def my_score_mod(score, b, h, q_idx, kv_idx):
            return score_mod_table[q_idx]

        flex_attention(query, key, value, score_mod=my_score_mod)

        # Test with mask_mod
        mask_mod_table = score_mod_table > 0.0

        def my_mask_mod(b, h, q_idx, kv_idx):
            return mask_mod_table[q_idx]

        block_mask = create_nested_block_mask(my_mask_mod, 1, 1, query, _compile=True)
        flex_attention(query, key, value, block_mask=block_mask)

    @dtypes(torch.float32)
    def test_apply_(self, device, dtype):
        nt = random_nt_from_dims(
            [5, None, 10],
            device=device,
            dtype=dtype,
            layout=torch.jagged,
            requires_grad=True,
        )

        def f(x):
            return x * 2

        if device != "cpu":
            with self.assertRaisesRegex(
                TypeError, "apply_ is only implemented on CPU tensors"
            ):
                nt.apply_(f)
            return

        before = nt._values.detach().clone()

        nt.apply_(f)
        expected = f(before)
        self.assertEqual(expected, nt._values)
        # apply_ should swap values in-place without appending to autograd graph
        self.assertIsNone(nt.grad)
        self.assertIsNone(nt._values.grad_fn)

    @onlyCUDA
    @dtypes(torch.float64, torch.float32, torch.half)
    @parametrize(
        "contiguity",
        ["noncontig_transposed", "noncontig_with_holes"],
        name_fn=lambda c: c,
    )
    def test_noncontiguous_to(self, device, dtype, contiguity):
        # Dense tensors preserve non-contiguity through to() calls (i.e. strides are
        # preserved). Test for the analogous behavior for NJTs:
        # 1. non-contiguous transposed
        # 2. non-contiguous with holes
        if contiguity == "noncontig_transposed":
            nt = random_nt_from_dims(
                [3, None, 5, 2],
                device=device,
                dtype=dtype,
                layout=torch.jagged,
            ).transpose(-3, -2)
        elif contiguity == "noncontig_with_holes":
            nt = torch.nested.nested_tensor_from_jagged(
                values=torch.randn(10, 3, device=device, dtype=dtype),
                offsets=torch.tensor([0, 3, 7, 10], device=device, dtype=torch.int64),
                # these lengths specify holes
                lengths=torch.tensor([1, 2, 3], device=device, dtype=torch.int64),
            )
        else:
            raise ValueError("invalid contiguity specified for test_noncontiguous_to()")

        # test dtype conversion
        dtype_conversions = {
            torch.float32: torch.half,
            torch.float64: torch.float32,
            torch.half: torch.float32,
        }
        other_dtype = dtype_conversions[dtype]
        nt2 = nt.to(dtype=other_dtype)
        self.assertEqual(nt2.dtype, other_dtype)
        self.assertEqual(nt.is_contiguous(), nt2.is_contiguous())
        self.assertEqual(nt._values.is_contiguous(), nt2._values.is_contiguous())
        self.assertEqual(nt.shape, nt2.shape)
        # expect no change for offsets / lengths
        self.assertEqual(nt._offsets, nt2._offsets)
        self.assertEqual(nt._lengths, nt2._lengths)

        # test device conversion
        other_device = torch.device("cpu")
        nt3 = nt.to(device=other_device)
        self.assertEqual(nt3.device, other_device)
        self.assertEqual(nt.is_contiguous(), nt3.is_contiguous())
        self.assertEqual(nt._values.is_contiguous(), nt3._values.is_contiguous())
        self.assertEqual(nt.shape, nt3.shape)
        # expect device change for offsets / lengths
        self.assertEqual(nt3._offsets.device, other_device)
        if nt._lengths is not None:
            self.assertEqual(nt3._lengths.device, other_device)

    @dtypes(torch.float32)
    def test_autograd_function_with_None_grad(self, device, dtype):
        class MyFunction(torch.autograd.Function):
            @staticmethod
            def forward(ctx, inp):
                ctx.save_for_backward(inp)
                out1 = inp + 1
                out2 = inp * 2
                return out1, out2

            @staticmethod
            def backward(ctx, grad_out1, grad_out2):
                (inp,) = ctx.saved_tensors
                return grad_out1 + grad_out2

        f = MyFunction.apply
        nt = random_nt_from_dims(
            [5, None, 10],
            device=device,
            dtype=dtype,
            layout=torch.jagged,
            requires_grad=True,
        )

        # Only use one of the autograd.Function outputs downstream so that the grad
        # for the other output is None. We're testing that the engine can allocate
        # correctly-shaped (NJT) zeros for the grad of the other output in this case.
        (out1, _) = f(nt)
        out1.backward(torch.ones_like(out1))

    @dtypes(torch.float64, torch.float32, torch.half)
    def test_jagged_padded_dense_conversion_kernels(self, device, dtype):
        values = torch.randn(10, 5, device=device, dtype=dtype)
        offsets = torch.tensor([0, 1, 3, 8, 10], device=device, dtype=torch.int64)
        max_length = offsets.diff().max().item()
        padding_value = 1.3

        # convert jagged -> padded dense
        padded = torch.ops.aten._jagged_to_padded_dense_forward(
            values, [offsets], [max_length], padding_value
        )

        batch_size = offsets.shape[0] - 1
        expected_padded_shape = (batch_size, max_length, values.shape[-1])
        self.assertEqual(padded.shape, expected_padded_shape)

        # convert padded dense -> jagged
        total_L = values.shape[0]
        output_jagged = torch.ops.aten._padded_dense_to_jagged_forward(
            padded, [offsets], total_L
        )

        # should be equivalent to the original values
        self.assertEqual(values, output_jagged)

        # success case: truncate to max length as needed
        trunc_max_length = max_length - 1
        trunc_padded = torch.ops.aten._jagged_to_padded_dense_forward(
            values, [offsets], [trunc_max_length], padding_value
        )
        self.assertEqual(padded[:, :trunc_max_length, :], trunc_padded)

        # specific to CPU impls
        if device == "cpu":
            # error case: multiple offsets on cpu since CPU kernels don't support more now
            with self.assertRaisesRegex(
                RuntimeError, "only a single jagged dim is supported"
            ):
                torch.ops.aten._jagged_to_padded_dense_forward(
                    values, [offsets, offsets], [max_length, max_length], padding_value
                )

            with self.assertRaisesRegex(
                RuntimeError, "only a single jagged dim is supported"
            ):
                torch.ops.aten._padded_dense_to_jagged_forward(
                    padded, [offsets, offsets], total_L
                )

            # error case: > 1D offsets
            offsets2d = offsets.unsqueeze(-1)
            with self.assertRaisesRegex(RuntimeError, "expected 1D offsets"):
                torch.ops.aten._jagged_to_padded_dense_forward(
                    values, [offsets2d], [max_length], padding_value
                )

            with self.assertRaisesRegex(RuntimeError, "expected 1D offsets"):
                torch.ops.aten._padded_dense_to_jagged_forward(
                    padded, [offsets2d], total_L
                )

            # error case: final offset != total_L
            offsets_wrong = offsets.detach().clone()
            offsets_wrong[-1] = total_L + 1
            with self.assertRaisesRegex(
                RuntimeError, "final offset should match total_L value"
            ):
                torch.ops.aten._padded_dense_to_jagged_forward(
                    padded, [offsets_wrong], total_L
                )

            # error case: 1D padded input
            padded_wrong = padded.flatten().detach().clone()
            with self.assertRaisesRegex(RuntimeError, "expected padded dim >= 2"):
                torch.ops.aten._padded_dense_to_jagged_forward(
                    padded_wrong, [offsets], total_L
                )

            # error case: batch item has length > max length
            # max_length is 5 above; 7 here
            offsets_wrong = torch.tensor(
                [0, 1, 8, 9, 10], device=device, dtype=torch.int64
            )
            with self.assertRaisesRegex(RuntimeError, "found batch item of length"):
                torch.ops.aten._padded_dense_to_jagged_forward(
                    padded, [offsets_wrong], total_L
                )

    @dtypes(torch.float32)
    @skipIfTorchDynamo("Test compiles internally")
    @unittest.skipIf(
        sys.version_info >= (3, 12), "torch.compile is not supported on python 3.12+"
    )
    @unittest.skipIf(IS_WINDOWS, reason="Windows not yet supported for torch.compile")
    @skipCUDAIf(not SM70OrLater, "GPU capability is < SM70")
    @skipCUDAIfRocm
    def test_compile_preserves_metadata_cache(self, device, dtype):
        # shape (B, *, D)
        nt = random_nt_from_dims(
            [4, None, 3, 16],
            device=device,
            dtype=dtype,
            layout=torch.jagged,
            requires_grad=True,
        )

        # expect min / max seqlen to be stored here
        cache = dict(nt._metadata_cache)

        @torch.compile
        def f(nt):
            q = nt.transpose(-3, -2)
            output = F.scaled_dot_product_attention(q, q, q).transpose(-3, -2)
            return output

        output = f(nt)
        output.backward(torch.ones_like(output))
        self.assertEqual(output._metadata_cache, cache)

    @dtypes(torch.float32)
    @skipIfTorchDynamo("Test compiles internally")
    @unittest.skipIf(
        sys.version_info >= (3, 12), "torch.compile is not supported on python 3.12+"
    )
    @unittest.skipIf(IS_WINDOWS, reason="Windows not yet supported for torch.compile")
    @skipCUDAIf(not SM70OrLater, "GPU capability is < SM70")
    @skipCUDAIfRocm
    def test_compile_with_dynamic_max_seq_len(self, device, dtype):
        # shape (B, *, D)
        # max seq len: 18
        nt = torch.nested.nested_tensor(
            [
                torch.randn(2, 5),
                torch.randn(3, 5),
                torch.randn(18, 5),
            ],
            layout=torch.jagged,
        )

        # max seq len: 19
        nt2 = torch.nested.nested_tensor(
            [
                torch.randn(2, 5),
                torch.randn(3, 5),
                torch.randn(19, 5),
            ],
            layout=torch.jagged,
        )

        def f(nt):
            # TODO: Replace with public API when we can use @properties
            return torch.ones_like(nt) * nt._get_max_seqlen()

        for dynamic in [False, True, None]:
            self.assertFalse(_recompiles_for_inputs(f, (nt,), (nt2,), dynamic=dynamic))

    @dtypes(torch.float32)
    @skipIfTorchDynamo("Test compiles internally")
    @unittest.skipIf(
        sys.version_info >= (3, 12), "torch.compile is not supported on python 3.12+"
    )
    @unittest.skipIf(IS_WINDOWS, reason="Windows not yet supported for torch.compile")
    @skipCUDAIf(not SM70OrLater, "GPU capability is < SM70")
    @skipCUDAIfRocm
    def test_compile_with_dynamic_min_seq_len(self, device, dtype):
        # shape (B, *, D)
        # min seq len: 7
        nt = torch.nested.nested_tensor(
            [
                torch.randn(7, 5),
                torch.randn(8, 5),
                torch.randn(9, 5),
            ],
            layout=torch.jagged,
        )

        # min seq len: 8
        nt2 = torch.nested.nested_tensor(
            [
                torch.randn(8, 5),
                torch.randn(9, 5),
                torch.randn(10, 5),
            ],
            layout=torch.jagged,
        )

        def f(nt):
            # TODO: Replace with public API when we can use @properties
            return torch.ones_like(nt) * nt._get_min_seqlen()

        for dynamic in [False, True, None]:
            self.assertFalse(_recompiles_for_inputs(f, (nt,), (nt2,), dynamic=dynamic))

    @dtypes(torch.float32)
    @skipIfTorchDynamo("Test compiles internally")
    @unittest.skipIf(
        sys.version_info >= (3, 12), "torch.compile is not supported on python 3.12+"
    )
    @unittest.skipIf(IS_WINDOWS, reason="Windows not yet supported for torch.compile")
    @skipCUDAIf(not SM70OrLater, "GPU capability is < SM70")
    @skipCUDAIfRocm
    def test_compile_with_propagated_dynamic_max_seq_len(self, device, dtype):
        # shape (B, *, D)
        # max seq len: 18
        nt = torch.nested.nested_tensor(
            [
                torch.randn(2, 5),
                torch.randn(3, 5),
                torch.randn(18, 5),
            ],
            layout=torch.jagged,
        )

        # max seq len: 19
        nt2 = torch.nested.nested_tensor(
            [
                torch.randn(2, 5),
                torch.randn(3, 5),
                torch.randn(19, 5),
            ],
            layout=torch.jagged,
        )

        def f(nt):
            nt2 = nt.sin() + 1
            # TODO: Replace with public API when we can use @properties
            return torch.ones_like(nt2) * nt2._get_max_seqlen()

        ref = f(nt)
        output = torch.compile(f, fullgraph=True, dynamic=False)(nt)
        self.assertEqual(ref, output)

        for dynamic in [False, True, None]:
            self.assertFalse(_recompiles_for_inputs(f, (nt,), (nt2,), dynamic=dynamic))

    @dtypes(torch.float32, torch.double, torch.half)
    def test_unbind_backward(self, device, dtype):
        nt = torch.nested.nested_tensor(
            [
                torch.randn(2, 4, device=device),
                torch.randn(5, 4, device=device),
                torch.randn(3, 4, device=device),
            ],
            layout=torch.jagged,
            requires_grad=True,
        )

        a, b, c = nt.unbind()
        b.sum().backward()

        @torch._dynamo.disable
        def check(nt):
            expected_grad = torch.zeros_like(nt)
            expected_grad.unbind()[1].add_(1.0)
            self.assertEqual(nt.grad, expected_grad)

        check(nt)

    @dtypes(torch.float32, torch.double, torch.half, torch.bool)
    @parametrize("nt_dim", [2, 3, 4])
    @parametrize("requires_grad", [False, True])
    def test_to_padded_tensor(self, device, dtype, nt_dim, requires_grad):
        if dtype is torch.bool and requires_grad:
            # grads not supported for bool
            return

        if nt_dim == 2:
            post_seq_len_shape = ()
        elif nt_dim == 3:
            post_seq_len_shape = (10,)
        elif nt_dim == 4:
            post_seq_len_shape = (9, 10)

        nt = torch.nested.nested_tensor(
            [
                torch.randint(2, (n, *post_seq_len_shape), device=device, dtype=dtype)
                if dtype is torch.bool
                else torch.randn(n, *post_seq_len_shape, device=device, dtype=dtype)
                for n in range(2, 9)
            ],
            layout=torch.jagged,
            requires_grad=requires_grad,
        )

        PADDING_VAL = 4.2
        expected_padded = nt._values.new_full((7, 8, *post_seq_len_shape), PADDING_VAL)
        for i, component in enumerate(nt.unbind()):
            expected_padded[i, : component.shape[0]].copy_(component)

        padded = nt.to_padded_tensor(PADDING_VAL)
        self.assertEqual(expected_padded, padded)

        # convert padded dense -> NJT
        from torch.nested._internal.nested_tensor import nested_from_padded

        nt2 = nested_from_padded(padded, nt.offsets())
        self.assertEqual(nt, nt2)

        if requires_grad and dtype is not torch.bool:
            # ensure gradients flow through conversions
            nt2.backward(torch.ones_like(nt2))
            self.assertEqual(nt.grad, torch.ones_like(nt))

    # blows up due to test parametrization otherwise
    @torch._dynamo.utils.disable_cache_limit()
    @skipIfTorchDynamo("SDPA test compiles internally")
    @unittest.skipIf(IS_WINDOWS, reason="Windows not yet supported for torch.compile")
    @skipCUDAIf(not SM70OrLater, "GPU capability is < SM70")
    @skipCUDAIfRocm
    @dtypes(torch.float32, torch.double, torch.half)
    @parametrize("nt_dim", [2, 3, 4])
    @parametrize("requires_grad", [False, True])
    def test_to_padded_tensor_compile(self, device, dtype, nt_dim, requires_grad):
        if dtype is torch.bool and requires_grad:
            # grads not supported for bool
            return

        if nt_dim == 2:
            post_seq_len_shape = ()
        elif nt_dim == 3:
            post_seq_len_shape = (10,)
        elif nt_dim == 4:
            post_seq_len_shape = (9, 10)

        nt = torch.nested.nested_tensor(
            [
                torch.randint(2, (n, *post_seq_len_shape), device=device, dtype=dtype)
                if dtype is torch.bool
                else torch.randn(n, *post_seq_len_shape, device=device, dtype=dtype)
                for n in range(2, 9)
            ],
            layout=torch.jagged,
            requires_grad=requires_grad,
        )

        def f(x):
            return x.sin() + 1

        from torch.nested._internal.nested_tensor import nested_from_padded

        @torch.compile(fullgraph=True)
        def g(nt):
            def _g(nt):
                PADDING_VAL = 4.2
                padded = nt.to_padded_tensor(PADDING_VAL)
                padded = f(padded)
                # NB: sum_S must be specified to use the lowering for dense -> jagged
                # and get full fusion
                return nested_from_padded(
                    padded, nt.offsets(), sum_S=nt.values().shape[0]
                )

            # NB: use checkpointing to force fusion
            return torch.utils.checkpoint.checkpoint(_g, nt, use_reentrant=False)

        expected_output = f(nt)
        if requires_grad:
            expected_output.backward(torch.ones_like(expected_output))
            expected_grad = nt.grad.detach().clone()
            nt.grad = None

        from torch._inductor.utils import run_and_get_code

        compiled_output, generated_code = run_and_get_code(g, nt)
        if requires_grad:
            compiled_output.backward(torch.ones_like(compiled_output))
            compiled_grad = nt.grad.detach().clone()
            self.assertEqual(compiled_grad, expected_grad, rtol=1e-3, atol=1e-3)

        self.assertEqual(compiled_output, expected_output, rtol=1e-3, atol=1e-3)

        # === Verify that computation fusion happens. ===
        # Fallback op call -> fusion didn't happen.
        fallback_op_calls_present = any(
            "torch.ops.aten._padded_dense_to_jagged_forward.default("
            in generated_code[i]
            or "torch.ops.aten._jagged_to_padded_dense_forward.default("
            in generated_code[i]
            for i in range(len(generated_code))
        )

        # NB: Fusion isn't supported on CPU.
        self.assertEqual("cuda" in device, not fallback_op_calls_present)

        for i in range(len(generated_code)):
            # Examine buffer construction lines in the generated code to determine
            # whether fusion occurred. If fusion happens, a 3D buffer with shape
            # (B, max_seqlen, D) should never be materialized.
            buffer_constructions = [
                line.strip()
                for line in generated_code[i].split("\n")
                if "empty_strided_cuda(" in line
            ]

            buffer_dims = [
                # buffer dim == number of elements in the tensor size tuple arg
                len(ast.parse(t).body[0].value.args[0].elts)
                for t in buffer_constructions
            ]

            if "cuda" in device:
                self.assertFalse(any(d == 3 for d in buffer_dims))

    @dtypes(torch.float32)
    @skipIfTorchDynamo("Test compiles internally")
    @unittest.skipIf(
        sys.version_info >= (3, 12), "torch.compile is not supported on python 3.12+"
    )
    @unittest.skipIf(IS_WINDOWS, reason="Windows not yet supported for torch.compile")
    @skipCUDAIf(not SM70OrLater, "GPU capability is < SM70")
    @skipCUDAIfRocm
    def test_compile_padded_dense_conversion_preserves_metadata_cache(
        self, device, dtype
    ):
        # shape (B, *, D)
        nt = random_nt_from_dims(
            [4, None, 3, 16],
            device=device,
            dtype=dtype,
            layout=torch.jagged,
            requires_grad=True,
        )

        # expect min / max seqlen to be stored here
        cache = dict(nt._metadata_cache)

        @torch.compile
        def g(nt):
            padded = nt.to_padded_tensor(0.3)
            intermediate = padded.sin() + 1

            from torch.nested._internal.nested_tensor import nested_from_padded

            return nested_from_padded(
                intermediate,
                nt.offsets(),
                min_seqlen=nt._min_seqlen,
                max_seqlen=nt._max_seqlen,
                sum_S=nt.values().shape[0],
            )

        output = g(nt)
        output.backward(torch.ones_like(output))
        self.assertEqual(output._metadata_cache, cache)

    # See https://github.com/pytorch/pytorch/issues/128649
    @xfailIfTorchDynamo
    @dtypes(torch.float32)
    def test_composite_op_in_inference_mode(self, device, dtype):
        # expect view
        nt = random_nt_from_dims(
            [4, None, 48],
            device=device,
            dtype=dtype,
            layout=torch.jagged,
            requires_grad=True,
        )

        with torch.inference_mode():
            output = nt.reshape([4, -1, 3, 16])
            self.assertEqual(output.shape, (4, nt.shape[1], 3, 16))
            self.assertTrue(output._is_view())

        # expect copy
        nt = random_nt_from_dims(
            [4, None, 3, 16],
            device=device,
            dtype=dtype,
            layout=torch.jagged,
            requires_grad=True,
        ).transpose(-1, -2)

        with torch.inference_mode():
            output = nt.reshape([4, -1, 48])
            self.assertEqual(output.shape, (4, nt.shape[1], 48))
            self.assertFalse(output._is_view())

    @dtypes(torch.float32)
    def test_composite_op_with_custom_mode(self, device, dtype):
        from torch.utils._python_dispatch import TorchDispatchMode

        # simple passthrough TorchDispatchMode
        class CustomDispatchMode(TorchDispatchMode):
            def __torch_dispatch__(self, func, types, args=..., kwargs=None):
                return func(*args, **kwargs)

        nt = random_nt_from_dims(
            [4, None, 2, 3],
            device=device,
            dtype=dtype,
            layout=torch.jagged,
            requires_grad=True,
        )
        with CustomDispatchMode():
            res = nt.reshape(4, -1, 6)

        self.assertEqual(res.shape, (4, nt.shape[1], 6))


<<<<<<< HEAD
FORWARD_FAILURES = {
    # === BEGIN NotImplementedError SECTION ===
    # unary
    "nn.functional.celu",
    "nn.functional.elu",
    "nn.functional.hardshrink",
    "nn.functional.hardsigmoid",
    "nn.functional.hardtanh",
    "nn.functional.logsigmoid",
    "nn.functional.mish",
    "nn.functional.relu6",
    "nn.functional.rrelu",
    "nn.functional.selu",
    "nn.functional.softplus",
    "nn.functional.softshrink",
    "nn.functional.threshold",
    "rad2deg",
    # binary
    "__rsub__",
    "complex",
    "floor_divide",
    "polar",
    "rsub",
    # reduction
    "count_nonzero",
    "linalg.vector_norm",
    "nansum",
    "std",
    "std.unbiased",
    "var",
    "var.unbiased",
    # === BEGIN UNSUPPORTED SECTION ===
    # ValueError: expects strided tensor (got torch.jagged tensor)
    "masked.amax",
    "masked.amin",
    "masked.argmax",
    "masked.argmin",
    "masked.logsumexp",
    "masked.mean",
    "masked.norm",
    "masked.prod",
    "masked.std",
    "masked.sum",
    "masked.var",
    # === BEGIN BUG SECTION ===
    # Returns a tuple of Tensors so it doesn't work with NJT's unary pointwise logic
    "frexp",
=======
# The following lists specify rules indicating how to handle particular SampleInputs: are they
# expected to fail, should they be skipped, etc. Note that rules are attempted to be matched
# from top to bottom and only one rule at most will be matched, so order matters! The guiding
# general principle here should be one xfail / skip per bug if at all possible :)
FORWARD_FAILURES = [
    # not implemented
    XFailRule(
        error_type=NotImplementedError,
        match_fn=lambda device, dtype, op, sample: op.full_name
        in {
            # unary
            "nn.functional.celu",
            "nn.functional.elu",
            "nn.functional.hardshrink",
            "nn.functional.hardsigmoid",
            "nn.functional.hardtanh",
            "nn.functional.logsigmoid",
            "nn.functional.mish",
            "nn.functional.relu6",
            "nn.functional.rrelu",
            "nn.functional.selu",
            "nn.functional.softplus",
            "nn.functional.softshrink",
            "nn.functional.threshold",
            # binary
            "__rsub__",
            "complex",
            "floor_divide",
            "polar",
            "rsub",
            # reduction
            "count_nonzero",
            "linalg.vector_norm",
            "nansum",
            "std",
            "std.unbiased",
            "var",
            "var.unbiased",
        },
        name="not_implemented",
    ),
    # expected: masked ops don't support jagged layout
    XFailRule(
        error_type=ValueError,
        error_msg="expects strided",
        match_fn=lambda device, dtype, op, sample: op.full_name
        in {
            "masked.amax",
            "masked.amin",
            "masked.argmax",
            "masked.argmin",
            "masked.logsumexp",
            "masked.mean",
            "masked.norm",
            "masked.prod",
            "masked.std",
            "masked.sum",
            "masked.var",
        },
        name="no_masked_jagged_support",
    ),
>>>>>>> 1c1d06a2
    # Need to adjust sample input func to pass the right thing
    "nn.functional.prelu",
    # TypeError: fill() received an invalid combination of arguments
    # got (NestedTensor), but expected one of:
    # * (Tensor input, Tensor value)
    # * (Tensor input, Number value)
    "fill",
    # RuntimeError: unsupported tensor layout: Jagged
    "jiterator_binary",
    "jiterator_binary_return_by_ref",
    "jiterator_unary",
    # RuntimeError: "jagged_to_padded_dense" not implemented for 'Bool'
    "nanmean",
}

BACKWARD_FAILURES = {
    *FORWARD_FAILURES,
    # TODO: categorize these
    "__rpow__",
    "atanh",
    "cdouble",
    "cfloat",
    "chalf",
    "clamp_max",
    "clamp_min",
    "copysign",
    "float_power",
    "max.binary",
    "maximum",
    "min.binary",
    "minimum",
    "pow",
    "sgn",
    "sinc",
    "special.i1",
    "special.i1e",
    # clone() on a "non-contiguous with holes" NJT allocates a new offsets -> new nested int
    # RuntimeError: Function CloneBackward0 returned an invalid gradient at index 0 -
    # got [3, j29, 5] but expected shape compatible with [3, j28, 5]
    "clone",
    # Calling into torch.ops.aten.size directly
    "masked_select",
}

COMPILE_FORWARD_FAILURES = {
    *FORWARD_FAILURES,
    # clone() on non-contiguous with holes NJTs currently use unbind(), leading to
    # data-dependent error in torch.compile
    "clone",
    # to(device) allocates a new nested int in compile only.
    # AssertionError: The values for attribute 'shape' do not match:
    # torch.Size([7, j2]) != torch.Size([7, j1]).
    ("to", "cuda"),
}

COMPILE_BACKWARD_FAILURES = {
    *COMPILE_FORWARD_FAILURES,
    *BACKWARD_FAILURES,
}

COMPARE_TENSOR_COMPONENT_EQUALITY = {
    # masked_select is expected to output a different shape
    "masked_select",
}


def withXFails(failure_list):
    return decorateIf(
        unittest.expectedFailure,
        lambda params: (
            params["op"].full_name in failure_list
            or
            # allow for e.g. (op_name, "cuda") to skip on CUDA only
            (params["op"].full_name, params["device"].split(":")[0]) in failure_list
        ),
    )


# OpInfo-based NJT tests. These tests utilize an NJT-specific op_db generated from the standard
# op_db. Note that certain tradeoffs were made wrt coverage vs. time spent running tests:
#   * All tests run with dtype=torch.float32 only
class TestNestedTensorOpInfo(NestedTensorTestCase):
    # TODO: move this
    def _gen_grad_outputs(self, out_val):
        if isinstance(out_val, (list, tuple)):
            return tuple(torch.ones_like(c) for c in out_val)
        else:
            return (torch.ones_like(out_val),)

    @withXFails(FORWARD_FAILURES)
    @ops([op for op in njt_op_db if op.supports_njt], allowed_dtypes=(torch.float32,))
    def test_forward(self, device, dtype, op):
        for sample in op.sample_inputs(device=device, dtype=dtype, requires_grad=False):
            # compare to reference, but expect different nested int
            out = op.op(sample.input, *sample.args, **sample.kwargs)
            out_ref = op.ref(op, sample)
            self.assertEqualIgnoringNestedInts(out, out_ref)

            # TODO: Revisit once https://github.com/pytorch/pytorch/pull/138369 lands
            # TODO: Add xfails for other inplace ops instead of hardcoding
            if op.inplace_variant and "index_put" in op.full_name:
                op.inplace_variant(sample.input, *sample.args, **sample.kwargs)
                self.assertEqualIgnoringNestedInts(sample.input, out_ref)

    @withXFails(BACKWARD_FAILURES)
    @ops(
        [op for op in njt_op_db if op.supports_njt and op.supports_autograd],
        allowed_dtypes=(torch.float32,),
    )
    def test_backward(self, device, dtype, op):
        for sample in op.sample_inputs(device=device, dtype=dtype, requires_grad=True):
            # compare to reference, but expect different nested int
            out = op.op(sample.input, *sample.args, **sample.kwargs)
            out_ref = op.ref(op, sample)
            self.assertEqualIgnoringNestedInts(out, out_ref)

            inps, _ = tree_flatten((sample.input, sample.args, sample.kwargs))
            g_inps = [
                inp
                for inp in inps
                if isinstance(inp, torch.Tensor) and inp.requires_grad
            ]
            if len(g_inps) > 0:
                grads = torch.autograd.grad(
                    out, inputs=g_inps, grad_outputs=self._gen_grad_outputs(out)
                )

                grads_ref = torch.autograd.grad(
                    out_ref,
                    inputs=g_inps,
                    grad_outputs=self._gen_grad_outputs(out_ref),
                )

                self.assertEqual(grads, grads_ref)

    @withXFails(COMPILE_FORWARD_FAILURES)
    @torch._dynamo.config.patch(capture_dynamic_output_shape_ops=True)
    @ops([op for op in njt_op_db if op.supports_njt], allowed_dtypes=(torch.float32,))
    def test_compile_forward(self, device, dtype, op):
        for sample in op.sample_inputs(device=device, dtype=dtype, requires_grad=False):
            torch.compiler.reset()

            op_fn = op.op

            def f(*args, **kwargs):
                return op_fn(*args, **kwargs)

            compiled_f = torch.compile(
                f, fullgraph=True, backend="aot_eager_decomp_partition"
            )

            out_ref = f(sample.input, *sample.args, **sample.kwargs)
            out_compile = compiled_f(sample.input, *sample.args, **sample.kwargs)

            if op.full_name in COMPARE_TENSOR_COMPONENT_EQUALITY:
                self.assertEqualIgnoringNestedInts(out_compile, out_ref)
            else:
                self.assertEqual(out_compile, out_ref)

            # TODO: Revisit once https://github.com/pytorch/pytorch/pull/138369 lands
            # TODO: Add xfails for other inplace ops instead of hardcoding
            if op.inplace_variant and "index_put" in op.full_name:
                op_fn = op.inplace_variant

                def in_f(*args, **kwargs):
                    return op_fn(*args, **kwargs)

                compiled_in_f = torch.compile(
                    in_f, fullgraph=True, backend="aot_eager_decomp_partition"
                )

                if sample.input.is_contiguous():
                    compiled_in_f(sample.input, *sample.args, **sample.kwargs)
                    if op.full_name in COMPARE_TENSOR_COMPONENT_EQUALITY:
                        self.assertEqualIgnoringNestedInts(sample.input, out_ref)
                    else:
                        self.assertEqual(sample.input, out_ref)
                else:
                    # see https://github.com/pytorch/pytorch/issues/106456
                    with self.assertRaisesRegex(
                        RuntimeError,
                        "Mutations on non-contiguous inputs are currently not allowed on tensor subclasses",
                    ):
                        compiled_in_f(sample.input, *sample.args, **sample.kwargs)

    @withXFails(COMPILE_BACKWARD_FAILURES)
    @ops(
        [op for op in njt_op_db if op.supports_njt and op.supports_autograd],
        allowed_dtypes=(torch.float32,),
    )
    @torch._dynamo.config.patch(capture_dynamic_output_shape_ops=True)
    def test_compile_backward(self, device, dtype, op):
        for sample in op.sample_inputs(device=device, dtype=dtype, requires_grad=True):
            torch.compiler.reset()

            op_fn = op.op

            def f(*args, **kwargs):
                return op_fn(*args, **kwargs)

            compiled_f = torch.compile(
                f, fullgraph=True, backend="aot_eager_decomp_partition"
            )

            out_ref = f(sample.input, *sample.args, **sample.kwargs)
            out_compile = compiled_f(sample.input, *sample.args, **sample.kwargs)

            self.assertEqual(out_compile, out_ref)

            inps, _ = tree_flatten((sample.input, sample.args, sample.kwargs))
            g_inps = [
                inp
                for inp in inps
                if isinstance(inp, torch.Tensor) and inp.requires_grad
            ]
            if len(g_inps) > 0:
                grads_compile = torch.autograd.grad(
                    out_compile,
                    inputs=g_inps,
                    grad_outputs=self._gen_grad_outputs(out_compile),
                )

                grads_ref = torch.autograd.grad(
                    out_ref, inputs=g_inps, grad_outputs=self._gen_grad_outputs(out_ref)
                )

                self.assertEqual(grads_compile, grads_ref)


instantiate_parametrized_tests(TestNestedTensor)
instantiate_device_type_tests(TestNestedTensorDeviceType, globals())
instantiate_device_type_tests(TestNestedTensorAutograd, globals())
instantiate_device_type_tests(TestNestedTensorSubclass, globals())
instantiate_device_type_tests(TestNestedTensorOpInfo, globals())

if __name__ == "__main__":
    run_tests()<|MERGE_RESOLUTION|>--- conflicted
+++ resolved
@@ -4,6 +4,7 @@
 import contextlib
 import io
 import itertools
+import logging
 import math
 import random
 import sys
@@ -65,10 +66,20 @@
     TEST_WITH_ROCM,
     xfailIfTorchDynamo,
 )
-from torch.testing._internal.opinfo.definitions.nested import njt_op_db
+from torch.testing._internal.opinfo.core import BinaryUfuncInfo, ReductionOpInfo
+from torch.testing._internal.opinfo.definitions.nested import (
+    njt_op_db,
+    SkipRule,
+    XFailRule,
+)
 from torch.utils._pytree import tree_flatten
 from torch.utils.checkpoint import checkpoint, create_selective_checkpoint_contexts
 
+
+log = logging.getLogger(__name__)
+logging.basicConfig(
+    level=logging.DEBUG, format="%(asctime)s - %(name)s - %(levelname)s - %(message)s"
+)
 
 # Tests are ported from pytorch/nestedtensor.
 # This makes porting as_nested_tensor easier in the future.
@@ -1274,17 +1285,14 @@
             subtest(torch.logical_not, name="logical_not"),
             subtest(torch.sin, name="sin"),
             subtest(torch.cos, name="cos"),
-<<<<<<< HEAD
-=======
             subtest(torch.isinf, name="isinf"),
             subtest(torch.isposinf, name="isposinf"),
             subtest(torch.isneginf, name="isneginf"),
             subtest(torch.isnan, name="isnan"),
             subtest(torch.sqrt, name="sqrt"),
->>>>>>> 1c1d06a2
         ],
     )
-    def test_activations(self, device, func):
+    def test_unary_funcs(self, device, func):
         nt, nt_noncontiguous = random_nt_noncontiguous_pair(
             (2, 3, 6, 7), device=device, dtype=torch.float32
         )
@@ -7828,55 +7836,6 @@
         self.assertEqual(res.shape, (4, nt.shape[1], 6))
 
 
-<<<<<<< HEAD
-FORWARD_FAILURES = {
-    # === BEGIN NotImplementedError SECTION ===
-    # unary
-    "nn.functional.celu",
-    "nn.functional.elu",
-    "nn.functional.hardshrink",
-    "nn.functional.hardsigmoid",
-    "nn.functional.hardtanh",
-    "nn.functional.logsigmoid",
-    "nn.functional.mish",
-    "nn.functional.relu6",
-    "nn.functional.rrelu",
-    "nn.functional.selu",
-    "nn.functional.softplus",
-    "nn.functional.softshrink",
-    "nn.functional.threshold",
-    "rad2deg",
-    # binary
-    "__rsub__",
-    "complex",
-    "floor_divide",
-    "polar",
-    "rsub",
-    # reduction
-    "count_nonzero",
-    "linalg.vector_norm",
-    "nansum",
-    "std",
-    "std.unbiased",
-    "var",
-    "var.unbiased",
-    # === BEGIN UNSUPPORTED SECTION ===
-    # ValueError: expects strided tensor (got torch.jagged tensor)
-    "masked.amax",
-    "masked.amin",
-    "masked.argmax",
-    "masked.argmin",
-    "masked.logsumexp",
-    "masked.mean",
-    "masked.norm",
-    "masked.prod",
-    "masked.std",
-    "masked.sum",
-    "masked.var",
-    # === BEGIN BUG SECTION ===
-    # Returns a tuple of Tensors so it doesn't work with NJT's unary pointwise logic
-    "frexp",
-=======
 # The following lists specify rules indicating how to handle particular SampleInputs: are they
 # expected to fail, should they be skipped, etc. Note that rules are attempted to be matched
 # from top to bottom and only one rule at most will be matched, so order matters! The guiding
@@ -7938,83 +7897,487 @@
         },
         name="no_masked_jagged_support",
     ),
->>>>>>> 1c1d06a2
     # Need to adjust sample input func to pass the right thing
-    "nn.functional.prelu",
-    # TypeError: fill() received an invalid combination of arguments
-    # got (NestedTensor), but expected one of:
-    # * (Tensor input, Tensor value)
-    # * (Tensor input, Number value)
-    "fill",
-    # RuntimeError: unsupported tensor layout: Jagged
-    "jiterator_binary",
-    "jiterator_binary_return_by_ref",
-    "jiterator_unary",
-    # RuntimeError: "jagged_to_padded_dense" not implemented for 'Bool'
-    "nanmean",
-}
-
-BACKWARD_FAILURES = {
+    XFailRule(
+        error_type=TypeError,
+        error_msg="missing 1 required positional arguments",
+        match_fn=lambda device, dtype, op, sample: op.full_name
+        == "nn.functional.prelu",
+        name="invalid_prelu_sample_input_func",
+    ),
+    # Op doesn't support lengths being present
+    XFailRule(
+        error_type=ValueError,
+        error_msg="expected input to be a contiguous jagged layout NestedTensor",
+        match_fn=lambda device, dtype, op, sample: (
+            op.full_name == "nn.functional.linear" and sample.input._lengths is not None
+        ),
+        name="no_linear_noncontig_holes_support",
+    ),
+    # Some kinda reduction bug that needs to be fixed!
+    XFailRule(
+        error_type=IndexError,
+        error_msg="tuple index out of range",
+        match_fn=lambda device, dtype, op, sample: (
+            # min.reduction_with_dim and max.reduction_with_dim aren't associated with
+            # ReductionOpInfo entries sadly even though they're reductions
+            (isinstance(op, ReductionOpInfo) or "reduction_with_dim" in op.full_name)
+            and (
+                sample.name == "3D_noncontig_transposed_with_seqlen_cache: "
+                "normal dim reduction with keepdim=False"
+            )
+        ),
+        name="transposed_reduction_bug",
+    ),
+    # nanmean sometimes hits an unimplemented nansum() path and other times hits an
+    # unimplemented sum() path
+    XFailRule(
+        error_type=NotImplementedError,
+        match_fn=lambda device, dtype, op, sample: (
+            op.full_name == "nanmean"
+            and not (
+                "noncontig_holes" in sample.name
+                and "dim" in sample.kwargs
+                and (
+                    (
+                        isinstance(sample.kwargs["dim"], int)
+                        and sample.kwargs["dim"] == sample.input._ragged_idx
+                    )
+                    or (
+                        isinstance(sample.kwargs["dim"], (tuple, list))
+                        and sample.input._ragged_idx in sample.kwargs["dim"]
+                    )
+                )
+            )
+        ),
+        name="nansum_unimplemented",
+    ),
+    # expected: reducing across the ragged dimension is not supported for non-contiguous
+    # nested tensors with holes
+    XFailRule(
+        error_type=RuntimeError,
+        error_msg=(
+            "reducing across the ragged dimension is not supported for non-contiguous "
+            "nested tensors with holes"
+        ),
+        match_fn=lambda device, dtype, op, sample: (
+            # min.reduction_with_dim and max.reduction_with_dim aren't associated with
+            # ReductionOpInfo entries sadly even though they're reductions
+            (isinstance(op, ReductionOpInfo) or "reduction_with_dim" in op.full_name)
+            and "noncontig_holes" in sample.name
+            and "dim" in sample.kwargs
+            and (
+                (
+                    isinstance(sample.kwargs["dim"], int)
+                    and sample.kwargs["dim"] == sample.input._ragged_idx
+                )
+                or (
+                    isinstance(sample.kwargs["dim"], (tuple, list))
+                    and sample.input._ragged_idx in sample.kwargs["dim"]
+                )
+            )
+        ),
+        name="ragged_dim_reduction_noncontig_holes",
+    ),
+    # expected: index_put() doesn't work on non-contiguous NJTs without ragged dimension indices
+    XFailRule(
+        error_type=RuntimeError,
+        error_msg="If ragged dimension is not part of indices, this only works on contiguous NJTs",
+        match_fn=lambda device, dtype, op, sample: (
+            op.full_name == "index_put"
+            and not sample.input.is_contiguous()
+            and len(sample.kwargs["indices"]) - 1 < sample.input._ragged_idx
+        ),
+        name="index_put_noncontig_holes_no_ragged_dim_indices",
+    ),
+    # expected: masked_select() doesn't work on non-contiguous NJTs
+    XFailRule(
+        error_type=ValueError,
+        error_msg="expected self to be a contiguous jagged layout NestedTensor",
+        match_fn=lambda device, dtype, op, sample: (
+            op.full_name == "masked_select" and not sample.input.is_contiguous()
+        ),
+        name="masked_select_noncontig",
+    ),
+    # expected: bmm / matmul sometimes use a to_padded_tensor() fallback which isn't
+    # supported for non-contig NJTs with holes
+    XFailRule(
+        error_type=RuntimeError,
+        error_msg="not supported for nested tensors with holes",
+        match_fn=lambda device, dtype, op, sample: (
+            op.full_name in {"bmm", "matmul"}
+            and "noncontig_holes" in sample.name
+            and
+            # "other" is the name for the matmul arg and "mat2" is the name for the bmm arg
+            sample.input.dim()
+            == sample.kwargs.get("other", sample.kwargs.get("mat2")).dim()
+        ),
+        name="mm_noncontig_holes",
+    ),
+    # some jiterator op failures due to unsupported jagged layout
+    XFailRule(
+        error_type=RuntimeError,
+        error_msg="unsupported tensor layout",
+        match_fn=lambda device, dtype, op, sample: op.full_name
+        in {
+            "jiterator_binary",
+            "jiterator_binary_return_by_ref",
+            "jiterator_unary",
+        },
+        name="no_jiterator_jagged_support",
+    ),
+    # Bug when broadcasting a binary op with non-contiguous with holes NJT + dense
+    # tensor with 1 in ragged dim.
+    XFailRule(
+        error_type=RuntimeError,
+        error_msg="cannot call binary pointwise function .* with inputs of shapes",
+        match_fn=lambda device, dtype, op, sample: (
+            isinstance(op, BinaryUfuncInfo)
+            and "noncontig_holes" in sample.name
+            and "broadcasting 1 over ragged" in sample.name
+        ),
+        name="binary_noncontig_holes_broadcasting_1_over_ragged",
+    ),
+    # Bug: this op returns a tuple of Tensors so it doesn't work with NJT's unary
+    # pointwise logic
+    XFailRule(
+        error_type=AttributeError,
+        error_msg="'tuple' object has no attribute 'device'",
+        match_fn=lambda device, dtype, op, sample: op.full_name == "frexp",
+        name="frexp_tuple_return",
+    ),
+    # Bug: fill doesn't work with NJTs at all for some reason
+    XFailRule(
+        error_type=TypeError,
+        error_msg="received an invalid combination of arguments",
+        match_fn=lambda device, dtype, op, sample: op.full_name == "fill",
+        name="fill_bug",
+    ),
+]
+
+BACKWARD_FAILURES = [
     *FORWARD_FAILURES,
-    # TODO: categorize these
-    "__rpow__",
-    "atanh",
-    "cdouble",
-    "cfloat",
-    "chalf",
-    "clamp_max",
-    "clamp_min",
-    "copysign",
-    "float_power",
-    "max.binary",
-    "maximum",
-    "min.binary",
-    "minimum",
-    "pow",
-    "sgn",
-    "sinc",
-    "special.i1",
-    "special.i1e",
-    # clone() on a "non-contiguous with holes" NJT allocates a new offsets -> new nested int
-    # RuntimeError: Function CloneBackward0 returned an invalid gradient at index 0 -
-    # got [3, j29, 5] but expected shape compatible with [3, j28, 5]
-    "clone",
-    # Calling into torch.ops.aten.size directly
-    "masked_select",
-}
-
-COMPILE_FORWARD_FAILURES = {
+    # I don't know why these fail in CI only and I just want to land this; investigate this later.
+    SkipRule(
+        match_fn=lambda device, dtype, op, sample: (
+            op.full_name
+            in {
+                "__rpow__",
+                "clamp_max",
+                "clamp_min",
+                "float_power",
+                "pow",
+                "sinc",
+                "special.i1",
+                "special.i1e",
+            }
+        ),
+        name="skip_things_that_break_in_ci_but_not_locally",
+    ),
+    # Bug: Something is wrongly creating an empty tensor with the jagged layout on the C++ side
+    # for these binary ops
+    XFailRule(
+        error_type=RuntimeError,
+        error_msg="== Layout::Strided INTERNAL ASSERT FAILED",
+        match_fn=lambda device, dtype, op, sample: (
+            op.full_name
+            in {
+                "__rpow__",
+                "clamp_min",
+                "clamp_max",
+                "float_power",
+                "pow",
+            }
+            and (
+                (
+                    "(NT, T) broadcasting 1 over ragged" in sample.name
+                    and "noncontig_holes" not in sample.name
+                )
+                or "(NT, T) broadcasting all 1s" in sample.name
+                or "(NT, T) mixed broadcasting" in sample.name
+            )
+        ),
+        name="binary_empty_with_jagged_layout",
+    ),
+    # Bug: Something is wrongly creating an empty tensor with the jagged layout on the C++ side
+    # for this op when cached seqlen metadata is present
+    XFailRule(
+        error_type=RuntimeError,
+        error_msg="== Layout::Strided INTERNAL ASSERT FAILED",
+        match_fn=lambda device, dtype, op, sample: (
+            op.full_name
+            in {
+                "special.i1",
+                "special.i1e",
+                "sinc",
+            }
+            and "with_seqlen_cache" in sample.name
+        ),
+        name="binary_empty_with_jagged_layout_with_cached_seqlens",
+    ),
+    XFailRule(
+        error_type=RuntimeError,
+        error_msg="reducing across the ragged dimension is not supported for non-contiguous",
+        match_fn=lambda device, dtype, op, sample: (
+            isinstance(op, BinaryUfuncInfo)
+            # doesn't happen for these ops for some reason
+            and op.full_name
+            not in {"copysign", "max.binary", "maximum", "min.binary", "minimum"}
+            and "(NT, T) broadcasting all 1s" in sample.name
+            and "noncontig_holes" in sample.name
+        ),
+        name="binary_noncontig_holes_ragged_dim_reduction",
+    ),
+    XFailRule(
+        error_type=RuntimeError,
+        error_msg="reducing across the ragged dimension is not supported for non-contiguous",
+        match_fn=lambda device, dtype, op, sample: (
+            op.full_name == "nn.functional.rms_norm"
+            and sample.input._lengths is not None
+        ),
+        name="rms_norm_noncontig_holes_ragged_dim_reduction",
+    ),
+    # not implemented
+    XFailRule(
+        error_type=NotImplementedError,
+        match_fn=lambda device, dtype, op, sample: op.full_name
+        in {
+            # uses fill_ which isn't implemented
+            "atanh",
+        }
+        and "with_seqlen_cache" in sample.name,
+        name="atanh_unimplemented_fill",
+    ),
+    # expected: autodiff on complex dtype is not supported
+    XFailRule(
+        error_type=RuntimeError,
+        error_msg=(
+            "_nested_view_from_jagged does not support automatic differentiation "
+            "for outputs with complex dtype"
+        ),
+        match_fn=lambda device, dtype, op, sample: (
+            op.full_name in {"cdouble", "cfloat", "chalf"}
+            and "with_seqlen_cache" in sample.name
+        ),
+        name="no_complex_autodiff",
+    ),
+    # bad derivative formula or something
+    XFailRule(
+        error_type=RuntimeError,
+        error_msg="NestedTensor does not support directly calling torch.ops.aten.size",
+        match_fn=lambda device, dtype, op, sample: (
+            op.full_name in {"sgn", "masked_select"}
+            and "with_seqlen_cache" in sample.name
+        ),
+        name="direct_size_call_with_seqlen_cache",
+    ),
+    # Bug: need to use the correct nested int in the return shape
+    XFailRule(
+        error_type=RuntimeError,
+        error_msg="Function CloneBackward0 returned an invalid gradient",
+        match_fn=lambda device, dtype, op, sample: (
+            op.full_name == "clone"
+            and sample.kwargs.get("memory_format", None) == torch.contiguous_format
+        ),
+        name="clone_wrong_nested_int_for_gradient",
+    ),
+    # some min / max ops use masked_fill_ underneath sometimes, which isn't implemented
+    XFailRule(
+        error_type=NotImplementedError,
+        error_msg="aten.masked_fill_.Scalar",
+        match_fn=lambda device, dtype, op, sample: (
+            op.full_name in {"max.binary", "min.binary", "minimum", "maximum"}
+            and (
+                (
+                    (
+                        "(NT, T) broadcasting all 1s" in sample.name
+                        or "(NT, T) broadcasting 1 over ragged" in sample.name
+                        or "(NT, T) mixed broadcasting" in sample.name
+                    )
+                    and "noncontig" not in sample.name
+                )
+                or sample.name
+                in {
+                    "4D_noncontig_with_seqlen_cache: (NT, T) broadcasting 1 over ragged",
+                    "4D_noncontig_with_seqlen_cache: (NT, T) broadcasting all 1s",
+                }
+            )
+        ),
+        name="unimplemented_masked_fill",
+    ),
+    XFailRule(
+        error_type=ValueError,
+        error_msg="expected condition to be a contiguous jagged layout NestedTensor",
+        match_fn=lambda device, dtype, op, sample: (
+            op.full_name in {"max.binary", "min.binary", "minimum", "maximum"}
+            and (
+                "(NT, T) broadcasting all 1s" in sample.name
+                or "(NT, T) broadcasting 1 over ragged" in sample.name
+            )
+        ),
+        name="no_where_noncontig_support",
+    ),
+]
+
+COMPILE_FORWARD_FAILURES = [
     *FORWARD_FAILURES,
-    # clone() on non-contiguous with holes NJTs currently use unbind(), leading to
-    # data-dependent error in torch.compile
-    "clone",
-    # to(device) allocates a new nested int in compile only.
-    # AssertionError: The values for attribute 'shape' do not match:
-    # torch.Size([7, j2]) != torch.Size([7, j1]).
-    ("to", "cuda"),
-}
-
-COMPILE_BACKWARD_FAILURES = {
+    # Bug: cross-device conversions with to() result in new nested ints within compile only
+    XFailRule(
+        error_type=AssertionError,
+        error_msg="The values for attribute 'shape' do not match",
+        match_fn=lambda device, dtype, op, sample: (
+            op.full_name == "to" and "-> cpu" in sample.name
+        ),
+        name="cross_device_transfer_wrong_nested_int_in_compile",
+    ),
+    # clone() -> contiguous format on an non-contiguous NJT with holes currently uses
+    # unbind(), leading to data-dependent error in torch.compile
+    XFailRule(
+        error_type=torch._dynamo.exc.Unsupported,
+        error_msg="data dependent operator: aten._local_scalar_dense.default",
+        match_fn=lambda device, dtype, op, sample: (
+            op.full_name == "clone"
+            and "noncontig_holes" in sample.name
+            and sample.kwargs.get("memory_format", None) == torch.contiguous_format
+        ),
+        name="clone_unbind_data_dependency",
+    ),
+    # Bug: no idea what's going on here; needs investigation within AOTAutograd
+    XFailRule(
+        error_type=ValueError,
+        error_msg="has length 1 but the spec refers to a pytree that holds 3 items",
+        match_fn=lambda device, dtype, op, sample: (
+            op.full_name == "nan_to_num" and "noncontig_transposed" in sample.name
+        ),
+        name="crazy_aot_autograd_bug1",
+    ),
+    # Bug: also no idea what's going on here: needs investigation within AOTAutograd
+    XFailRule(
+        error_type=AssertionError,
+        error_msg="Expected 5 == 4",
+        match_fn=lambda device, dtype, op, sample: (
+            op.full_name == "isreal" and "noncontig_transposed" in sample.name
+        ),
+        name="crazy_aot_autograd_bug2",
+    ),
+]
+
+COMPILE_BACKWARD_FAILURES = [
+    # Bug: Something is wrongly creating an empty tensor with the jagged layout on the C++ side
+    # for these binary ops
+    XFailRule(
+        error_type=NotImplementedError,
+        error_msg="non-strided meta tensors not supported yet",
+        match_fn=lambda device, dtype, op, sample: (
+            op.full_name
+            in {
+                "__rpow__",
+                "clamp_max",
+                "clamp_min",
+                "float_power",
+                "pow",
+                "sinc",
+            }
+            and "noncontig_holes" not in sample.name
+            and (
+                "(NT, T) broadcasting 1 over ragged" in sample.name
+                or "(NT, T) broadcasting all 1s" in sample.name
+                or "(NT, T) mixed broadcasting" in sample.name
+            )
+        ),
+        name="empty_with_jagged_layout_for_some_binary_ops",
+    ),
+    # Bug: Something is wrongly creating an empty tensor with the jagged layout on the C++ side
+    # for this op when cached seqlen metadata is present
+    XFailRule(
+        error_type=NotImplementedError,
+        error_msg="non-strided meta tensors not supported yet",
+        match_fn=lambda device, dtype, op, sample: (
+            op.full_name
+            in {
+                "special.i1",
+                "special.i1e",
+                "sinc",
+            }
+            and "with_seqlen_cache" in sample.name
+        ),
+        name="empty_with_jagged_layout_with_cached_seqlens",
+    ),
+    # in compile, these complex ops use view_as_real(), which isn't implemented
+    XFailRule(
+        error_type=NotImplementedError,
+        error_msg="aten.view_as_real.default",
+        match_fn=lambda device, dtype, op, sample: (
+            op.full_name in {"cdouble", "cfloat", "chalf"}
+            and "with_seqlen_cache" in sample.name
+        ),
+        name="unimplemented_view_as_real",
+    ),
+    # torch._subclasses.fake_tensor.DataDependentOutputException: aten._local_scalar_dense.default
+    # from item call in clone() -> unbind()
+    XFailRule(
+        error_type=torch._dynamo.exc.Unsupported,
+        error_msg="Backend compiler failed with a fake tensor exception",
+        match_fn=lambda device, dtype, op, sample: (
+            (
+                (
+                    isinstance(op, BinaryUfuncInfo)
+                    and
+                    # don't include unimplemented ops
+                    op.full_name
+                    not in {
+                        "__rsub__",
+                        "complex",
+                        "floor_divide",
+                        "polar",
+                        "rsub",
+                    }
+                )
+                or op.full_name
+                in {
+                    "__rpow__",
+                    "clamp_max",
+                    "clamp_min",
+                    "float_power",
+                    "pow",
+                    "sinc",
+                }
+            )
+            and "(NT, T) broadcasting all 1s" in sample.name
+            and "noncontig_holes" in sample.name
+        ),
+        name="backward_unbind_data_dependency",
+    ),
+    # ditto
+    XFailRule(
+        error_type=torch._dynamo.exc.Unsupported,
+        error_msg="Backend compiler failed with a fake tensor exception",
+        match_fn=lambda device, dtype, op, sample: (
+            op.full_name == "nn.functional.rms_norm"
+            and sample.input._lengths is not None
+        ),
+        name="rms_norm_backward_unbind_data_dependency",
+    ),
+    # clone() -> preserve format on an non-contiguous NJT with holes currently uses
+    # unbind(), leading to data-dependent error in torch.compile
+    XFailRule(
+        error_type=torch._dynamo.exc.Unsupported,
+        error_msg="Backend compiler failed with a fake tensor exception",
+        match_fn=lambda device, dtype, op, sample: (
+            op.full_name == "clone"
+            and "noncontig_holes" in sample.name
+            and sample.kwargs.get("memory_format", None) == torch.preserve_format
+        ),
+        name="clone_unbind_data_dependency_backward",
+    ),
     *COMPILE_FORWARD_FAILURES,
     *BACKWARD_FAILURES,
-}
+]
 
 COMPARE_TENSOR_COMPONENT_EQUALITY = {
     # masked_select is expected to output a different shape
     "masked_select",
 }
-
-
-def withXFails(failure_list):
-    return decorateIf(
-        unittest.expectedFailure,
-        lambda params: (
-            params["op"].full_name in failure_list
-            or
-            # allow for e.g. (op_name, "cuda") to skip on CUDA only
-            (params["op"].full_name, params["device"].split(":")[0]) in failure_list
-        ),
-    )
 
 
 # OpInfo-based NJT tests. These tests utilize an NJT-specific op_db generated from the standard
@@ -8028,144 +8391,191 @@
         else:
             return (torch.ones_like(out_val),)
 
-    @withXFails(FORWARD_FAILURES)
+    # Returns a context manager xfailing / skipping only for expected errors.
+    def maybe_skip_or_xfail(self, rules, device, dtype, op, sample):
+        if rules is None or len(rules) == 0:
+            return contextlib.nullcontext()
+
+        for rule in rules:
+            if rule.match(device, dtype, op, sample):
+                log.debug(
+                    "matched %s rule '%s': %s %s %s %s",
+                    rule.type,
+                    rule.name,
+                    op.full_name,
+                    device,
+                    dtype,
+                    sample,
+                )
+                return rule.get_context(self)
+
+        log.debug("matched no rules: %s %s %s %s", op.full_name, device, dtype, sample)
+        return contextlib.nullcontext()
+
     @ops([op for op in njt_op_db if op.supports_njt], allowed_dtypes=(torch.float32,))
     def test_forward(self, device, dtype, op):
-        for sample in op.sample_inputs(device=device, dtype=dtype, requires_grad=False):
-            # compare to reference, but expect different nested int
-            out = op.op(sample.input, *sample.args, **sample.kwargs)
-            out_ref = op.ref(op, sample)
-            self.assertEqualIgnoringNestedInts(out, out_ref)
-
-            # TODO: Revisit once https://github.com/pytorch/pytorch/pull/138369 lands
-            # TODO: Add xfails for other inplace ops instead of hardcoding
-            if op.inplace_variant and "index_put" in op.full_name:
-                op.inplace_variant(sample.input, *sample.args, **sample.kwargs)
-                self.assertEqualIgnoringNestedInts(sample.input, out_ref)
-
-    @withXFails(BACKWARD_FAILURES)
+        for i, sample in enumerate(
+            op.sample_inputs(device=device, dtype=dtype, requires_grad=False)
+        ):
+            maybe_skip_or_xfail = self.maybe_skip_or_xfail(
+                FORWARD_FAILURES, device, dtype, op, sample
+            )
+            with self.subTest(sample=sample, i=i), maybe_skip_or_xfail:
+                # compare to reference, but expect different nested int
+                out = op.op(sample.input, *sample.args, **sample.kwargs)
+                out_ref = op.ref(op, sample)
+                self.assertEqualIgnoringNestedInts(out, out_ref)
+
+                # TODO: Revisit once https://github.com/pytorch/pytorch/pull/138369 lands
+                # TODO: Add xfails for other inplace ops instead of hardcoding
+                if op.inplace_variant and "index_put" in op.full_name:
+                    op.inplace_variant(sample.input, *sample.args, **sample.kwargs)
+                    self.assertEqualIgnoringNestedInts(sample.input, out_ref)
+
     @ops(
         [op for op in njt_op_db if op.supports_njt and op.supports_autograd],
         allowed_dtypes=(torch.float32,),
     )
     def test_backward(self, device, dtype, op):
-        for sample in op.sample_inputs(device=device, dtype=dtype, requires_grad=True):
-            # compare to reference, but expect different nested int
-            out = op.op(sample.input, *sample.args, **sample.kwargs)
-            out_ref = op.ref(op, sample)
-            self.assertEqualIgnoringNestedInts(out, out_ref)
-
-            inps, _ = tree_flatten((sample.input, sample.args, sample.kwargs))
-            g_inps = [
-                inp
-                for inp in inps
-                if isinstance(inp, torch.Tensor) and inp.requires_grad
-            ]
-            if len(g_inps) > 0:
-                grads = torch.autograd.grad(
-                    out, inputs=g_inps, grad_outputs=self._gen_grad_outputs(out)
-                )
-
-                grads_ref = torch.autograd.grad(
-                    out_ref,
-                    inputs=g_inps,
-                    grad_outputs=self._gen_grad_outputs(out_ref),
-                )
-
-                self.assertEqual(grads, grads_ref)
-
-    @withXFails(COMPILE_FORWARD_FAILURES)
+        for i, sample in enumerate(
+            op.sample_inputs(device=device, dtype=dtype, requires_grad=True)
+        ):
+            maybe_skip_or_xfail = self.maybe_skip_or_xfail(
+                BACKWARD_FAILURES, device, dtype, op, sample
+            )
+            with self.subTest(sample=sample, i=i), maybe_skip_or_xfail:
+                # compare to reference, but expect different nested int
+                out = op.op(sample.input, *sample.args, **sample.kwargs)
+                out_ref = op.ref(op, sample)
+                self.assertEqualIgnoringNestedInts(out, out_ref)
+
+                inps, _ = tree_flatten((sample.input, sample.args, sample.kwargs))
+                g_inps = [
+                    inp
+                    for inp in inps
+                    if isinstance(inp, torch.Tensor) and inp.requires_grad
+                ]
+                if len(g_inps) > 0:
+                    grads = torch.autograd.grad(
+                        out, inputs=g_inps, grad_outputs=self._gen_grad_outputs(out)
+                    )
+
+                    grads_ref = torch.autograd.grad(
+                        out_ref,
+                        inputs=g_inps,
+                        grad_outputs=self._gen_grad_outputs(out_ref),
+                    )
+
+                    self.assertEqualNoncontigAware(grads, grads_ref)
+
     @torch._dynamo.config.patch(capture_dynamic_output_shape_ops=True)
     @ops([op for op in njt_op_db if op.supports_njt], allowed_dtypes=(torch.float32,))
     def test_compile_forward(self, device, dtype, op):
-        for sample in op.sample_inputs(device=device, dtype=dtype, requires_grad=False):
-            torch.compiler.reset()
-
-            op_fn = op.op
-
-            def f(*args, **kwargs):
-                return op_fn(*args, **kwargs)
-
-            compiled_f = torch.compile(
-                f, fullgraph=True, backend="aot_eager_decomp_partition"
-            )
-
-            out_ref = f(sample.input, *sample.args, **sample.kwargs)
-            out_compile = compiled_f(sample.input, *sample.args, **sample.kwargs)
-
-            if op.full_name in COMPARE_TENSOR_COMPONENT_EQUALITY:
-                self.assertEqualIgnoringNestedInts(out_compile, out_ref)
-            else:
-                self.assertEqual(out_compile, out_ref)
-
-            # TODO: Revisit once https://github.com/pytorch/pytorch/pull/138369 lands
-            # TODO: Add xfails for other inplace ops instead of hardcoding
-            if op.inplace_variant and "index_put" in op.full_name:
-                op_fn = op.inplace_variant
-
-                def in_f(*args, **kwargs):
+        for i, sample in enumerate(
+            op.sample_inputs(device=device, dtype=dtype, requires_grad=False)
+        ):
+            maybe_skip_or_xfail = self.maybe_skip_or_xfail(
+                COMPILE_FORWARD_FAILURES, device, dtype, op, sample
+            )
+            with self.subTest(sample=sample, i=i), maybe_skip_or_xfail:
+                torch.compiler.reset()
+
+                op_fn = op.op
+
+                def f(*args, **kwargs):
                     return op_fn(*args, **kwargs)
 
-                compiled_in_f = torch.compile(
-                    in_f, fullgraph=True, backend="aot_eager_decomp_partition"
+                compiled_f = torch.compile(
+                    f, fullgraph=True, backend="aot_eager_decomp_partition"
                 )
 
-                if sample.input.is_contiguous():
-                    compiled_in_f(sample.input, *sample.args, **sample.kwargs)
-                    if op.full_name in COMPARE_TENSOR_COMPONENT_EQUALITY:
-                        self.assertEqualIgnoringNestedInts(sample.input, out_ref)
+                out_ref = f(sample.input, *sample.args, **sample.kwargs)
+                out_compile = compiled_f(sample.input, *sample.args, **sample.kwargs)
+
+                if op.full_name in COMPARE_TENSOR_COMPONENT_EQUALITY:
+                    self.assertEqualIgnoringNestedInts(out_compile, out_ref)
+                else:
+                    self.assertEqual(out_compile, out_ref)
+
+                # TODO: Revisit once https://github.com/pytorch/pytorch/pull/138369 lands
+                # TODO: Add xfails for other inplace ops instead of hardcoding
+                if op.inplace_variant and "index_put" in op.full_name:
+                    op_fn = op.inplace_variant
+
+                    def in_f(*args, **kwargs):
+                        return op_fn(*args, **kwargs)
+
+                    compiled_in_f = torch.compile(
+                        in_f, fullgraph=True, backend="aot_eager_decomp_partition"
+                    )
+
+                    if sample.input.is_contiguous():
+                        compiled_in_f(sample.input, *sample.args, **sample.kwargs)
+                        if op.full_name in COMPARE_TENSOR_COMPONENT_EQUALITY:
+                            self.assertEqualIgnoringNestedInts(sample.input, out_ref)
+                        else:
+                            self.assertEqual(sample.input, out_ref)
                     else:
-                        self.assertEqual(sample.input, out_ref)
-                else:
-                    # see https://github.com/pytorch/pytorch/issues/106456
-                    with self.assertRaisesRegex(
-                        RuntimeError,
-                        "Mutations on non-contiguous inputs are currently not allowed on tensor subclasses",
-                    ):
-                        compiled_in_f(sample.input, *sample.args, **sample.kwargs)
-
-    @withXFails(COMPILE_BACKWARD_FAILURES)
+                        # see https://github.com/pytorch/pytorch/issues/106456
+                        with self.assertRaisesRegex(
+                            RuntimeError,
+                            "Mutations on non-contiguous inputs are currently not "
+                            "allowed on tensor subclasses",
+                        ):
+                            compiled_in_f(sample.input, *sample.args, **sample.kwargs)
+
     @ops(
         [op for op in njt_op_db if op.supports_njt and op.supports_autograd],
         allowed_dtypes=(torch.float32,),
     )
     @torch._dynamo.config.patch(capture_dynamic_output_shape_ops=True)
     def test_compile_backward(self, device, dtype, op):
-        for sample in op.sample_inputs(device=device, dtype=dtype, requires_grad=True):
-            torch.compiler.reset()
-
-            op_fn = op.op
-
-            def f(*args, **kwargs):
-                return op_fn(*args, **kwargs)
-
-            compiled_f = torch.compile(
-                f, fullgraph=True, backend="aot_eager_decomp_partition"
-            )
-
-            out_ref = f(sample.input, *sample.args, **sample.kwargs)
-            out_compile = compiled_f(sample.input, *sample.args, **sample.kwargs)
-
-            self.assertEqual(out_compile, out_ref)
-
-            inps, _ = tree_flatten((sample.input, sample.args, sample.kwargs))
-            g_inps = [
-                inp
-                for inp in inps
-                if isinstance(inp, torch.Tensor) and inp.requires_grad
-            ]
-            if len(g_inps) > 0:
-                grads_compile = torch.autograd.grad(
-                    out_compile,
-                    inputs=g_inps,
-                    grad_outputs=self._gen_grad_outputs(out_compile),
+        for i, sample in enumerate(
+            op.sample_inputs(device=device, dtype=dtype, requires_grad=True)
+        ):
+            maybe_skip_or_xfail = self.maybe_skip_or_xfail(
+                COMPILE_BACKWARD_FAILURES, device, dtype, op, sample
+            )
+            with self.subTest(sample=sample, i=i), maybe_skip_or_xfail:
+                torch.compiler.reset()
+
+                op_fn = op.op
+
+                def f(*args, **kwargs):
+                    return op_fn(*args, **kwargs)
+
+                compiled_f = torch.compile(
+                    f, fullgraph=True, backend="aot_eager_decomp_partition"
                 )
 
-                grads_ref = torch.autograd.grad(
-                    out_ref, inputs=g_inps, grad_outputs=self._gen_grad_outputs(out_ref)
-                )
-
-                self.assertEqual(grads_compile, grads_ref)
+                out_ref = f(sample.input, *sample.args, **sample.kwargs)
+                out_compile = compiled_f(sample.input, *sample.args, **sample.kwargs)
+
+                if op.full_name in COMPARE_TENSOR_COMPONENT_EQUALITY:
+                    self.assertEqualIgnoringNestedInts(out_compile, out_ref)
+                else:
+                    self.assertEqual(out_compile, out_ref)
+
+                inps, _ = tree_flatten((sample.input, sample.args, sample.kwargs))
+                g_inps = [
+                    inp
+                    for inp in inps
+                    if isinstance(inp, torch.Tensor) and inp.requires_grad
+                ]
+                if len(g_inps) > 0:
+                    grads_compile = torch.autograd.grad(
+                        out_compile,
+                        inputs=g_inps,
+                        grad_outputs=self._gen_grad_outputs(out_compile),
+                    )
+
+                    grads_ref = torch.autograd.grad(
+                        out_ref,
+                        inputs=g_inps,
+                        grad_outputs=self._gen_grad_outputs(out_ref),
+                    )
+
+                    self.assertEqualNoncontigAware(grads_compile, grads_ref)
 
 
 instantiate_parametrized_tests(TestNestedTensor)
