# Owner(s): ["module: ProxyTensor"]

from torch.testing._internal.common_utils import TestCase, run_tests
import torch
import torch._dynamo
import unittest
import warnings
import operator
from collections.abc import Iterable
from torch.nn.utils import stateless
from torch.testing._internal.common_device_type import instantiate_device_type_tests
from torch.testing._internal.common_methods_invocations import op_db, skip, xfail, skipOps
from torch._subclasses.fake_tensor import DynamicOutputShapeException, DataDependentOutputException, FakeTensorMode
from torch._subclasses.functional_tensor import FunctionalTensor, FunctionalTensorMode
from torch._decomp import decomposition_table
from torch.fx.experimental.symbolic_shapes import (
    eval_guards, bind_symbols, fx_placeholder_vals, fx_placeholder_targets,
    guard_int, GuardOnDataDependentSymNode
)
from torch.testing._internal.custom_op_db import custom_op_db
from torch.testing._internal.hop_db import hop_db
from torch.testing._internal.common_device_type import ops
import torch.testing._internal.optests as optests
from torch._C import _disabled_torch_function_impl
from torch.fx.experimental.proxy_tensor import make_fx, DecompositionInterpreter, get_isolated_graphmodule
from torch.utils._pytree import tree_map
from torch.fx.passes.runtime_assert import insert_deferred_runtime_asserts
from torch import nn
import torch._functorch.config
import re

import functools
import itertools

aten = torch.ops.aten

HAS_CUDA = torch.cuda.is_available()


def strip_end(s, suffix):
    if suffix and s.endswith(suffix):
        return s[:-len(suffix)]
    else:
        return s


def show_guards(gm):
    names = [strip_end(n, "_1") for n in fx_placeholder_targets(gm)]
    return "\n".join(
        gm.shape_env.produce_guards(fx_placeholder_vals(gm), names, _simplified=True, input_contexts=None)
    )


def process_failures():
    """
    Takes file containing failures like

    FAILED test/test_proxy_tensor.py::TestProxyTensorOpInfoCPU::test_make_fx_symbolic_exhaustive___getitem___cpu_float32 - RuntimeError: aten.size.default - couldn't find symbolic meta function/decomposition  # noqa: B950

    and processes them into a list of opinfo xfails
    """
    f = open('pytest_failures')
    failures = f.readlines()
    failures = [i.strip() for i in failures]

    def process_failure_string(s, matcher):
        out = re.search(matcher, s)
        return out.groups()

    SYMBOLIC_TRACE_MATCH = r'exhaustive_(.*)_cpu.*: (.*)'
    failures = [process_failure_string(s, SYMBOLIC_TRACE_MATCH) for s in failures]

    def create_normalized_name(op):
        if op.variant_test_name == '':
            s = op.name
        else:
            s = f"{op.name}.{op.variant_test_name}"
        return s.replace('.', '_')

    remap_opinfo = {create_normalized_name(op): (op.name, op.variant_test_name) for op in op_db}

    print("symbolic_tensor_failures = {")
    for failure, reason in failures:
        print(f"    xfail{remap_opinfo[failure]},  # {reason}")
    print("}")


USE_TORCHVISION = False
try:
    import torchvision
    USE_TORCHVISION = True
except ImportError:
    warnings.warn("Couldn't import torchvision. Some of our tests use it, try "
                  "to install it with commands from pytorch.org, post-fixed with "
                  "`--no-deps` to avoid overwriting the pytorch installation",
                  UserWarning)


def _create_new_input(x):
    if not isinstance(x, torch.Tensor):
        return x
    if x.dtype != torch.float:
        return x + 1
    if x.is_leaf:
        return torch.rand_like(x, requires_grad=x.requires_grad)
    else:
        return torch.rand_like(x)

"""
Delays a cos being executed on the unwraptensor until its used. Simulates a CommTensor used
"""
class UnwrapTensor(torch.Tensor):
    @staticmethod
    def __new__(cls, tensor: torch.Tensor):
        r = torch.Tensor._make_wrapper_subclass(
            cls,
            tensor.size(),
            dtype=tensor.dtype,
            device=tensor.device,
            layout=tensor.layout,
            requires_grad=tensor.requires_grad,
        )
        r._tensor = tensor
        return r

    def __repr__(self):
        # TODO: consider all_gather the local tensors for better debugging
        return f"UnwrapTensor({self._tensor})"

    __torch_function__ = _disabled_torch_function_impl

    @classmethod
    def __torch_dispatch__(cls, func, types, args=(), kwargs=None):
        def unwrap(e):
            ret = e
            if isinstance(e, UnwrapTensor):
                ret = e._tensor.cos()

            return ret

        args = tree_map(unwrap, args)
        kwargs = tree_map(unwrap, kwargs)
        return func(*args, **kwargs)

class TestGenericProxyTensor(TestCase):
    # WARNING: if any of your inputs are index tensors, DO NOT use this
    # function
    def _test(self, f, inps):
        fx_f = make_fx(f, tracing_mode=self.tracing_mode)(*inps)
        new_inps = tree_map(_create_new_input, inps)
        r1 = fx_f(*new_inps)
        r2 = f(*new_inps)
        self.assertEqual(r1, r2)

    def test_pre_dispatch_mode_stack(self):
        def f(a):
            b = torch.ones(4, 4)
            return torch.matmul(a, b)
        # We expect to see matmul in the trace - it should NOT be decomposed into mm.
        # Also, torch.ones() doesn't show up in the trace.
        # This is annoying but expected: ones() never dispatches to the Autograd dispatch key,
        # so our mode never sees it - it goes directly to the BackendSelect key.
        inp = torch.ones(4, 4)
        # Test that make_fx(pre_dispatch=True) clears caches properly.
        from torch._dispatch.python import enable_python_dispatcher
        with enable_python_dispatcher():
            out1 = f(inp)
        fx_g = make_fx(f, pre_dispatch=True)(inp)
        self.assertExpectedInline(fx_g.code.strip(), """\
def forward(self, a_1):
    ones = torch.ops.aten.ones.default([4, 4], device = device(type='cpu'), pin_memory = False)
    matmul = torch.ops.aten.matmul.default(a_1, ones);  a_1 = ones = None
    return matmul""")

    def test_pre_dispatch_linear(self):
        def f(a, b, c):
            return torch.nn.functional.linear(a, b, c)
        a = torch.ones(4, 4)
        b = torch.ones(4, 4)
        c = torch.ones(4)
        fx_g = make_fx(f, pre_dispatch=True)(a, b, c)
        out1 = f(a, b, c)
        out2 = fx_g(a, b, c)
        self.assertEqual(out1, out2)

    def test_pre_dispatch_no_grad(self):
        def f(a):
            b = a.sin()
            torch.set_grad_enabled(False)
            c = b.cos()
            torch.set_grad_enabled(True)
            return b + c.sin()
        a1 = torch.randn(4, requires_grad=True)
        a2 = a1.clone().detach().requires_grad_(True)
        a_tmp = a1.clone().detach().requires_grad_(True)
        fx_g = make_fx(f, pre_dispatch=True)(a_tmp)
        out1 = f(a1)
        out2 = fx_g(a2)
        self.assertEqual(out1, out2)
        out1.sum().backward()
        out2.sum().backward()
        self.assertEqual(a1.grad, a2.grad)

    def test_make_fx_simple(self):
        def f(x):
            return torch.sin(x)
        self._test(f, (torch.randn(3),))

    def test_scalar_device(self, device='cpu'):
        def f(a, b):
            return a + b
        self._test(f, [torch.randn(3, device=device), torch.tensor(5)])

    def test_isolated_graphmodule(self):
        def is_any_sum(gm):
            return any(node.target == torch.ops.aten.sum.default for node in gm.graph.nodes)

        def is_any_digamma(gm):
            return any(node.target == torch.ops.aten.digamma.default for node in gm.graph.nodes)

        def is_any_sigmoid(gm):
            return any(node.target == torch.ops.aten.sigmoid.default for node in gm.graph.nodes)

        def inner(x):
            return torch.sum(x)

        def f(x):
            gm = get_isolated_graphmodule(inner, (x,), {})
            self.assertTrue(is_any_sum(gm))
            return x + torch.randn(x.shape)

        # get_isolated_graphmodule uses make_fx internally that shouldn't be traced
        # by the outer make_fx call
        traced = make_fx(f)(torch.randn(3))
        self.assertFalse(is_any_sum(traced))

        # When factory functions are used, they should not be traced
        # by the outer make_fx call
        def inner_with_factory():
            val = torch.tensor(float(1))
            val.add_(2)
            return torch.full((10, 10), val).sum()

        def f1(x):
            gm = get_isolated_graphmodule(inner_with_factory, (), {})
            self.assertTrue(is_any_sum(gm))
            return torch.sigmoid(x)

        def f2(x):
            gm = get_isolated_graphmodule(f1, (x,), {})
            self.assertFalse(is_any_sum(gm))
            self.assertTrue(is_any_sigmoid(gm))
            return torch.digamma(x)

        traced = make_fx(f2)(torch.randn(3))
        self.assertFalse(is_any_sum(traced))
        self.assertFalse(is_any_sigmoid(traced))
        self.assertTrue(is_any_digamma(traced))

        # Verify nested make_fx calls don't make factory functions to be leaked
        # into the outer graph. Verify that `make_fx`` itself does not leak its execution.
        def f2(x):
            gm = make_fx(f1)(x)
            self.assertFalse(is_any_sum(gm))
            self.assertTrue(is_any_sigmoid(gm))
            return torch.digamma(x)

        traced = make_fx(f2)(torch.randn(3))
        self.assertFalse(is_any_sum(traced))
        self.assertFalse(is_any_sigmoid(traced))
        self.assertTrue(is_any_digamma(traced))

        # Verify that the `forward`` function of a graph module produced as a
        # side effect of an interior `make_fx` is still traced
        def f3(x):
            gm = make_fx(f1)(x)
            self.assertFalse(is_any_sum(gm))
            self.assertTrue(is_any_sigmoid(gm))
            # `gm.forward`` is still traced
            return torch.digamma(gm(x))

        traced = make_fx(f3)(torch.randn(3))
        self.assertFalse(is_any_sum(traced))
        self.assertTrue(is_any_sigmoid(traced))
        self.assertTrue(is_any_digamma(traced))

        # Verify interaction with non-ProxyTensor modes
        from torch.testing._internal.logging_tensor import LoggingTensorMode

        def f1_logging(x):
            with LoggingTensorMode():
                gm = get_isolated_graphmodule(inner_with_factory, (), {})
            self.assertTrue(is_any_sum(gm))
            return torch.sigmoid(x)

        def f2_logging(x):
            with LoggingTensorMode(), LoggingTensorMode():
                gm = get_isolated_graphmodule(f1_logging, (x,), {})
            self.assertFalse(is_any_sum(gm))
            self.assertTrue(is_any_sigmoid(gm))
            return torch.digamma(x)

        traced = make_fx(f2_logging)(torch.randn(3))
        self.assertFalse(is_any_sum(traced))
        self.assertFalse(is_any_sigmoid(traced))
        self.assertTrue(is_any_digamma(traced))

        # Verify interaction with another tensor subclass
        # This case currently doesn't work and should raise an error
        # See: https://github.com/pytorch/pytorch/pull/81764#issuecomment-1200472068
        from torch.testing._internal.logging_tensor import LoggingTensor

        def f1_logging_tensor(x):
            gm = get_isolated_graphmodule(inner_with_factory, (), {})
            self.assertTrue(is_any_sum(gm))
            return torch.sigmoid(x)

        def f2_logging_tensor(x):
            x = LoggingTensor(x)
            gm = get_isolated_graphmodule(f1_logging_tensor, (x,), {})
            self.assertFalse(is_any_sum(gm))
            self.assertTrue(is_any_sigmoid(gm))
            return torch.digamma(x)

        traced = make_fx(f2_logging_tensor)(torch.randn(3))
        self.assertFalse(is_any_sum(traced))
        self.assertFalse(is_any_sigmoid(traced))  # this fails, sigmoid is traced with LoggingTensor
        self.assertTrue(is_any_digamma(traced))

    # See https://github.com/pytorch/pytorch/issues/97541
    def test_empty_like_doesnt_burn_in_defaults(self):
        def f(x):
            return torch.empty_like(x)
        out = make_fx(f)(torch.randn(3))
        self.assertExpectedInline(out.code.strip(), """\
def forward(self, x_1):
    empty_like = torch.ops.aten.empty_like.default(x_1, pin_memory = False);  x_1 = None
    return empty_like""")

    def test_proxy_tensor_mode_with_decomp_table_preserves_proxy(self):
        def f(x):
            y = x.new_zeros(x.size())
            y.copy_(x)
            return y

        def _new_zeros_decomp(inp, size, dtype=None, layout=None, device=None, pin_memory=None):
            return torch.zeros(size, dtype=inp.dtype, device=inp.device)

        factory_func_decomp = {torch.ops.aten.new_zeros.default: _new_zeros_decomp}

        # When new_zeros() decomposes into torch.zero(), we expect ProxyTensorMode
        # to still be (re-entrantly) enabled, so that the `torch.zero()` call
        # returns a ProxyTensor.
        out = make_fx(f, decomposition_table=factory_func_decomp)(torch.ones(2))
        self.assertExpectedInline(out.code, """\



def forward(self, x_1):
    zeros = torch.ops.aten.zeros.default([2], dtype = torch.float32, device = device(type='cpu'), pin_memory = False)
    copy_ = torch.ops.aten.copy_.default(zeros, x_1);  zeros = x_1 = None
    return copy_
    """)

    def test_make_fx_reentrant_dispatch(self):
        def f(x):
            return torch.ops.aten.norm.Scalar(x, 2.0)

        def norm_decomp(x, p=2.0):
            if p != 2.0:
                raise RuntimeError("can't handle with p != 2")
            return torch.sqrt(torch.sum(torch.square(x)))

        decomp = {torch.ops.aten.norm.Scalar: norm_decomp}

        traced = make_fx(f, decomposition_table=decomp, tracing_mode=self.tracing_mode)(torch.rand(3))

        for n in traced.graph.nodes:
            self.assertTrue("square" not in str(n.target))
            self.assertTrue("norm" not in str(n.target))

    @unittest.skipIf(not USE_TORCHVISION, "test requires torchvision")
    def test_resnet18_backward_trace(self):
        mod = torchvision.models.resnet18()

        # An old version of this test called the module directly.  This works
        # for tracing_mode == "real", but for fake tensors, we also have to
        # ensure that the parameters and buffers get wrapped in fake tensors
        # because free fake tensors are not supported.  Fortunately functional_call
        # does precisely this for us.
        def f(x, params, buffers):
            for p in params.values():
                p.grad = None
            loss = torch.func.functional_call(mod, {**params, **buffers}, (x,)).sum()
            # I could have done this with the functional API, but there is
            # plenty of exercising this; I want to show mutating API still
            # works
            loss.backward()
            return [p.grad for p in params.values()]

        inp = torch.randn(3, 3, 250, 250)
        self._test(f, [inp, dict(mod.named_parameters()), dict(mod.named_buffers())])

    def test_varargs(self):
        def f(*args):
            return sum(args)

        self._test(f, [torch.randn(2), torch.randn(2)])

    def test_proxy_tensor(self):
        def f_grad(x):
            val = x.cos().cos().sum()
            return torch.autograd.grad(val, x)

        def f_backward(x):
            val = x.cos().cos().sum()
            val.backward()
            return x.grad

        for f in [f_grad, f_backward]:
            self._test(f, [torch.randn(3, requires_grad=True)])

    def test_pickle_issue89626(self):
        import pickle
        x = torch.randn(2)
        make_fx(lambda x: x * 2, tracing_mode=self.tracing_mode)(x)
        pickle.dumps(x)

    def test_inplace_metadata(self):
        def f(x):
            x = x.clone()
            x.unsqueeze_(-1)
            assert x.shape[-1] == 1
            return x

        self._test(f, [torch.randn(5)])

    def test_mode_tracing_factory_function(self):
        def f(x):
            return x + torch.randn(x.shape)

        # default behavior should trace factory functions
        traced = make_fx(f, tracing_mode=self.tracing_mode)(torch.randn(3))
        self.assertTrue(
            any(
                node.target == aten.randn.default
                for node in traced.graph.nodes
            )
        )

    def test_pre_dispatch_functionalization(self):
        def f(x):
            a = FunctionalTensorMode(pre_dispatch=True)
            with a:
                x_unwrapped = FunctionalTensor.to_functional(x)
                y = torch.matmul(x_unwrapped, x_unwrapped)
                y = y + x_unwrapped
                y.mul_(5)
                y_unwrapped = torch._from_functional_tensor(y.elem)
                return y_unwrapped

        from torch._dispatch.python import enable_python_dispatcher

        with enable_python_dispatcher():
            inp = torch.randn(4, 4)
            gm = make_fx(f, pre_dispatch=True)(inp)

        # TODO actually not decompose
        self.assertExpectedInline(gm.code.strip(), """\
def forward(self, x_1):
    matmul = torch.ops.aten.matmul.default(x_1, x_1)
    add = torch.ops.aten.add.Tensor(matmul, x_1);  matmul = x_1 = None
    mul = torch.ops.aten.mul.Tensor(add, 5);  add = None
    return mul""")

    def test_pre_dispatch_functionalization_view_op(self):
        def f(x):
            a = FunctionalTensorMode(pre_dispatch=True)
            with a:
                x_unwrapped = FunctionalTensor.to_functional(x)
                y = torch.matmul(x_unwrapped, x_unwrapped)
                x_unwrapped = x_unwrapped.transpose(1, 0)
                y = y + x_unwrapped
                y = y.view(2, 8)
                y_unwrapped = torch._from_functional_tensor(y.elem)
                return y_unwrapped

        from torch._dispatch.python import enable_python_dispatcher

        with enable_python_dispatcher():
            inp = torch.randn(4, 4)
            gm = make_fx(f, pre_dispatch=True)(inp)

        # TODO actually not decompose
        self.assertExpectedInline(gm.code.strip(), """\
def forward(self, x_1):
    matmul = torch.ops.aten.matmul.default(x_1, x_1)
    transpose = torch.ops.aten.transpose.int(x_1, 1, 0);  x_1 = None
    add = torch.ops.aten.add.Tensor(matmul, transpose);  matmul = transpose = None
    view = torch.ops.aten.view.default(add, [2, 8]);  add = None
    return view""")

    def test_val_metadata_mutation(self):
        def f(x):
            y = x.clone()
            y.unsqueeze_(0)
            return y

        traced = make_fx(f, tracing_mode=self.tracing_mode)(torch.randn(3, requires_grad=True))
        self.assertEqual([
            tuple(node.meta['val'].shape)
            for node in traced.graph.nodes
            if 'val' in node.meta
        ], [(3,), (3,), (1, 3)])

    def test_make_fx_overloads(self):
        def f(x):
            return x.cos() + torch.randn(x.shape)

        traced = make_fx(f, tracing_mode=self.tracing_mode)(torch.randn(3))

        self.assertTrue(all(isinstance(node.target, torch._ops.OpOverload)
                            for node in traced.graph.nodes if node.op == 'call_function'))

    def test_tensor_constants(self):
        def f():
            val = torch.tensor(float('inf'))
            return torch.full((100, 100), val)

        self._test(f, [])

    def test_allclose(self):
        def f(a, b):
            return torch.allclose(a, b)

        def test_f():
            make_fx(f, tracing_mode=self.tracing_mode)(
                torch.zeros(3), torch.zeros(3)
            )

        if self.tracing_mode != "real":
            self.assertRaises(DataDependentOutputException, test_f)
        else:
            self.assertRaisesRegex(RuntimeError, "data-dependent", test_f)

    def test_constant_proxy_tensor_mut(self):
        def f():
            val = torch.tensor(float(1))
            val.add_(2)
            return torch.full((100, 100), val)

        g = make_fx(f, tracing_mode=self.tracing_mode)()
        self.assertEqual(g(), f())
        # In case we mutated shared state in the g graph!
        self.assertEqual(g(), f())

    def test_constant_unbind(self):
        def f():
            val = torch.tensor([2])
            r, = torch.unbind(val, 0)
            return r.item()

        g = make_fx(f, tracing_mode=self.tracing_mode)()
        self.assertEqual(g(), f())

    def test_constant_blowup(self):
        def f():
            val = torch.tensor([2])
            blowup = val.repeat(1000)
            return bool(blowup.sum().item() == 2)

        def test_f():
            make_fx(f, tracing_mode=self.tracing_mode)()

        self.assertRaisesRegex(RuntimeError, "data-dependent", test_f)

    def test_constant_random(self):
        def f():
            val = torch.tensor([2.0])
            val.normal_()
            return bool(val.item() == 2.1)

        def test_f():
            make_fx(f, tracing_mode=self.tracing_mode)()

        self.assertRaisesRegex(RuntimeError, "data-dependent", test_f)

    def test_decomposition_interpreter(self):
        def fn(x):
            return torch.nn.functional.silu(x)

        x = torch.rand((4, 4))
        fx_module = make_fx(fn, tracing_mode=self.tracing_mode, decomposition_table=None)(x)

        found_silu = False
        for n in fx_module.graph.nodes:
            if n.target == torch.ops.aten.silu or n.target == torch.ops.aten.silu.default:
                found_silu = True

        self.assertTrue(found_silu)

        new_graph = torch.fx.Graph()
        silu_decomp_table = {torch.ops.aten.silu.default: decomposition_table[torch.ops.aten.silu.default]}
        DecompositionInterpreter(
            fx_module,
            new_graph=new_graph,
            decomposition_table=silu_decomp_table,
        ).run(x)

        decomposed_module = torch.fx.GraphModule(fx_module, new_graph)

        for n in decomposed_module.graph.nodes:
            self.assertTrue(n.target != torch.ops.aten.silu)
            self.assertTrue(n.target != torch.ops.aten.silu.default)

        self.assertEqual(fx_module(x), decomposed_module(x))

    def test_make_fx_model_fwd_bwd(self):
        class Foo(torch.nn.Module):
            def __init__(self) -> None:
                super().__init__()
                self.linear = torch.nn.Linear(5, 5)

            def forward(self, x):
                return self.linear(x).relu()

        model = Foo()

        def f(x, params):
            out = torch.func.functional_call(model, params, x).sum()
            out.backward()
            return list(params.values())
        input = torch.randn(3, 5, requires_grad=True)
        params = dict(model.named_parameters())
        fx_f = make_fx(f, tracing_mode=self.tracing_mode)(input, params)
        # fx may change the order of parameters in list, so using set() to compare
        self.assertTrue(
            torch.allclose(fx_f(input, params)[0], f(input, params)[0])
            or
            torch.allclose(fx_f(input, params)[0], f(input, params)[1])
        )
        self.assertTrue(
            torch.allclose(fx_f(input, params)[1], f(input, params)[0])
            or
            torch.allclose(fx_f(input, params)[1], f(input, params)[1])
        )

    def test_make_fx_model_double_param(self):
        class Emformer(torch.nn.Module):
            def __init__(
                self,
                input_dim: int = 256,
            ) -> None:
                super().__init__()

                self.layer_norm = torch.nn.LayerNorm(input_dim)

            def forward(mod_self, x):  # noqa: B902
                self.assertTrue(isinstance(mod_self.layer_norm.weight, torch.Tensor))
                y = mod_self.layer_norm(x)
                self.assertTrue(isinstance(mod_self.layer_norm.weight, torch.Tensor))
                z = mod_self.layer_norm(y)
                return z


        gm = make_fx(Emformer())(torch.randn(16, 1, 256))
        ops = {n.target for n in gm.graph.nodes if n.op == 'call_function'}
        self.assertEqual(len(ops), 2)


    def test_make_fx_model_fwd_bwd_wgtupdate(self):
        class Foo(torch.nn.Module):
            def __init__(self) -> None:
                super().__init__()
                self.linear = torch.nn.Linear(5, 5)

            def forward(self, x):
                return self.linear(x).relu()

        model = Foo()

        def f(args, params, buffers):
            for p in params.values():
                p.grad = None
            if not isinstance(args, Iterable):
                args = [args]
            params_and_buffers = {**params, **buffers}
            out = torch.func.functional_call(model, params_and_buffers, args)
            out.sum().backward()
            return [p - 1e-4 * p.grad for p in params.values()]

        input = torch.randn(3, 5, requires_grad=True)
        params = dict(model.named_parameters())
        buffers = dict(model.named_buffers())
        fx_f = make_fx(f, tracing_mode=self.tracing_mode)(input, params, buffers)
        # fx may change the order of parameters in list, so using set() to compare
        # also there is a numerical difference in results so changing atol from 1e-08 to 1e-03
        self.assertTrue(
            torch.allclose(fx_f(input, params, buffers)[0], f(input, params, buffers)[0], atol=1e-03)
            or
            torch.allclose(fx_f(input, params, buffers)[0], f(input, params, buffers)[1], atol=1e-03)
        )
        self.assertTrue(
            torch.allclose(fx_f(input, params, buffers)[1], f(input, params, buffers)[0], atol=1e-03)
            or
            torch.allclose(fx_f(input, params, buffers)[1], f(input, params, buffers)[1], atol=1e-03)
        )

    def test_trace_subclasses(self):
        def f1(x):
            x = UnwrapTensor(x)
            y = x * 2
            return y

        def f2(x):
            wrapped = UnwrapTensor(x)
            y = x * wrapped
            return y

        inp = [torch.randn(5)]
        self._test(f1, inp)
        self._test(f2, inp)

    def test_partial_decomp(self):
        def f(a, b, c):
            x = torch.addmm(a, b, c)
            y = torch.addmm(a, b, c, beta=2, alpha=1)
            return x + y
        inps = [torch.randn(5, 5), torch.randn(5, 5), torch.randn(5, 5)]
        fx_g = make_fx(f)(*inps)

        def addmm(a, b, c, beta=1, alpha=1):
            if beta == 1 and alpha == 1:
                return NotImplemented
            return beta * a + alpha * (b @ c)

        decomposed_fx = make_fx(f, decomposition_table={aten.addmm.default: addmm})(*inps)

        self.assertEqual(fx_g(*inps), decomposed_fx(*inps))
        self.assertEqual(len([n for n in fx_g.graph.nodes if n.target == aten.addmm.default]), 2)
        self.assertEqual(len([n for n in decomposed_fx.graph.nodes if n.target == aten.addmm.default]), 1)

    def test_decomp_of_capture(self):
        val = torch.randn(5)

        def f(x):
            return x.t() + val.t()

        def nop(x):
            return x.cos()

        traced = make_fx(f, decomposition_table={torch.ops.aten.t.default: nop})(torch.randn(5))
        self.assertEqual(len([n for n in traced.graph.nodes if n.target == torch.ops.aten.t.default]), 0)


    @unittest.skipIf(not HAS_CUDA, 'CUDA-only test')
    def test_amp_cache(self):
        layer = torch.nn.Conv2d(3, 3, 3).cuda()

        def f(x, w):
            return torch.nn.functional.conv2d(x, w, stride=layer.stride)

        inp = torch.randn(4, 3, 10, 10, device='cuda')
        with torch.autocast('cuda'):
            out_graph = make_fx(f)(inp, layer.weight).graph
            out_graph2 = make_fx(f)(inp, layer.weight).graph

        self.assertEqual(len(out_graph.nodes), len(out_graph2.nodes))
        for a, b in zip(out_graph.nodes, out_graph2.nodes):
            self.assertEqual(a.op, b.op)

    def test_strides(self):
        def f(x):
            self.assertTrue(x.is_contiguous())
            self.assertFalse(x.is_contiguous(memory_format=torch.channels_last))
            x = x.permute(0, 3, 1, 2)
            self.assertFalse(x.is_contiguous())
            self.assertTrue(x.is_contiguous(memory_format=torch.channels_last))
            return x
        make_fx(f)(torch.randn(2, 3, 4, 5))

        def f(x):
            self.assertTrue(x.is_contiguous())
            y = x[:, 1]
            self.assertFalse(y.is_contiguous())
            y = x[:, ::2]
            self.assertFalse(y.is_contiguous())
            return x.cos()

        make_fx(f)(torch.randn(2, 3, 4, 5))

    def test_pr_86917(self):
        # Tests the issue brought up here https://github.com/pytorch/pytorch/pull/86917#issuecomment-1283155344
        def f(a, b):
            return torch.ops.aten.nll_loss_forward(a, b, None, 1, 10)

        self._test(f, [torch.randn(1, 10), torch.zeros(1, dtype=torch.long)])

class TestGenericProxyTensorReal(TestGenericProxyTensor):
    tracing_mode = "real"


class TestGenericProxyTensorFake(TestGenericProxyTensor):
    tracing_mode = "fake"


class TestGenericProxyTensorSymbolic(TestGenericProxyTensor):
    tracing_mode = "symbolic"


del TestGenericProxyTensor


class TestRealProxyTensor(TestCase):
    def test_error_on_data_dependent_ops(self):
        def f():
            x = torch.randn([])
            y = torch.randn([])
            assert torch.allclose(x * y, y * x)
            z = float(x)
            z2 = float(y)

        # Smoke tests
        make_fx(f, _error_on_data_dependent_ops=False)()
        make_fx(f, pre_dispatch=True, _error_on_data_dependent_ops=False)()

class TestFakeProxyTensor(TestCase):
    def test_issue82547(self):
        x = nn.Parameter(torch.randn(3, 3))

        def f():
            return torch.ops.aten.t.default(x)
        self.assertRaisesRegex(Exception, "Please convert all Tensors", lambda: make_fx(f, tracing_mode="fake")())

        class A(torch.Tensor):
            pass

        x = A(torch.randn(3, 3))
        self.assertRaisesRegex(TypeError, "Multiple dispatch failed", lambda: make_fx(f, tracing_mode="fake")())

    def test_use_fake_and_tensor(self):
        def f(x, y):
            z = torch.tensor([2.0, 3.0])
            return x + y + z

        g = make_fx(f, tracing_mode="fake")(torch.randn(2), torch.randn(2))
        x, y = torch.randn(2), torch.randn(2)
        self.assertEqual(g(x, y), f(x, y))

    def test_free_fake(self):
        def f(x):
            return torch.add(x, y)

        with FakeTensorMode() as fake_mode:
            y = torch.randn(2)
            make_fx(f, tracing_mode="real")(torch.randn(2))

    def test_fused_adam(self):
        # See https://github.com/pytorch/pytorch/issues/99356
        params = [torch.randn(10, 10) for _ in range(10)]
        grads = [torch.randn(10, 10) for _ in range(10)]
        exp_avgs = [torch.randn(10, 10) for _ in range(10)]
        exp_avg_sqs = [torch.randn(10, 10) for _ in range(10)]
        max_exp_avg_sqs = [torch.randn(10, 10) for _ in range(10)]
        state_steps = [torch.tensor(0) for _ in range(10)]

        def fused_adam(params, grads, exp_avgs, exp_avg_sqs, max_exp_avg_sqs, state_steps):
            (new_params, _, _, _, _) = aten._fused_adam.default(
                params,
                grads,
                exp_avgs,
                exp_avg_sqs,
                max_exp_avg_sqs,
                state_steps,
                lr=0.1,
                beta1=0.9,
                beta2=0.999,
                weight_decay=0.01,
                eps=1e-8,
                amsgrad=False,
                maximize=False,
            )

            for p, new_p in zip(params, new_params):
                p.copy_(new_p)

            return params

        gm = make_fx(fused_adam, tracing_mode='fake')(
            params,
            grads,
            exp_avgs,
            exp_avg_sqs,
            max_exp_avg_sqs,
            state_steps,
        )
        ensure_ops_have_val = [aten._fused_adam.default, operator.getitem]
        for n in gm.graph.nodes:
            if n.op == "call_function" and n.target in ensure_ops_have_val:
                self.assertIn('val', n.meta)

    def test_alias(self):
        def f(x):
            return torch.ops.aten.alias(x)

        r = str(make_fx(f, tracing_mode="fake")(torch.randn(2)).code).strip()
        # NB: this should not have a detach call
        self.assertExpectedInline(r, """\
def forward(self, x_1):
    alias = torch.ops.aten.alias.default(x_1);  x_1 = None
    return alias""")

    def test_meta(self):
        def f(x):
            a = x.cos()
            b = torch.var_mean(a, dim=0)
            c = b * 2
            return c

        out = make_fx(f, tracing_mode="fake")(torch.randn(5, 5))
        for n in out.graph.nodes:
            if n.op == 'output':
                continue
            self.assertTrue('val' in n.meta)

def _get_node(fx_g, cond):
    for n in fx_g.graph.nodes:
        if cond(n):
            return n
    raise AssertionError

def _get_free_symbols(shape_env):
    vars = tuple(shape_env.var_to_val.keys())
    return len([var for var in vars if var not in shape_env.replacements])

def _trace(f, *args):
    inps = [torch.randn(arg) for arg in args]
    return make_fx(f, tracing_mode="symbolic")(*inps)

# TODO: Need to test the guards themselves specifically as well
class TestSymbolicTracing(TestCase):
    def _test_dynamic(self, fn, trace_inputs, test_inputs, assert_eq=True):
        """
        Tests fn traced with trace_inputs against test_inputs
        Also returns shape env
        """
        trace_inputs = [torch.randn(shape) for shape in trace_inputs]
        traced_f = make_fx(fn, tracing_mode="symbolic")(*trace_inputs)
        for input in test_inputs:
            input = [torch.randn(shape) for shape in input]
            rx, ry = traced_f(*input), fn(*input)
            if assert_eq:
                self.assertEqual(rx, ry)
        return traced_f


    def test_debug_interpreter(self):
        import torch.library
        from torch.library import Library

        foo = Library("foo", "DEF")  # noqa: TOR901
        foo.define("foo(Tensor self) -> Tensor")

        # Operator where meta and cpu disagree on strides
        @torch.library.impl(foo, "foo", "CPU")
        def foo_cpu(x):
            return x.clone().T

        @torch.library.impl(foo, "foo", "Meta")
        def foo_meta(x):
            return x.clone()

        def f(x):
            return torch.ops.foo.foo.default(x)

        gm = make_fx(f, tracing_mode="symbolic")(torch.randn(2, 2))
        from torch._functorch.compilers import DebugInterpreter

        interp = DebugInterpreter(gm)

        # input mismatch is caught (indicates guard problem)
        self.assertRaisesRegex(
            AssertionError, r"3 != 1",
            lambda: interp.run(torch.randn(3, 3).T),
        )

        # Catch the incorrect meta
        self.assertRaisesRegex(
            AssertionError, r"\(3, 1\) != \(1, 3\)",
            lambda: interp.run(torch.randn(3, 3))
        )

    def test_int_input(self):
        def f(x, y):
            return x.view(y)

        r = str(make_fx(f, tracing_mode="symbolic")(torch.empty(3, 4), 12).code).strip()
        self.assertExpectedInline(r, """\
def forward(self, x_1, y_1):
    view = torch.ops.aten.view.default(x_1, [y_1]);  x_1 = y_1 = None
    return view""")

    def test_resize_from_zero(self):
        def f(x, y):
            x.resize_(y.size(0))

        r = str(make_fx(f, tracing_mode="symbolic")(torch.empty(0), torch.empty(2)).code).strip()
        self.assertExpectedInline(r, """\
def forward(self, x_1, y_1):
    sym_size_int = torch.ops.aten.sym_size.int(y_1, 0);  y_1 = None
    resize_ = torch.ops.aten.resize_.default(x_1, [sym_size_int]);  x_1 = sym_size_int = resize_ = None
    return None""")

    def test_broadcast_shapes(self):
        def f(x, y):
            return torch.functional.broadcast_shapes(x.size(), y.size()[0])

        r = str(make_fx(f, tracing_mode="symbolic")(torch.empty(3, 1), torch.empty(5)).code).strip()
        self.assertExpectedInline(r, """\
def forward(self, x_1, y_1):
    sym_size_int = torch.ops.aten.sym_size.int(x_1, 0);  x_1 = None
    sym_size_int_1 = torch.ops.aten.sym_size.int(y_1, 0);  y_1 = None
    return (sym_size_int, sym_size_int_1)""")

    def test_deduped_shape(self):
        def f(s0, s1, x, y):
            return torch.functional.broadcast_shapes(x.size(), y.size()[0]), torch.empty(x.shape[0])

        x = torch.empty(3, 1)
        y = torch.empty(5)
        from torch.fx.experimental.symbolic_shapes import ShapeEnv
        shape_env = ShapeEnv()

        with FakeTensorMode(shape_env=shape_env, static_shapes=False) as fake_mode:
            x = fake_mode.from_tensor(x)
            y = fake_mode.from_tensor(y)
            r = str(make_fx(f, tracing_mode="real")(x.shape[0], y.shape[0], x, y).code).strip()
            self.assertExpectedInline(r, """\
def forward(self, s0_1, s1_1, x_1, y_1):
    empty = torch.ops.aten.empty.memory_format([s0_1], device = device(type='cpu'), pin_memory = False)
    return ((s0_1, s1_1), empty)""")

    def test_non_deduped_shape(self):
        def f(x, y):
            return torch.functional.broadcast_shapes(x.size(), y.size()[0]), torch.empty(x.shape[0])

        x = torch.empty(3, 1)
        y = torch.empty(5)
        from torch.fx.experimental.symbolic_shapes import ShapeEnv
        shape_env = ShapeEnv()

        with FakeTensorMode(shape_env=shape_env, static_shapes=False) as fake_mode:
            x = fake_mode.from_tensor(x)
            y = fake_mode.from_tensor(y)
            r = str(make_fx(f, tracing_mode="real")(x, y).code).strip()
            self.assertExpectedInline(r, """\
def forward(self, x_1, y_1):
    sym_size_int = torch.ops.aten.sym_size.int(x_1, 0);  x_1 = None
    sym_size_int_1 = torch.ops.aten.sym_size.int(y_1, 0);  y_1 = None
    empty = torch.ops.aten.empty.memory_format([sym_size_int], device = device(type='cpu'), pin_memory = False)
    return ((sym_size_int, sym_size_int_1), empty)""")

    def test_unary(self):
        def f(x):
            assert x.shape[0] < 20
            return x.cos()
        test_inputs = []
        test_inputs.append([(2, 5)])
        test_inputs.append([(6, 8)])
        gm = self._test_dynamic(f, [(3, 4)], test_inputs)
        self.assertTrue(eval_guards(gm, torch.randn(4, 5)))
        self.assertEqual(repr(bind_symbols(gm, torch.randn(4, 5))), "{s0: 4, s1: 5}")
        self.assertFalse(eval_guards(gm, torch.randn(25, 5)))
        self.assertExpectedInline(show_guards(gm), """L['x'].size()[0] <= 19""")

    def test_repeat_interleave(self):
        def f(src_tokens, beam_size_src):
            return src_tokens.repeat_interleave(beam_size_src.size(0), 0)

        prompt_size = 64
        vocab_size = 64
        batch_size = 4
        src_tokens = torch.randint(1, vocab_size, (batch_size, prompt_size))
        gm = make_fx(f, tracing_mode="symbolic")(src_tokens, torch.randn(5))
        self.assertEqual(len(gm.shape_env.guards), 0)

    def test_non_symint_size_spec(self):
        # this isn't really a proxy tensor test, but it's the most convenient
        # way to get a fake tensor with symbolic sizes
        def f(x):
            torch._C._non_sym_sizes(x)
            return x + 1

        x = torch.randn(2, 3)
        make_fx(f, tracing_mode="symbolic")(x)

    # https://github.com/pytorch/pytorch/issues/108195
    def test_symbolic_repeat_interleave(self):
        def f(y, x):
            return y.repeat_interleave(x, dim=1)

        y = torch.tensor([[1, 2], [3, 4]])
        x = torch.tensor([2, 3])
        r = str(make_fx(f, tracing_mode="symbolic")(y, x).code).strip()
        self.assertExpectedInline(r, """\
def forward(self, y_1, x_1):
    repeat_interleave = torch.ops.aten.repeat_interleave.Tensor(x_1);  x_1 = None
    index_select = torch.ops.aten.index_select.default(y_1, 1, repeat_interleave);  y_1 = repeat_interleave = None
    return index_select""")

    def test_mod_gcd_unbacked(self):
        def f(_a, _b, _stride):
            a = _a.item()
            b = _b.item()
            stride = _stride.item()
            torch._check_is_size(a)
            torch._check_is_size(b)
            torch._check_is_size(stride)
            ta = torch.randn(a * stride)
            tb = torch.randn(b * stride)
            r = torch.cat([ta, tb])
            return r.view(a + b, stride)

        _a = torch.tensor(30)
        _b = torch.tensor(20)
        _stride = torch.tensor(10)
        r = str(make_fx(f, tracing_mode="symbolic")(_a, _b, _stride).code).strip()
        self.assertExpectedInline(r, """\
def forward(self, _a_1, _b_1, _stride_1):
    _local_scalar_dense = torch.ops.aten._local_scalar_dense.default(_a_1);  _a_1 = None
    _local_scalar_dense_1 = torch.ops.aten._local_scalar_dense.default(_b_1);  _b_1 = None
    _local_scalar_dense_2 = torch.ops.aten._local_scalar_dense.default(_stride_1);  _stride_1 = None
    mul = _local_scalar_dense * _local_scalar_dense_2
    randn = torch.ops.aten.randn.default([mul], device = device(type='cpu'), pin_memory = False);  mul = None
    mul_1 = _local_scalar_dense_1 * _local_scalar_dense_2
    randn_1 = torch.ops.aten.randn.default([mul_1], device = device(type='cpu'), pin_memory = False);  mul_1 = None
    cat = torch.ops.aten.cat.default([randn, randn_1]);  randn = randn_1 = None
    add = _local_scalar_dense + _local_scalar_dense_1;  _local_scalar_dense = _local_scalar_dense_1 = None
    view = torch.ops.aten.view.default(cat, [add, _local_scalar_dense_2]);  cat = add = _local_scalar_dense_2 = None
    return view""")

    def test_cumsum_unbacked(self):
        def f(x):
            y = x.item()
            z = torch.randn((3, y, 3))
            return z.cumsum(0)

        r = str(make_fx(f, tracing_mode="symbolic")(torch.tensor([5])).code).strip()
        self.assertExpectedInline(
            r, """\
def forward(self, x_1):
    _local_scalar_dense = torch.ops.aten._local_scalar_dense.default(x_1);  x_1 = None
    randn = torch.ops.aten.randn.default([3, _local_scalar_dense, 3], device = device(type='cpu'), pin_memory = False);  _local_scalar_dense = None
    cumsum = torch.ops.aten.cumsum.default(randn, 0);  randn = None
    return cumsum"""  # noqa: B950
        )


    def test_repeat_interleave_unbacked_output_size(self):
        def f(x, y):
            s = x.sum().item()
            return y.repeat_interleave(x, dim=0, output_size=s)

        r = str(make_fx(f, tracing_mode="symbolic")(torch.tensor([2, 3]), torch.randn(2)).code).strip()
        self.assertExpectedInline(
            r, """\
def forward(self, x_1, y_1):
    sum_1 = torch.ops.aten.sum.default(x_1)
    _local_scalar_dense = torch.ops.aten._local_scalar_dense.default(sum_1);  sum_1 = None
    repeat_interleave = torch.ops.aten.repeat_interleave.Tensor(x_1, output_size = _local_scalar_dense);  x_1 = _local_scalar_dense = None
    index_select = torch.ops.aten.index_select.default(y_1, 0, repeat_interleave);  y_1 = repeat_interleave = None
    return index_select"""  # noqa: B950
        )

    def test_arange_unbacked_output_size(self):
        def f(x):
            return torch.arange(0, x)

        r = str(make_fx(f, tracing_mode="symbolic")(torch.tensor(10)).code).strip()
        self.assertExpectedInline(
            r, """\
def forward(self, x_1):
    _local_scalar_dense = torch.ops.aten._local_scalar_dense.default(x_1);  x_1 = None
    arange = torch.ops.aten.arange.start(0, _local_scalar_dense, device = device(type='cpu'), pin_memory = False);  _local_scalar_dense = None
    return arange"""  # noqa: B950
        )

    def test_adv_index_batch(self):
        def f(src_tokens):
            bsz, src_len = src_tokens.size()[:2]
            start_step = src_tokens.shape[1]
            beam_size = 1
            generate_size = 64
            max_len = src_len + generate_size
            tokens = torch.zeros(bsz * beam_size, max_len).to(src_tokens).long().fill_(0)
            tokens[:, :start_step] = src_tokens.repeat_interleave(beam_size, 0)
            return tokens

        prompt_size = 64
        vocab_size = 64
        batch_size = 4
        src_tokens = torch.randint(1, vocab_size, (batch_size, prompt_size))
        gm = make_fx(f, tracing_mode="symbolic")(src_tokens)
        # Guards to rule out batch_size == sys.maxsize (wobbling between 2 and
        # 1 ok)
        self.assertEqual(len(gm.shape_env.guards), 1)

    @unittest.skipIf(not HAS_CUDA, 'CUDA-only test')
    def test_cpu_scalar_cuda(self):
        # Extracted from wave2vec2
        def f(a, b):
            return (a * b) @ b

        r = str(
            make_fx(f, tracing_mode="symbolic")(
                torch.tensor(1.0), torch.randn(2, 2, device='cuda')
            ).code
        ).strip()
        self.assertExpectedInline(r, """\
def forward(self, a_1, b_1):
    mul = torch.ops.aten.mul.Tensor(a_1, b_1);  a_1 = None
    mm = torch.ops.aten.mm.default(mul, b_1);  mul = b_1 = None
    return mm""")

    def test_binary_broadcast(self):
        def f(a, b):
            c = a * b
            return c

        test_inputs = []
        test_inputs.append([(1, 5), (3, 1)])
        test_inputs.append([(1, 4), (4, 1)])
        shape_env = self._test_dynamic(f, [(1, 2), (3, 1)], test_inputs).shape_env
        assert len(shape_env.guards) == 0

    def test_multiply_shape(self):
        def f(a):
            return torch.empty(a.shape[0] * 2)

        r = str(make_fx(f, tracing_mode="symbolic")(torch.empty(4)).code).strip()
        self.assertExpectedInline(r, """\
def forward(self, a_1):
    sym_size_int = torch.ops.aten.sym_size.int(a_1, 0);  a_1 = None
    mul = sym_size_int * 2;  sym_size_int = None
    empty = torch.ops.aten.empty.memory_format([mul], device = device(type='cpu'), pin_memory = False);  mul = None
    return empty""")

    def test_item(self):
        def f(a):
            r = a.item()
            return r * a

        r = str(make_fx(f, tracing_mode="symbolic")(torch.randn(1)).code).strip()
        self.assertExpectedInline(r, """\
def forward(self, a_1):
    _local_scalar_dense = torch.ops.aten._local_scalar_dense.default(a_1)
    mul = torch.ops.aten.mul.Tensor(a_1, _local_scalar_dense);  a_1 = _local_scalar_dense = None
    return mul""")

    def test_tensor_symfloat(self):
        def f(a):
            r = torch.tensor(a.size(0) ** 2.0)
            assert r.dtype is torch.float
            return r

        gm = make_fx(f, tracing_mode="symbolic")(torch.randn(2))
        r = str(gm.code).strip()
        # NB: this specializes, which is fine, the point is to make sure the
        # dtype inference is correct
        self.assertExpectedInline(r, """\
def forward(self, a_1):
    _tensor_constant0 = self._tensor_constant0
    lift_fresh_copy = torch.ops.aten.lift_fresh_copy.default(_tensor_constant0);  _tensor_constant0 = None
    return lift_fresh_copy""")
        self.assertEqual(gm._tensor_constant0, torch.tensor(4.0))

    def test_item_to_constructor(self):
        def f(a):
            r = a.item()
            return torch.empty(r)

        r = str(make_fx(f, tracing_mode="symbolic")(torch.randint(5, (1,))).code).strip()
        self.assertExpectedInline(
            r, """\
def forward(self, a_1):
    _local_scalar_dense = torch.ops.aten._local_scalar_dense.default(a_1);  a_1 = None
    empty = torch.ops.aten.empty.memory_format([_local_scalar_dense], device = device(type='cpu'), pin_memory = False);  _local_scalar_dense = None
    return empty"""  # noqa: B950
        )


    def test_setitem_symint(self):
        # from moco
        # https://github.com/pytorch/pytorch/issues/101939
        def f(x):
            x[0] = x.size(0)
            return x

        r = str(make_fx(f, tracing_mode="symbolic")(torch.randn(10)).code).strip()
        self.assertExpectedInline(
            r, """\
def forward(self, x_1):
    sym_size_int = torch.ops.aten.sym_size.int(x_1, 0)
    scalar_tensor = torch.ops.aten.scalar_tensor.default(sym_size_int, dtype = torch.float32, layout = torch.strided, device = device(type='cpu'));  sym_size_int = None
    select = torch.ops.aten.select.int(x_1, 0, 0)
    copy_ = torch.ops.aten.copy_.default(select, scalar_tensor);  select = scalar_tensor = copy_ = None
    return x_1"""  # noqa: B950
        )

    def test_dynamic_pointwise_scalar(self):
        def f(gravity, mask):
            gravity[mask, 0] = gravity[mask, 0] * -1

        r = str(make_fx(f, tracing_mode="symbolic")(
            torch.randn((12, 4)),
            torch.randint(0, 2, (12,), dtype=torch.bool)
        ).code).strip()
        self.assertExpectedInline(r, """\
def forward(self, gravity_1, mask_1):
    select = torch.ops.aten.select.int(gravity_1, 1, 0)
    index = torch.ops.aten.index.Tensor(select, [mask_1]);  select = None
    mul = torch.ops.aten.mul.Tensor(index, -1);  index = None
    select_1 = torch.ops.aten.select.int(gravity_1, 1, 0);  gravity_1 = None
    index_put_ = torch.ops.aten.index_put_.default(select_1, [mask_1], mul);  select_1 = mask_1 = mul = index_put_ = None
    return None""")

    def test_reflect_r_over_x(self):
        def reflect_R_over_x(R):
            reflect = torch.eye(3, device=R.device)
            reflect[0, 0] = -1
            return reflect @ R @ reflect

        def f(crop_camera, mask):
            crop_camera[mask] = reflect_R_over_x(crop_camera[mask])

        r = str(make_fx(f, tracing_mode="symbolic")(
            torch.randn((12, 3, 3)),
            torch.randint(0, 2, (12,), dtype=torch.bool)
        ).code).strip()
        self.assertExpectedInline(r, """\
def forward(self, crop_camera_1, mask_1):
    index = torch.ops.aten.index.Tensor(crop_camera_1, [mask_1])
    eye = torch.ops.aten.eye.default(3, device = device(type='cpu'), pin_memory = False)
    _tensor_constant0 = self._tensor_constant0
    lift_fresh_copy = torch.ops.aten.lift_fresh_copy.default(_tensor_constant0);  _tensor_constant0 = None
    select = torch.ops.aten.select.int(eye, 0, 0)
    select_1 = torch.ops.aten.select.int(select, 0, 0);  select = None
    copy_ = torch.ops.aten.copy_.default(select_1, lift_fresh_copy);  select_1 = lift_fresh_copy = copy_ = None
    sym_size_int = torch.ops.aten.sym_size.int(index, 0)
    expand = torch.ops.aten.expand.default(eye, [sym_size_int, 3, 3])
    view = torch.ops.aten.view.default(expand, [sym_size_int, 3, 3]);  expand = None
    _lazy_clone_alias = torch.ops.aten._lazy_clone_alias.default(view);  view = None
    sym_size_int_1 = torch.ops.aten.sym_size.int(crop_camera_1, 1)
    sym_size_int_2 = torch.ops.aten.sym_size.int(crop_camera_1, 2)
    expand_1 = torch.ops.aten.expand.default(index, [sym_size_int, sym_size_int_1, sym_size_int_2]);  index = None
    view_1 = torch.ops.aten.view.default(expand_1, [sym_size_int, sym_size_int_1, sym_size_int_2]);  expand_1 = sym_size_int_1 = sym_size_int_2 = None
    _lazy_clone_alias_1 = torch.ops.aten._lazy_clone_alias.default(view_1);  view_1 = None
    bmm = torch.ops.aten.bmm.default(_lazy_clone_alias, _lazy_clone_alias_1);  _lazy_clone_alias = _lazy_clone_alias_1 = None
    view_2 = torch.ops.aten.view.default(bmm, [sym_size_int, 3, 3]);  bmm = None
<<<<<<< HEAD
    mul = sym_size_int * 3
    view_3 = torch.ops.aten.view.default(view_2, [mul, 3]);  view_2 = mul = None
    _lazy_clone_alias_2 = torch.ops.aten._lazy_clone_alias.default(view_3);  view_3 = None
    mm = torch.ops.aten.mm.default(_lazy_clone_alias_2, eye);  _lazy_clone_alias_2 = eye = None
    view_4 = torch.ops.aten.view.default(mm, [sym_size_int, 3, 3]);  mm = sym_size_int = None
    index_put_ = torch.ops.aten.index_put_.default(crop_camera_1, [mask_1], view_4);  crop_camera_1 = mask_1 = view_4 = None
=======
    mul_4 = sym_size_int * 3
    view_3 = torch.ops.aten.view.default(view_2, [mul_4, 3]);  view_2 = mul_4 = None
    mm = torch.ops.aten.mm.default(view_3, eye);  view_3 = eye = None
    _unsafe_view = torch.ops.aten._unsafe_view.default(mm, [sym_size_int, 3, 3]);  mm = sym_size_int = None
    index_put_ = torch.ops.aten.index_put_.default(crop_camera_1, [mask_1], _unsafe_view);  crop_camera_1 = mask_1 = _unsafe_view = index_put_ = None
>>>>>>> 70072bdd
    return None""")  # noqa: B950

    def test_unbacked_slice(self):
        def f(x, m):
            x = x[m]
            return x[slice(None, None, None), slice(None, None, None), slice(None, 2, None)]

        make_fx(f, tracing_mode="symbolic")(
            torch.randn((12, 3, 3)),
            torch.randint(0, 2, (12,), dtype=torch.bool)
        )

    @unittest.skipIf(not USE_TORCHVISION, "test requires torchvision")
    def test_unbacked_batch_resnet(self):
        mod = torchvision.models.resnet18()

        def f(x, mask, params, buffers):
            for p in itertools.chain([x, mask], params.values(), buffers.values()):
                for s in p.shape:
                    guard_int(s)
            x = x[mask]
            torch._check(x.shape[0] >= 1)
            for p in params.values():
                p.grad = None
            return torch.func.functional_call(mod, {**params, **buffers}, (x,)).sum()

        make_fx(f, tracing_mode="symbolic")(
            torch.randn(3, 3, 250, 250),
            torch.randint(0, 2, (3,), dtype=torch.bool),
            dict(mod.named_parameters()),
            dict(mod.named_buffers()),
        )

    def test_boolean_index(self):
        def f(images, handedness, valid):
            images = images[valid]
            handedness = handedness[valid]
            right_hand_mask = handedness == 1
            images[right_hand_mask] = images[right_hand_mask].flip(-1)

        r = str(make_fx(f, tracing_mode="symbolic")(
            torch.randint(0, 256, (512, 1, 96, 96)),
            torch.randint(0, 1, (512,)),
            torch.randint(0, 2, (512,), dtype=torch.bool)
        ).code).strip()
        self.assertExpectedInline(r, """\
def forward(self, images_1, handedness_1, valid_1):
    index = torch.ops.aten.index.Tensor(images_1, [valid_1]);  images_1 = None
    index_1 = torch.ops.aten.index.Tensor(handedness_1, [valid_1]);  handedness_1 = valid_1 = None
    eq = torch.ops.aten.eq.Scalar(index_1, 1);  index_1 = None
    index_2 = torch.ops.aten.index.Tensor(index, [eq])
    flip = torch.ops.aten.flip.default(index_2, [-1]);  index_2 = None
    index_put_ = torch.ops.aten.index_put_.default(index, [eq], flip);  index = eq = flip = index_put_ = None
    return None""")

    def test_neg_shape(self):
        def f(a):
            return torch.empty(-a.shape[0] + 10)

        r = str(make_fx(f, tracing_mode="symbolic")(torch.empty(2)).code).strip()
        self.assertExpectedInline(r, """\
def forward(self, a_1):
    sym_size_int = torch.ops.aten.sym_size.int(a_1, 0);  a_1 = None
    neg = -sym_size_int;  sym_size_int = None
    add = neg + 10;  neg = None
    empty = torch.ops.aten.empty.memory_format([add], device = device(type='cpu'), pin_memory = False);  add = None
    return empty""")

    def test_unbacked_unification(self):
        def f(x, y):
            z = torch.zeros(x.item())
            return z + y

        r = str(make_fx(f, tracing_mode="symbolic")(torch.tensor(10), torch.randn(10)).code).strip()
        self.assertExpectedInline(r, """\
def forward(self, x_1, y_1):
    _local_scalar_dense = torch.ops.aten._local_scalar_dense.default(x_1);  x_1 = None
    zeros = torch.ops.aten.zeros.default([_local_scalar_dense], device = device(type='cpu'), pin_memory = False);  _local_scalar_dense = None
    add = torch.ops.aten.add.Tensor(zeros, y_1);  zeros = y_1 = None
    return add""")  # noqa: B950

    def test_reshape_divisibility_unbacked(self):
        def f(x):
            i0 = x.item()
            r = torch.zeros(i0, 4, 20)
            r = r.transpose(2, 1)
            return r.reshape(-1, 80)
        make_fx(f, tracing_mode="symbolic")(torch.tensor(24))

    def test_view_divisibility_unbacked(self):
        def f(x):
            i0 = x.item()
            r = torch.zeros(i0, 192)
            return r.view(12, -1, 192)
        make_fx(f, tracing_mode="symbolic")(torch.tensor(24))

    @unittest.skipIf(not HAS_CUDA, 'CUDA-only test')
    def test_view_divisibility_unbacked_relatively_prime(self):
        # See https://github.com/pytorch/pytorch/issues/123651
        def f(x):
            i0 = x.item()
            torch._check_is_size(i0)
            # To trigger the original issue, the max bound has to
            # be chosen such that 448 / 447 < 2 (which it is.)
            torch._check(i0 <= 448)
            return torch.zeros(256 * i0).view(-1, 447)
        make_fx(f, tracing_mode="symbolic")(torch.tensor(256 * 447, device="cuda"))

    def test_unbacked_unify_guard(self):
        def f(x, y):
            z = torch.zeros(x.item())
            torch._check(z.size(0) == y.size(0))  # refines i0 = s0
            if z.size(0) == 4:
                return y * 2
            else:
                return y + 2

        r = str(make_fx(f, tracing_mode="symbolic")(torch.tensor(10), torch.randn(10)).code).strip()
        self.assertExpectedInline(r, """\
def forward(self, x_1, y_1):
    _local_scalar_dense = torch.ops.aten._local_scalar_dense.default(x_1);  x_1 = None
    zeros = torch.ops.aten.zeros.default([_local_scalar_dense], device = device(type='cpu'), pin_memory = False);  _local_scalar_dense = zeros = None
    add = torch.ops.aten.add.Tensor(y_1, 2);  y_1 = None
    return add""")  # noqa: B950

    @unittest.skipIf(not HAS_CUDA, 'CUDA-only test')
    @unittest.expectedFailure
    def test_unbacked_unify_guard_transitivity(self):
        def f(x1, x2, y):
            z1 = torch.zeros(x1.item())
            z2 = torch.zeros(x2.item())
            torch._check(z1.size(0) == z2.size(0))  # refines i0 = i1
            torch._check(z2.size(0) == y.size(0))  # refines i0 = s0
            if z1.size(0) == 4:
                return y * 2
            else:
                return y + 2

        gm = make_fx(f, tracing_mode="symbolic")(
            torch.tensor(10, device="cuda"),
            torch.tensor(10, device="cuda"),
            torch.randn(10, device="cuda")
        )
        insert_deferred_runtime_asserts(gm, gm.shape_env, "test")
        gm.recompile()
        r = str(gm.code).strip()
        # self.assertExpectedInline(
        #     r, """"""  # noqa: B950
        # )

    @unittest.skipIf(not HAS_CUDA, 'CUDA-only test')
    def test_unbacked_unify_dependency_violation(self):
        def f(x1, x2, x3, y):
            z1 = x1.item()
            torch._check(z1 // 9 == 1)
            z2 = x2.item()
            z3 = x3.item()
            torch._check(z1 == z2 + z3)
            return y * 2
            if z2 + z3 == z1:
                return y * 2
            else:
                return y + 3

        # NB: inputs are done as CUDA to ensure they aren't queried to be
        # backed

        gm = make_fx(f, tracing_mode="symbolic")(
            torch.tensor(10, device="cuda"), torch.tensor(5, device="cuda"),
            torch.tensor(5, device="cuda"), torch.randn(1, device="cuda")
        )
        insert_deferred_runtime_asserts(gm, gm.shape_env, "test")
        gm.recompile()
        self.assertEqual(gm(
            torch.tensor(12, device="cuda"), torch.tensor(6, device="cuda"),
            torch.tensor(6, device="cuda"), torch.tensor([1.0], device="cuda")),
            torch.tensor([2.0], device="cuda")
        )
        with self.assertRaises(RuntimeError):
            gm(
                torch.tensor(20, device="cuda"), torch.tensor(10, device="cuda"),
                torch.tensor(10, device="cuda"), torch.tensor([1.0], device="cuda")
            )


    def test_split_unbacked_sizes(self):
        def f(lengths, values):
            # tolist not directly supported atm
            sizes = [lengths[i].item() for i in range(lengths.size(0))]
            for s in sizes:
                # TODO(avik): no assertion generated with torch._check_is_size?
                torch._constrain_as_size(s)
            return torch.split(values, sizes)

        r = str(make_fx(f, tracing_mode="symbolic")(
            torch.tensor([2, 3, 4]),
            torch.randn(9)
        ).code).strip()
        self.assertExpectedInline(r, """\
def forward(self, lengths_1, values_1):
    select = torch.ops.aten.select.int(lengths_1, 0, 0)
    _local_scalar_dense = torch.ops.aten._local_scalar_dense.default(select);  select = None
    select_1 = torch.ops.aten.select.int(lengths_1, 0, 1)
    _local_scalar_dense_1 = torch.ops.aten._local_scalar_dense.default(select_1);  select_1 = None
    select_2 = torch.ops.aten.select.int(lengths_1, 0, 2);  lengths_1 = None
    _local_scalar_dense_2 = torch.ops.aten._local_scalar_dense.default(select_2);  select_2 = None
    sym_constrain_range_for_size = torch.ops.aten.sym_constrain_range_for_size.default(_local_scalar_dense);  sym_constrain_range_for_size = None
    sym_constrain_range_for_size_1 = torch.ops.aten.sym_constrain_range_for_size.default(_local_scalar_dense_1);  sym_constrain_range_for_size_1 = None
    sym_constrain_range_for_size_2 = torch.ops.aten.sym_constrain_range_for_size.default(_local_scalar_dense_2);  sym_constrain_range_for_size_2 = None
    split_with_sizes = torch.ops.aten.split_with_sizes.default(values_1, [_local_scalar_dense, _local_scalar_dense_1, _local_scalar_dense_2]);  values_1 = _local_scalar_dense = _local_scalar_dense_1 = _local_scalar_dense_2 = None
    getitem = split_with_sizes[0]
    getitem_1 = split_with_sizes[1]
    getitem_2 = split_with_sizes[2];  split_with_sizes = None
    return (getitem, getitem_1, getitem_2)""")  # noqa: B950

    def test_invalidate_nonzero(self):
        ok = False

        def f(a):
            nonlocal ok
            b = a.clone()
            x = b.nonzero()
            x1 = b.nonzero()
            x2 = b.nonzero()
            assert x1.shape[0] == x2.shape[0]
            ok = True
            b.normal_()
            y = b.nonzero()
            try:
                bool(x1.shape[0] == y.shape[0])
                self.fail("didn't raise exception")
            except GuardOnDataDependentSymNode:
                pass

        make_fx(f, tracing_mode="symbolic")(torch.randn(4))

    @torch._functorch.config.patch(fake_tensor_propagate_real_tensors=True)
    def test_invalidate_nonzero_propagate_real_tensors(self):
        def f(a):
            b = a.clone()
            x = b.nonzero()
            x1 = b.nonzero()
            x2 = b.nonzero()
            assert x1.shape[0] == x2.shape[0]
            b.normal_()
            y = b.nonzero()
            # Because you're not actually going to generate exactly zero with
            # normal_ lol
            assert x1.shape[0] == y.shape[0]

        make_fx(f, tracing_mode="symbolic")(torch.randn(4))

    def test_sqrt_size(self):
        def f(a):
            return a / a.size(-1) ** 0.5

        r = str(make_fx(f, tracing_mode="symbolic")(torch.empty(4)).code).strip()
        self.assertExpectedInline(r, """\
def forward(self, a_1):
    sym_size_int = torch.ops.aten.sym_size.int(a_1, 0)
    sym_float = torch.sym_float(sym_size_int);  sym_size_int = None
    pow_1 = sym_float ** 0.5;  sym_float = None
    div = torch.ops.aten.div.Tensor(a_1, pow_1);  a_1 = pow_1 = None
    return div""")

    def test_make_fx_with_custom_tracer_preserving_nn_module_stack(self):

        class Bar(torch.nn.Module):
            def __init__(self) -> None:
                super().__init__()

            def forward(self, x):
                return x + 1

        class Foo(torch.nn.Module):
            def __init__(self) -> None:
                super().__init__()
                self.bar = Bar()

            def forward(self, x):
                return x + self.bar(x)

        gm = make_fx(Foo())(torch.randn(4, 4))
        for node in gm.graph.nodes:
            self.assertTrue("nn_module_stack" not in node.meta)

        foo = Foo()

        def functional_call(*args, **kwargs):
            with stateless._reparametrize_module(foo, {}):
                return foo(*args, **kwargs)

        functional_call._orig_mod = foo

        gm_with_stack = make_fx(functional_call, record_module_stack=True)(torch.randn(4, 4))
        found = False
        for node in gm_with_stack.graph.nodes:
            if "nn_module_stack" in node.meta:
                if len(node.meta["nn_module_stack"]) == 1:
                    self.assertTrue("custom_tracer_preserving_nn_module_stack.<locals>.Foo" in str(node.meta["nn_module_stack"]))
                    found = True
                elif len(node.meta["nn_module_stack"]) == 2:
                    self.assertTrue("preserving_nn_module_stack.<locals>.Bar" in str(node.meta["nn_module_stack"]))
                    found = True
                else:
                    # there can be at most 2 level
                    self.assertTrue(False)

        self.assertTrue(found)

        gm_without_stack = make_fx(functional_call)(torch.randn(4, 4))
        for node in gm_without_stack.graph.nodes:
            self.assertTrue("nn_module_stack" not in node.meta)

    def test_symint_to_tensor(self):
        def f(a):
            return a / a.shape[0]

        r = str(make_fx(f, tracing_mode="symbolic")(torch.empty(4)).code).strip()
        self.assertExpectedInline(r, """\
def forward(self, a_1):
    sym_size_int = torch.ops.aten.sym_size.int(a_1, 0)
    div = torch.ops.aten.div.Tensor(a_1, sym_size_int);  a_1 = sym_size_int = None
    return div""")

        r = str(make_fx(f, tracing_mode="symbolic", decomposition_table=decomposition_table)(torch.empty(4)).code).strip()
        self.assertExpectedInline(r, """\
def forward(self, a_1):
    sym_size_int = torch.ops.aten.sym_size.int(a_1, 0)
    sym_float = torch.sym_float(sym_size_int);  sym_size_int = None
    div = torch.ops.prims.div.default(a_1, sym_float);  a_1 = sym_float = None
    return div""")

    def test_cat(self):
        def f(a, b):
            val = torch.mul(a, b)
            out = torch.cat([val, val])
            if out.shape[0] * out.shape[1] > 20:
                out = out.cos()
            return out

        test_inputs = []
        test_inputs.append([(1, 5), (6, 1)])
        test_inputs.append([(1, 4), (3, 1)])
        gm = self._test_dynamic(f, [(1, 6), (8, 1)], test_inputs)
        self.assertTrue(eval_guards(gm, torch.randn(1, 10), torch.randn(6, 1)))
        self.assertFalse(eval_guards(gm, torch.randn(1, 2), torch.randn(4, 1)))
        self.assertExpectedInline(show_guards(gm), """2*L['a'].size()[1]*L['b'].size()[0] > 20""")

    def test_new_empty(self):
        def f(a, b):
            return a.new_empty(b.shape[0], b.shape[1] * 2)

        self._test_dynamic(f, [(2, 4), (4, 5)], [[(2, 3), (5, 7)], [(3, 7), (9, 3)]], assert_eq=False).shape_env

    def test_size_with_tensor(self):
        # I think I messed up writing this test case originally, I think
        # I'm supposed to hit an error case, but the code here works in both
        # eager and tracing
        def f(tensor):
            max_size = torch.tensor([800, 1216], dtype=torch.int64)
            batch_shape = [2] + list(tensor.shape[:-2]) + list(max_size)
            return tensor.new_empty(batch_shape)

        a = torch.randn(3, 800, 1199)
        f(a)
        make_fx(f, tracing_mode="symbolic")(a)

    def test_fake_tensor_as_size(self):
        def f(x):
            r = torch.zeros([x])
            return r

        fx_g = make_fx(f, tracing_mode="symbolic")(torch.tensor(4))
        self.assertExpectedInline(fx_g.code.strip(), """\
def forward(self, x_1):
    _local_scalar_dense = torch.ops.aten._local_scalar_dense.default(x_1);  x_1 = None
    zeros = torch.ops.aten.zeros.default([_local_scalar_dense], device = device(type='cpu'), pin_memory = False);  _local_scalar_dense = None
    return zeros""")  # noqa: B950

    def test_expand(self):
        def f(a):
            b = torch.mul(a, a)
            c = b.expand(a.shape)
            return c

        self._test_dynamic(f, [(3,)], [[(3,)], [(4,)], [(2,)]])
        self._test_dynamic(f, [(5, 1)], [[(4, 1)], [(3, 1)], [(6, 1)]])

    def test_metadata(self):
        def f(a, b):
            d = a.new_empty(a.shape[0] + b.shape[0])
            return d
        fx_g = make_fx(f, tracing_mode="symbolic")(torch.randn(5), torch.randn(4))
        meta_c = _get_node(fx_g, lambda x: x.target == aten.new_empty.default)
        meta_d = _get_node(fx_g, lambda x: x.target == operator.add)
        self.assertTrue(meta_c.meta['val'].shape[0].node.expr == meta_d.meta['val'].node.expr)

    def test_metadata_fresh(self):
        def f(x):
            assert x.shape[0] == 3
            return x.cos()

        fx_g = make_fx(f, tracing_mode="symbolic")(torch.randn(3))
        meta_cos = _get_node(fx_g, lambda x: x.target == aten.cos.default)
        meta_inp = _get_node(fx_g, lambda x: x.op == 'placeholder')
        self.assertTrue(meta_cos.meta['val'].shape[0] == 3)
        # Checks if the input expr has been updated even though the constraint
        # happened afterwards
        self.assertTrue(meta_inp.meta['val'].shape[0] == 3)

    def test_elementwise_meta_with_sym_numbers(self):
        def f(x, offset, as_sym_float=False):
            x0 = x.size()[0]
            if as_sym_float:
                x0 = torch.sym_float(x0)
            return torch.add(x0, offset)

        fx_g = make_fx(f, tracing_mode="symbolic")(torch.rand(2, 3), 2.0, False)
        meta_add = _get_node(fx_g, lambda x: x.target == aten.add.Tensor)
        self.assertEqual(meta_add.meta['val'].shape, ())
        self.assertEqual(meta_add.meta['val'].dtype, torch.float32)

        fx_g = make_fx(f, tracing_mode="symbolic")(torch.rand(2, 3), 2, False)
        meta_add = _get_node(fx_g, lambda x: x.target == aten.add.Tensor)
        self.assertEqual(meta_add.meta['val'].shape, ())
        self.assertEqual(meta_add.meta['val'].dtype, torch.int64)

        fx_g = make_fx(f, tracing_mode="symbolic")(torch.rand(2, 3), 2, True)
        meta_add = _get_node(fx_g, lambda x: x.target == aten.add.Tensor)
        self.assertEqual(meta_add.meta['val'].shape, ())
        self.assertEqual(meta_add.meta['val'].dtype, torch.float32)

    def test_return_symint(self):
        def f(x):
            return x.shape[0], x.cos(), x.shape[0] / 5
        self._test_dynamic(f, [(5,)], [[(4,)], [(12,)]])

        def f(x):
            return x.shape
        self._test_dynamic(f, [(5, 3)], [[(4, 6)]])

    def test_rmethod(self):
        def f(x):
            return x.size(0) + x
        self._test_dynamic(f, [(5,)], [[(4,)], [(12,)]])

    def test_mega_guard(self):
        def f(a, b):
            assert a.shape[0] == b.shape[0] * 2
            return a.cos()
        fx_g = make_fx(f, tracing_mode="symbolic")(torch.randn(16), torch.randn(8))
        from torch._dynamo.source import LocalSource
        self.assertExpectedInline(
            str(fx_g.shape_env.produce_guards(fx_placeholder_vals(fx_g), [LocalSource("a"), LocalSource("b")], ignore_static=False)),  # noqa: B950
            """["L['a'].size()[0] == 2*L['b'].size()[0]", "L['a'].stride()[0] == 1", "L['a'].storage_offset() == 0", "L['b'].stride()[0] == 1", "L['b'].storage_offset() == 0", "2 <= L['b'].size()[0]"]"""  # noqa: B950
        )
        self.assertExpectedInline(
            str(fx_g.shape_env.produce_guards(fx_placeholder_vals(fx_g), [LocalSource("a"), LocalSource("b")], ignore_static=True)),  # noqa: B950
            """["L['a'].size()[0] == 2*L['b'].size()[0]", "2 <= L['b'].size()[0]"]"""  # noqa: B950
        )

    def test_guard_upperbound_range_refinement(self):
        def f(a):
            assert a.shape[0] > 5 and a.shape[0] > 12
            return a.cos()
        tensor = make_fx(f, tracing_mode="symbolic")(torch.randn(15))
        self.assertExpectedInline(show_guards(tensor), """13 <= L['a'].size()[0]""")

    def test_guard_lowerbound_range_refinement(self):
        def f(a):
            assert a.shape[0] < 20 and a.shape[0] < 30
            return a.cos()
        tensor = make_fx(f, tracing_mode="symbolic")(torch.randn(15))
        self.assertExpectedInline(show_guards(tensor), """L['a'].size()[0] <= 19""")

    def test_guard_upperbound_range_refinement_multivariate(self):
        def f(a):
            assert a.shape[0] > 5 and a.shape[0] > 12
            assert a.shape[1] > 5 and a.shape[1] > a.shape[0]
            return a.cos()
        tensor = make_fx(f, tracing_mode="symbolic")(torch.randn((15, 20)))
        self.assertExpectedInline(show_guards(tensor), """\
L['a'].size()[1] > L['a'].size()[0]
13 <= L['a'].size()[0]
14 <= L['a'].size()[1]""")

    def test_guard_lowerbound_range_refinement_multivariate(self):
        def f(a):
            assert a.shape[0] < 20 and a.shape[0] < 30
            assert a.shape[1] < 30 and a.shape[1] < a.shape[0]
            return a.cos()
        tensor = make_fx(f, tracing_mode="symbolic")(torch.randn((15, 5)))
        self.assertExpectedInline(
            show_guards(tensor),
            """\
L['a'].size()[1] < L['a'].size()[0]
L['a'].size()[0] <= 19
L['a'].size()[1] <= 18""")

    def test_sym_storage_offset(self):
        def f(x, y):
            return x + y

        inp = (torch.randn(8)[3:], torch.randn(5))
        fx_g = make_fx(f, tracing_mode="symbolic")(*inp)
        inp = (torch.randn(8)[3:], torch.randn(5))
        self.assertEqual(fx_g(*inp), f(*inp))

    def _assert_no_guards(self, fx_g, free_symbols):
        assert _get_free_symbols(fx_g.shape_env) == free_symbols, fx_g.shape_env.var_to_val
        assert len(fx_g.shape_env.get_nontrivial_guards()) == 0, fx_g.shape_env.format_guards()

    def test_guards_equal(self):
        def f(a, b):
            return a * b

        # NB: Numbers are carefully chosen to avoid duck shaping from applying

        fx_g = _trace(f, (5, 6), (5, 6))
        self._assert_no_guards(fx_g, 2)

        fx_g = _trace(f, (5, 6, 7), (5, 6, 7))
        self._assert_no_guards(fx_g, 3)

        fx_g = _trace(f, (5, 1), (1, 6))
        self._assert_no_guards(fx_g, 2)

        def f(a, b, c, d):
            a = a + b
            cat = torch.cat([c, d])
            return a + cat

        fx_g = _trace(f, 7, 7, 4, 3)
        self._assert_no_guards(fx_g, 2)

        def f(a, b, c, d, e):
            vals = [a, b, c, d, e]
            x = a
            for idx in range(len(vals) - 1):
                x = torch.cat([x, vals[idx]]) + vals[idx + 1]
            return x

        fx_g = _trace(f, 2, 4, 8, 16, 32)
        self._assert_no_guards(fx_g, 1)

        def f(a, b):
            a = a.view(b.shape[0])
            return a + b.sum()

        fx_g = _trace(f, (4, 2), 8)
        self._assert_no_guards(fx_g, 2)

        fx_g = _trace(f, (4, 2), (8, 5))
        self._assert_no_guards(fx_g, 3)

        fx_g = _trace(f, (2, 3, 4), 24)
        self._assert_no_guards(fx_g, 3)

    def test_nonidentity_transitive_guards(self):
        def f(a, b, c, d, e):
            vals = [a, b, c, d, e]
            cat_vals = []
            for idx in range(len(vals) - 1):
                cat_vals.append(torch.cat([vals[idx], vals[idx]]))
            final_vals = []
            for a, b in reversed(list(zip(cat_vals, vals[1:]))):
                final_vals.append(a + b)
            return final_vals

        fx_g = _trace(f, 2, 4, 8, 16, 32)
        self.assertExpectedInline(show_guards(fx_g), """""")

    @torch.fx.experimental._config.patch(translation_validation=True)
    def test_constant_specialization(self):
        def f(t):
            assert t.shape[0] == 10
            return t

        tensor = make_fx(f, tracing_mode="symbolic")(torch.randn(10))
        self.assertExpectedInline(show_guards(tensor), """""")


make_fx_failures = {
    # unknown
    xfail('allclose'),
    xfail('equal'),
    # empty
    skip('new_empty'),
    skip('empty_like'),
    skip('empty'),
    skip('empty_permuted'),
    # flaky
    skip('linalg.lstsq', 'grad_oriented'),
    skip('nn.functional.max_unpool1d', '', device_type='cpu'),
    skip('nn.functional.max_unpool2d', '', device_type='cpu'),
    skip('nn.functional.max_unpool3d', '', device_type='cpu'),
    skip('linalg.lstsq'),  # flaky, probably just a precision issue

    # data-dependent control flow
    skip('item'),
    xfail('cov'),
    xfail('nn.functional.gaussian_nll_loss'),
    xfail('tensor_split'),
    xfail('corrcoef'),
    xfail('quantile'),
    xfail('nanquantile'),

    # Seems like it's creating a sparse tensor that isn't captured by tensor.is_sparse
    xfail('sparse.sampled_addmm'),
    xfail('sparse.mm', 'reduce'),

    # proxy tensor doesn't support sparse correctly right now
    skip('to_sparse'),
    # segfaults
    skip('block_diag'),

    # AssertionError: Tensor-likes are not close!
    skip('empty_strided', '', device_type='cpu'),
}

only_real_tensor_failures = {
    xfail('narrow'),
}

only_fake_tensor_failures = {
    xfail('narrow'),
}

fake_tensor_failures = {
    # ASAN failures due to divide by 0
    skip('nn.functional.nll_loss'),
}

symbolic_tensor_failures = {
    xfail('combinations', ''),
    xfail('geqrf', ''),  # aten.geqrf.default - couldn't find symbolic meta function/decomposition
    xfail('histogram', ''),  # Could not run 'aten::histogram.bin_ct' with arguments from the 'Meta' backend. This c...
    xfail('histogramdd', ''),  # aten._histogramdd_bin_edges.default - couldn't find symbolic meta function/decomposition
    xfail('nanquantile', ''),  # Could not run 'aten::equal' with arguments from the 'Meta' backend.
    xfail('nn.functional.binary_cross_entropy', ''),  # aten.new_empty.default - couldn't find symbolic meta function/decom...
    xfail('nn.functional.cross_entropy', ''),  # aten.size.default - couldn't find symbolic meta function/decomposition
    xfail('nn.functional.ctc_loss'),  # aten._ctc_loss.Tensor - couldn't find symbolic meta function/decomposition
    xfail('quantile', ''),  # Could not run 'aten::equal' with arguments from the 'Meta' backend.
    xfail('unique_consecutive', ''),  # aten.unique_consecutive.default - couldn't find symbolic meta function/decomposition

    xfail('max_pool2d_with_indices_backward', ''),  # Expected a value of type 'List[int]' for argument 'kernel_size' but...

    # many complex operators incorrect striding, metadata
    xfail('fft.fft', ''),
    xfail('fft.hfft2', ''),
    xfail('fft.hfft', ''),
    xfail('fft.hfftn', ''),
    xfail('fft.ifft', ''),
    xfail('fft.ihfft2', ''),
    xfail('fft.ihfft', ''),
    xfail('fft.ihfftn', ''),
    xfail('fft.ihfft2', ''),
    xfail('fft.irfft2', ''),
    xfail('fft.irfft', ''),
    xfail('fft.irfftn', ''),
    xfail('fft.rfft2', ''),
    xfail('fft.rfft', ''),
    xfail('fft.rfftn', ''),
    xfail('stft', '')
}
symbolic_tensor_segfaults = {
    skip('nn.functional.batch_norm')  # Segfault??
}

symbolic_tensor_failures.update(symbolic_tensor_segfaults)

inplace_symbolic_tensor_failures = {
    # bugs
    xfail('float_power', ''),  # base given to float_power_ has dtype Float but the operation's result requires dtype Double
}

out_symbolic_tensor_failures = {
    # Cast error details: Unable to cast (...) to Tensor
    #
    # This happens because the test is set up to call the out variant using the `out` kwarg:
    #   torch._some_op(arg1, arg2, out=(out1, out2, out3))
    #
    # However, this only works on torch ops, not aten ops. For `_batch_norm_with_update`,
    # this fails because the op has no python bindings, so it doesn't support the `out` kwarg
    # way of calling its out variant.
    xfail('_batch_norm_with_update', ''),
    xfail('_native_batch_norm_legit', ''),
    xfail('angle', ''),
    xfail('argmax', ''),
    xfail('argmin', ''),
    xfail('fft.fft2', ''),
    xfail('fft.fftn', ''),
    xfail('fft.ifft2', ''),
    xfail('fft.ifftn', ''),
    xfail('gather', ''),
    xfail('linalg.pinv', ''),
    xfail('linalg.pinv', 'hermitian'),
    xfail('lu', ''),
    xfail('scatter_add', ''),
    xfail('scatter', ''),
    xfail('take_along_dim', ''),
    xfail('triangular_solve', ''),

    # SymIntArrayRef expected to contain only concrete
    xfail('ones', ''),
    xfail('randn', ''),
    xfail('zeros', ''),

    # RuntimeError: Cannot call numel() on tensor with symbolic sizes/strides
    xfail('index_reduce', 'prod'),
    xfail('index_reduce', 'mean'),
    xfail('index_reduce', 'amax'),
    xfail('index_reduce', 'amin'),
}

out_symbolic_tensor_segfaults = {
    skip('nanmean', ''),
}

out_symbolic_tensor_failures.update(out_symbolic_tensor_segfaults)

# Copies inputs to inplace operations to avoid inplace modifications
#   to leaves requiring gradient
def _get_safe_inplace(inplace_variant):
    @functools.wraps(inplace_variant)
    def _fn(t, *args, **kwargs):
        return inplace_variant(t.clone(), *args, **kwargs)

    return _fn

def _test_make_fx_helper(self, device, dtype, op, tracing_mode, inplace=False, out=False):
    fn = _get_safe_inplace(op.get_inplace()) if inplace else op.op
    sample_inputs_itr = op.sample_inputs(device, dtype, requires_grad=False)

    # Limit ourselves to first 100 inputs so symbolic tracing tests don't take too long
    count = 100
    if out:
        count = 5
    for sample_input in itertools.islice(sample_inputs_itr, count):
        if inplace and sample_input.broadcasts_input:
            continue
        args = [sample_input.input] + list(sample_input.args)
        kwargs = sample_input.kwargs
        if out:
            expected = fn(*args, **kwargs)
            kwargs['out'] = expected

        try:
            optests.make_fx_check(fn, args, kwargs, tracing_mode, self.assertEqual,
                                  randomize_data=True)
        except DynamicOutputShapeException:
            self.skipTest("Dynamic output shape operation in trace")


def skipIfNameMatches(pattern):
    """
    Decorator to skip a test if its name matches the given pattern.
    """
    def decorator(test_func):
        def wrapper(*args, **kwargs):
            if re.match(pattern, test_func.__name__):
                raise unittest.SkipTest(f"Test '{test_func.__name__}' skipped because its name matches the pattern '{pattern}'")
            return test_func(*args, **kwargs)
        return wrapper
    return decorator

# Auto functionalize shouldn't work with make_fx directly
filtered_hop_db = [op for op in hop_db if op.name != "auto_functionalize"]

@unittest.skipIf(not torch._dynamo.is_dynamo_supported(), "Cond requires dynamo")
class TestProxyTensorOpInfo(TestCase):
    @ops(op_db + filtered_hop_db + custom_op_db, allowed_dtypes=(torch.float,))
    @skipOps('TestProxyTensorOpInfo', 'test_make_fx_exhaustive', make_fx_failures.union(only_real_tensor_failures))
    def test_make_fx_exhaustive(self, device, dtype, op):
        _test_make_fx_helper(self, device, dtype, op, "real")

    @ops(op_db + filtered_hop_db + custom_op_db, allowed_dtypes=(torch.float,))
    @skipOps('TestProxyTensorOpInfo', 'test_make_fx_fake_exhaustive',
             make_fx_failures.union(fake_tensor_failures, only_fake_tensor_failures))
    def test_make_fx_fake_exhaustive(self, device, dtype, op):
        _test_make_fx_helper(self, device, dtype, op, "fake")

    @ops(op_db + filtered_hop_db + custom_op_db, allowed_dtypes=(torch.float,))
    @skipOps('TestProxyTensorOpInfo', 'test_make_fx_symbolic_exhaustive',
             make_fx_failures | fake_tensor_failures | symbolic_tensor_failures)
    def test_make_fx_symbolic_exhaustive(self, device, dtype, op):
        _test_make_fx_helper(self, device, dtype, op, "symbolic")

    @ops(op_db + custom_op_db, allowed_dtypes=(torch.float,))
    @skipOps('TestProxyTensorOpInfo', 'test_make_fx_symbolic_exhaustive_inplace',
             make_fx_failures | fake_tensor_failures | symbolic_tensor_failures | inplace_symbolic_tensor_failures)
    def test_make_fx_symbolic_exhaustive_inplace(self, device, dtype, op):
        if not op.get_inplace():
            self.skipTest("No inplace variable for this op")
        _test_make_fx_helper(self, device, dtype, op, "symbolic", inplace=True)

    @ops(op_db + custom_op_db, allowed_dtypes=(torch.float,))
    @skipOps('TestProxyTensorOpInfo', 'test_make_fx_symbolic_exhaustive_out',
             make_fx_failures | fake_tensor_failures | symbolic_tensor_failures | out_symbolic_tensor_failures)
    def test_make_fx_symbolic_exhaustive_out(self, device, dtype, op):
        if not op.supports_out:
            self.skipTest("Op doesn't support out")
        _test_make_fx_helper(self, device, dtype, op, "symbolic", out=True)


only_for = ("cpu")
instantiate_device_type_tests(TestProxyTensorOpInfo, globals(), only_for=only_for)


if __name__ == '__main__':
    run_tests()<|MERGE_RESOLUTION|>--- conflicted
+++ resolved
@@ -1357,20 +1357,12 @@
     _lazy_clone_alias_1 = torch.ops.aten._lazy_clone_alias.default(view_1);  view_1 = None
     bmm = torch.ops.aten.bmm.default(_lazy_clone_alias, _lazy_clone_alias_1);  _lazy_clone_alias = _lazy_clone_alias_1 = None
     view_2 = torch.ops.aten.view.default(bmm, [sym_size_int, 3, 3]);  bmm = None
-<<<<<<< HEAD
     mul = sym_size_int * 3
     view_3 = torch.ops.aten.view.default(view_2, [mul, 3]);  view_2 = mul = None
     _lazy_clone_alias_2 = torch.ops.aten._lazy_clone_alias.default(view_3);  view_3 = None
     mm = torch.ops.aten.mm.default(_lazy_clone_alias_2, eye);  _lazy_clone_alias_2 = eye = None
     view_4 = torch.ops.aten.view.default(mm, [sym_size_int, 3, 3]);  mm = sym_size_int = None
     index_put_ = torch.ops.aten.index_put_.default(crop_camera_1, [mask_1], view_4);  crop_camera_1 = mask_1 = view_4 = None
-=======
-    mul_4 = sym_size_int * 3
-    view_3 = torch.ops.aten.view.default(view_2, [mul_4, 3]);  view_2 = mul_4 = None
-    mm = torch.ops.aten.mm.default(view_3, eye);  view_3 = eye = None
-    _unsafe_view = torch.ops.aten._unsafe_view.default(mm, [sym_size_int, 3, 3]);  mm = sym_size_int = None
-    index_put_ = torch.ops.aten.index_put_.default(crop_camera_1, [mask_1], _unsafe_view);  crop_camera_1 = mask_1 = _unsafe_view = index_put_ = None
->>>>>>> 70072bdd
     return None""")  # noqa: B950
 
     def test_unbacked_slice(self):
