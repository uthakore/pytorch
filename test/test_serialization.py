# Owner(s): ["module: serialization"]

import contextlib
import copy
import gc
import gzip
import io
import os
import pickle
import platform
import shutil
import sys
import tempfile
import unittest
import warnings
import zipfile
from collections import namedtuple, OrderedDict
from copy import deepcopy
from itertools import product
from pathlib import Path

import torch
from torch._subclasses.fake_tensor import FakeTensorMode, FakeTensorConverter
from torch._utils import _rebuild_tensor
from torch._utils_internal import get_file_path_2
from torch.serialization import (
    check_module_version_greater_or_equal,
    get_default_load_endianness,
    LoadEndianness,
    safe_globals,
    set_default_load_endianness,
    skip_data,
    SourceChangeWarning,
)
from torch.testing._internal.common_device_type import instantiate_device_type_tests
from torch.testing._internal.common_dtype import all_types_and_complex_and
from torch.testing._internal.common_utils import (
    AlwaysWarnTypedStorageRemoval,
    BytesIOContext,
    download_file,
    instantiate_parametrized_tests,
    IS_FBCODE,
    IS_FILESYSTEM_UTF8_ENCODING,
    IS_WINDOWS,
    parametrize,
    run_tests,
    serialTest,
    skipIfTorchDynamo,
    TemporaryDirectoryName,
    TemporaryFileName,
    TEST_DILL,
    TestCase,
)
from torch.testing._internal.two_tensor import TwoTensor  # noqa: F401
from torch.utils._import_utils import import_dill


if not IS_WINDOWS:
    from mmap import MAP_PRIVATE, MAP_SHARED
else:
    MAP_SHARED, MAP_PRIVATE = None, None

# These tests were all copied from `test/test_torch.py` at some point, so see
# the actual blame, see this revision
# https://github.com/pytorch/pytorch/blame/9a2691f2fc948b9792686085b493c61793c2de30/test/test_torch.py

dill = import_dill()
HAS_DILL_AT_LEAST_0_3_1 = dill is not None and check_module_version_greater_or_equal(dill, (0, 3, 1))

can_retrieve_source = True
with warnings.catch_warnings(record=True) as warns:
    with tempfile.NamedTemporaryFile() as checkpoint:
        x = torch.save(torch.nn.Module(), checkpoint)
        for warn in warns:
            if "Couldn't retrieve source code" in warn.message.args[0]:
                can_retrieve_source = False
                break


class FilelikeMock:
    def __init__(self, data, has_fileno=True, has_readinto=False):
        if has_readinto:
            self.readinto = self.readinto_opt
        if has_fileno:
            # Python 2's StringIO.StringIO has no fileno attribute.
            # This is used to test that.
            self.fileno = self.fileno_opt

        self.calls = set()
        self.bytesio = io.BytesIO(data)

        def trace(fn, name):
            def result(*args, **kwargs):
                self.calls.add(name)
                return fn(*args, **kwargs)
            return result

        for attr in ['read', 'readline', 'seek', 'tell', 'write', 'flush']:
            traced_fn = trace(getattr(self.bytesio, attr), attr)
            setattr(self, attr, traced_fn)

    def fileno_opt(self):
        raise io.UnsupportedOperation('Not a real file')

    def readinto_opt(self, view):
        self.calls.add('readinto')
        return self.bytesio.readinto(view)

    def was_called(self, name):
        return name in self.calls


class SerializationMixin:
    def _test_serialization_data(self):
        a = [torch.randn(5, 5).float() for i in range(2)]
        b = [a[i % 2] for i in range(4)]  # 0-3
        b += [a[0].storage()]  # 4
        b += [a[0].reshape(-1)[1:4].storage()]  # 5
        b += [torch.arange(1, 11).int()]  # 6
        t1 = torch.FloatTensor().set_(a[0].reshape(-1)[1:4].clone().storage(), 0, (3,), (1,))
        t2 = torch.FloatTensor().set_(a[0].reshape(-1)[1:4].clone().storage(), 0, (3,), (1,))
        b += [(t1.storage(), t1.storage(), t2.storage())]  # 7
        b += [a[0].reshape(-1)[0:2].storage()]  # 8
        return b

    def _test_serialization_assert(self, b, c):
        self.assertEqual(b, c, atol=0, rtol=0)
        self.assertTrue(isinstance(c[0], torch.FloatTensor))
        self.assertTrue(isinstance(c[1], torch.FloatTensor))
        self.assertTrue(isinstance(c[2], torch.FloatTensor))
        self.assertTrue(isinstance(c[3], torch.FloatTensor))
        self.assertTrue(isinstance(c[4], torch.storage.TypedStorage))
        self.assertEqual(c[4].dtype, torch.float)
        c[0].fill_(10)
        self.assertEqual(c[0], c[2], atol=0, rtol=0)
        self.assertEqual(c[4], torch.FloatStorage(25).fill_(10), atol=0, rtol=0)
        c[1].fill_(20)
        self.assertEqual(c[1], c[3], atol=0, rtol=0)
        # I have to do it in this roundabout fashion, because there's no
        # way to slice storages
        for i in range(4):
            self.assertEqual(c[4][i + 1], c[5][i])

        # check that serializing the same storage view object unpickles
        # it as one object not two (and vice versa)
        views = c[7]
        self.assertEqual(views[0]._cdata, views[1]._cdata)
        self.assertEqual(views[0], views[2])
        self.assertNotEqual(views[0]._cdata, views[2]._cdata)

        rootview = c[8]
        self.assertEqual(rootview.data_ptr(), c[0].data_ptr())

    def test_serialization_zipfile_utils(self):
        data = {
            'a': b'12039810948234589',
            'b': b'1239081209484958',
            'c/d': b'94589480984058'
        }

        def test(name_or_buffer):
            with torch.serialization._open_zipfile_writer(name_or_buffer) as zip_file:
                for key in data:
                    zip_file.write_record(key, data[key], len(data[key]))

            if hasattr(name_or_buffer, 'seek'):
                name_or_buffer.seek(0)

            with torch.serialization._open_zipfile_reader(name_or_buffer) as zip_file:
                for key in data:
                    actual = zip_file.get_record(key)
                    expected = data[key]
                    self.assertEqual(expected, actual)

        with tempfile.NamedTemporaryFile() as f:
            test(f)

        with TemporaryFileName() as fname:
            test(fname)

        test(io.BytesIO())

    def _test_serialization(self, weights_only):
        # Test serialization with a real file
        b = self._test_serialization_data()
        with tempfile.NamedTemporaryFile() as f:
            torch.save(b, f)
            f.seek(0)
            c = torch.load(f, weights_only=weights_only)
            self._test_serialization_assert(b, c)
        with TemporaryFileName() as fname:
            torch.save(b, fname)
            c = torch.load(fname, weights_only=weights_only)
            self._test_serialization_assert(b, c)
        # test non-ascii encoding of bytes arrays/strings
        # The following bytes are produced by serializing
        #   [b'\xc5\xbc\xc4\x85\xc4\x85\xc3\xb3\xc5\xbc\xc4\x85\xc5\xbc', torch.zeros(1, dtype=torch.float), 2]
        # in Python 2.7.12 and PyTorch 0.4.1, where the first element contains
        # bytes of some utf-8 characters (i.e., `utf8_str.encode('utf-8')`).
        serialized = (
            b'\x80\x02\x8a\nl\xfc\x9cF\xf9 j\xa8P\x19.\x80\x02M\xe9\x03.'
            b'\x80\x02}q\x01(U\x10protocol_versionq\x02M\xe9\x03U\n'
            b'type_sizesq\x03}q\x04(U\x03intq\x05K\x04U\x05shortq\x06K\x02U'
            b'\x04longq\x07K\x04uU\rlittle_endianq\x08\x88u.\x80\x02]q'
            b'\x01(U\x0e\xc5\xbc\xc4\x85\xc4\x85\xc3\xb3\xc5\xbc\xc4\x85'
            b'\xc5\xbcq\x02ctorch._utils\n_rebuild_tensor_v2\nq\x03((U'
            b'\x07storageq\x04ctorch\nFloatStorage\nq\x05U\x0845640624q'
            b'\x06U\x03cpuq\x07\x8a\x01\x01NtQK\x00K\x01\x85K\x01\x85'
            b'\x89NtRq\x08K\x02e.\x80\x02]q\x01U\x0845640624q\x02a.\x01\x00'
            b'\x00\x00\x00\x00\x00\x00\x00\x00\x00\x00'
        )
        buf = io.BytesIO(serialized)
        utf8_bytes = b'\xc5\xbc\xc4\x85\xc4\x85\xc3\xb3\xc5\xbc\xc4\x85\xc5\xbc'
        utf8_str = utf8_bytes.decode('utf-8')
        loaded_utf8 = torch.load(buf, weights_only=weights_only, encoding='utf-8')
        self.assertEqual(loaded_utf8, [utf8_str, torch.zeros(1, dtype=torch.float), 2])
        buf.seek(0)
        loaded_bytes = torch.load(buf, weights_only=weights_only, encoding='bytes')
        self.assertEqual(loaded_bytes, [utf8_bytes, torch.zeros(1, dtype=torch.float), 2])

    def test_serialization(self):
        self._test_serialization(False)

    def test_serialization_safe(self):
        self._test_serialization(True)

    def test_serialization_filelike(self):
        # Test serialization (load and save) with a filelike object
        b = self._test_serialization_data()
        with BytesIOContext() as f:
            torch.save(b, f)
            f.seek(0)
            c = torch.load(f)
        self._test_serialization_assert(b, c)

    def test_serialization_fake_zip(self):
        data = [
            ord('P'),
            ord('K'),
            5,
            6
        ]
        for i in range(0, 100):
            data.append(0)
        t = torch.tensor(data, dtype=torch.uint8)

        with tempfile.NamedTemporaryFile() as f:
            torch.save(t, f)

            # If this check is False for all Python versions (i.e. the fix
            # has been backported), this test and torch.serialization._is_zipfile
            # can be deleted
            self.assertTrue(zipfile.is_zipfile(f))
            self.assertFalse(torch.serialization._is_zipfile(f))
            f.seek(0)
            self.assertEqual(torch.load(f), t)

    def test_serialization_gzip(self):
        # Test serialization with gzip file
        b = self._test_serialization_data()
        f1 = tempfile.NamedTemporaryFile(delete=False)
        f2 = tempfile.NamedTemporaryFile(delete=False)
        torch.save(b, f1)
        with open(f1.name, 'rb') as f_in, gzip.open(f2.name, 'wb') as f_out:
            shutil.copyfileobj(f_in, f_out)

        with gzip.open(f2.name, 'rb') as f:
            c = torch.load(f)
        self._test_serialization_assert(b, c)

    @unittest.skipIf(
        not TEST_DILL or HAS_DILL_AT_LEAST_0_3_1,
        '"dill" not found or is correct version'
    )
    def test_serialization_dill_version_not_supported(self):
        x = torch.randn(5, 5)

        with tempfile.NamedTemporaryFile() as f:
            with self.assertRaisesRegex(ValueError, 'supports dill >='):
                torch.save(x, f, pickle_module=dill)
            f.seek(0)
            with self.assertRaisesRegex(ValueError, 'supports dill >='):
                # weights_only=False as this is legacy code that saves the model
                x2 = torch.load(f, pickle_module=dill, encoding='utf-8', weights_only=False)

    def test_pickle_module(self):
        class ThrowingUnpickler(pickle.Unpickler):
            def load(self, *args, **kwargs):
                raise RuntimeError("rumpelstiltskin")

        class ThrowingModule:
            Unpickler = ThrowingUnpickler
            load = ThrowingUnpickler.load

        x = torch.eye(3)
        with tempfile.NamedTemporaryFile() as f:
            torch.save(x, f)
            f.seek(0)
            with self.assertRaisesRegex(RuntimeError, "rumpelstiltskin"):
                # weights_only=False as True does not support custom pickle module
                torch.load(f, pickle_module=ThrowingModule, weights_only=False)
            f.seek(0)
            z = torch.load(f)
        self.assertEqual(x, z)

    @unittest.skipIf(
        not TEST_DILL or not HAS_DILL_AT_LEAST_0_3_1,
        '"dill" not found or not correct version'
    )
    def test_serialization_dill(self):
        x = torch.randn(5, 5)

        with tempfile.NamedTemporaryFile() as f:
            torch.save(x, f, pickle_module=dill)
            f.seek(0)
            # weights_only=False as True does not support custom pickle_module
            x2 = torch.load(f, pickle_module=dill, encoding='utf-8', weights_only=False)
            self.assertIsInstance(x2, type(x))
            self.assertEqual(x, x2)
            f.seek(0)
            # weights_only=False as True does not support custom pickle_module
            x3 = torch.load(f, pickle_module=dill, weights_only=False)
            self.assertIsInstance(x3, type(x))
            self.assertEqual(x, x3)

    def test_serialization_offset_gzip(self):
        a = torch.randn(5, 5)
        i = 41
        f1 = tempfile.NamedTemporaryFile(delete=False)
        f2 = tempfile.NamedTemporaryFile(delete=False)
        with open(f1.name, 'wb') as f:
            pickle.dump(i, f)
            torch.save(a, f)
        with open(f1.name, 'rb') as f_in, gzip.open(f2.name, 'wb') as f_out:
            shutil.copyfileobj(f_in, f_out)

        with gzip.open(f2.name, 'rb') as f:
            j = pickle.load(f)
            b = torch.load(f)
        self.assertTrue(torch.equal(a, b))
        self.assertEqual(i, j)

    def _test_serialization_sparse(self, weights_only):
        def _test_serialization(conversion):
            x = torch.zeros(3, 3)
            x[1][1] = 1
            x = conversion(x)
            with tempfile.NamedTemporaryFile() as f:
                torch.save({"tensor": x}, f)
                f.seek(0)
                y = torch.load(f, weights_only=weights_only)
                self.assertEqual(x, y["tensor"], exact_is_coalesced=True)
        _test_serialization(lambda x: x.to_sparse())
        _test_serialization(lambda x: x.to_sparse_csr())
        _test_serialization(lambda x: x.to_sparse_csc())
        _test_serialization(lambda x: x.to_sparse_bsr((1, 1)))
        _test_serialization(lambda x: x.to_sparse_bsc((1, 1)))

    def test_serialization_sparse(self):
        self._test_serialization(False)

    def test_serialization_sparse_safe(self):
        self._test_serialization(True)

    def test_serialization_sparse_invalid(self):
        x = torch.zeros(3, 3)
        x[1][1] = 1
        x = x.to_sparse()

        class TensorSerializationSpoofer:
            def __init__(self, tensor):
                self.tensor = tensor

            def __reduce_ex__(self, proto):
                invalid_indices = self.tensor._indices().clone()
                invalid_indices[0][0] = 3
                return (
                    torch._utils._rebuild_sparse_tensor,
                    (
                        self.tensor.layout,
                        (
                            invalid_indices,
                            self.tensor._values(),
                            self.tensor.size())))

        with tempfile.NamedTemporaryFile() as f:
            torch.save({"spoofed": TensorSerializationSpoofer(x)}, f)
            for weights_only in (False, True):
                f.seek(0)
                with self.assertRaisesRegex(
                        RuntimeError,
                        "size is inconsistent with indices"):
                    y = torch.load(f, weights_only=weights_only)

    def _test_serialization_sparse_compressed_invalid(self,
                                                      conversion,
                                                      get_compressed_indices,
                                                      get_plain_indices):
        x = torch.zeros(3, 3)
        x[1][1] = 1
        x = conversion(x)

        class TensorSerializationSpoofer:
            def __init__(self, tensor):
                self.tensor = tensor

            def __reduce_ex__(self, proto):
                invalid_compressed_indices = get_compressed_indices(self.tensor).clone()
                invalid_compressed_indices[0] = 3
                return (
                    torch._utils._rebuild_sparse_tensor,
                    (
                        self.tensor.layout,
                        (
                            invalid_compressed_indices,
                            get_plain_indices(self.tensor),
                            self.tensor.values(),
                            self.tensor.size())))

        if x.layout in {torch.sparse_csr, torch.sparse_bsr}:
            compressed_indices_name = 'crow_indices'
        else:
            compressed_indices_name = 'ccol_indices'

        with tempfile.NamedTemporaryFile() as f:
            torch.save({"spoofed": TensorSerializationSpoofer(x)}, f)
            f.seek(0)
            with self.assertRaisesRegex(
                    RuntimeError,
                    f"`{compressed_indices_name}[[]..., 0[]] == 0` is not satisfied."):
                y = torch.load(f)

    def test_serialization_sparse_csr_invalid(self):
        self._test_serialization_sparse_compressed_invalid(
            torch.Tensor.to_sparse_csr, torch.Tensor.crow_indices, torch.Tensor.col_indices)

    def test_serialization_sparse_csc_invalid(self):
        self._test_serialization_sparse_compressed_invalid(
            torch.Tensor.to_sparse_csc, torch.Tensor.ccol_indices, torch.Tensor.row_indices)

    def test_serialization_sparse_bsr_invalid(self):
        self._test_serialization_sparse_compressed_invalid(
            lambda x: x.to_sparse_bsr((1, 1)), torch.Tensor.crow_indices, torch.Tensor.col_indices)

    def test_serialization_sparse_bsc_invalid(self):
        self._test_serialization_sparse_compressed_invalid(
            lambda x: x.to_sparse_bsc((1, 1)), torch.Tensor.ccol_indices, torch.Tensor.row_indices)

    def test_serialize_device(self):
        device_str = ['cpu', 'cpu:0', 'cuda', 'cuda:0']
        device_obj = [torch.device(d) for d in device_str]
        for device in device_obj:
            device_copied = copy.deepcopy(device)
            self.assertEqual(device, device_copied)

    def _test_serialization_backwards_compat(self, weights_only):
        a = [torch.arange(1 + i, 26 + i).view(5, 5).float() for i in range(2)]
        b = [a[i % 2] for i in range(4)]
        b += [a[0].storage()]
        b += [a[0].reshape(-1)[1:4].clone().storage()]
        path = download_file('https://download.pytorch.org/test_data/legacy_serialized.pt')
        c = torch.load(path, weights_only=weights_only)
        self.assertEqual(b, c, atol=0, rtol=0)
        self.assertTrue(isinstance(c[0], torch.FloatTensor))
        self.assertTrue(isinstance(c[1], torch.FloatTensor))
        self.assertTrue(isinstance(c[2], torch.FloatTensor))
        self.assertTrue(isinstance(c[3], torch.FloatTensor))
        self.assertTrue(isinstance(c[4], torch.storage.TypedStorage))
        self.assertEqual(c[4].dtype, torch.float32)
        c[0].fill_(10)
        self.assertEqual(c[0], c[2], atol=0, rtol=0)
        self.assertEqual(c[4], torch.FloatStorage(25).fill_(10), atol=0, rtol=0)
        c[1].fill_(20)
        self.assertEqual(c[1], c[3], atol=0, rtol=0)

        # test some old tensor serialization mechanism
        class OldTensorBase:
            def __init__(self, new_tensor):
                self.new_tensor = new_tensor

            def __getstate__(self):
                return (self.new_tensor.storage(),
                        self.new_tensor.storage_offset(),
                        tuple(self.new_tensor.size()),
                        self.new_tensor.stride())

        class OldTensorV1(OldTensorBase):
            def __reduce__(self):
                return (torch.Tensor, (), self.__getstate__())

        class OldTensorV2(OldTensorBase):
            def __reduce__(self):
                return (_rebuild_tensor, self.__getstate__())

        x = torch.randn(30).as_strided([2, 3], [9, 3], 2)
        for old_cls in [OldTensorV1, OldTensorV2]:
            with tempfile.NamedTemporaryFile() as f:
                old_x = old_cls(x)
                torch.save(old_x, f)
                f.seek(0)
                load_x = torch.load(f, weights_only=weights_only)
                self.assertEqual(x.storage(), load_x.storage())
                self.assertEqual(x.storage_offset(), load_x.storage_offset())
                self.assertEqual(x.size(), load_x.size())
                self.assertEqual(x.stride(), load_x.stride())

    def test_serialization_backwards_compat(self):
        self._test_serialization_backwards_compat(False)

    def test_serialization_backwards_compat_safe(self):
        self._test_serialization_backwards_compat(True)

    def test_serialization_save_warnings(self):
        with warnings.catch_warnings(record=True) as warns:
            with tempfile.NamedTemporaryFile() as checkpoint:
                x = torch.save(torch.nn.Linear(2, 3), checkpoint)
                self.assertEqual(len(warns), 0)

    def test_serialization_map_location(self):
        test_file_path = download_file('https://download.pytorch.org/test_data/gpu_tensors.pt')

        def map_location(storage, loc):
            return storage

        def generate_map_locations(device_type):
            return [
                {'cuda:0': device_type + ':0'},
                device_type,
                device_type + ':0',
                torch.device(device_type),
                torch.device(device_type, 0)
            ]

        def load_bytes():
            with open(test_file_path, 'rb') as f:
                return io.BytesIO(f.read())

        fileobject_lambdas = [lambda: test_file_path, load_bytes]
        cpu_map_locations = [
            map_location,
            {'cuda:0': 'cpu'},
            'cpu',
            torch.device('cpu'),
        ]
        gpu_0_map_locations = generate_map_locations('cuda')
        gpu_last_map_locations = [
            f'cuda:{torch.cuda.device_count() - 1}',
        ]
        xpu_0_map_locations = generate_map_locations('xpu')
        xpu_last_map_locations = [
            f'xpu:{torch.xpu.device_count() - 1}',
        ]

        def check_map_locations(map_locations, dtype, intended_device):
            for fileobject_lambda in fileobject_lambdas:
                for map_location in map_locations:
                    tensor = torch.load(fileobject_lambda(), map_location=map_location)

                    self.assertEqual(tensor.device, intended_device)
                    self.assertEqual(tensor.dtype, dtype)
                    self.assertEqual(tensor, torch.tensor([[1.0, 2.0], [3.0, 4.0]], dtype=dtype, device=intended_device))

        check_map_locations(cpu_map_locations, torch.float, torch.device('cpu'))
        if torch.cuda.is_available():
            check_map_locations(gpu_0_map_locations, torch.float, torch.device('cuda', 0))
            check_map_locations(
                gpu_last_map_locations,
                torch.float,
                torch.device('cuda', torch.cuda.device_count() - 1)
            )
        if torch.xpu.is_available():
            check_map_locations(xpu_0_map_locations, torch.float, torch.device('xpu', 0))
            check_map_locations(
                xpu_last_map_locations,
                torch.float,
                torch.device('xpu', torch.xpu.device_count() - 1)
            )

    @unittest.skipIf(torch.cuda.is_available(), "Testing torch.load on CPU-only machine")
    def test_load_nonexistent_device(self):
        # Setup: create a serialized file object with a 'cuda:0' restore location
        # The following was generated by saving a torch.randn(2, device='cuda') tensor.
        serialized = (b'\x80\x02\x8a\nl\xfc\x9cF\xf9 j\xa8P\x19.\x80\x02M\xe9'
                      b'\x03.\x80\x02}q\x00(X\x10\x00\x00\x00protocol_versionq'
                      b'\x01M\xe9\x03X\r\x00\x00\x00little_endianq\x02\x88X\n'
                      b'\x00\x00\x00type_sizesq\x03}q\x04(X\x05\x00\x00\x00shortq'
                      b'\x05K\x02X\x03\x00\x00\x00intq\x06K\x04X\x04\x00\x00\x00'
                      b'longq\x07K\x04uu.\x80\x02ctorch._utils\n_rebuild_tensor_v2'
                      b'\nq\x00((X\x07\x00\x00\x00storageq\x01ctorch\nFloatStorage'
                      b'\nq\x02X\x0e\x00\x00\x0094919395964320q\x03X\x06\x00\x00'
                      b'\x00cuda:0q\x04K\x02Ntq\x05QK\x00K\x02\x85q\x06K\x01\x85q'
                      b'\x07\x89Ntq\x08Rq\t.\x80\x02]q\x00X\x0e\x00\x00\x00'
                      b'94919395964320q\x01a.\x02\x00\x00\x00\x00\x00\x00\x00\xbb'
                      b'\x1f\x82\xbe\xea\x81\xd1>')

        buf = io.BytesIO(serialized)

        error_msg = r'Attempting to deserialize object on a CUDA device'
        with self.assertRaisesRegex(RuntimeError, error_msg):
            _ = torch.load(buf)

    @unittest.skipIf((3, 8, 0) <= sys.version_info < (3, 8, 2), "See https://bugs.python.org/issue39681")
    def test_serialization_filelike_api_requirements(self):
        filemock = FilelikeMock(b'', has_readinto=False)
        tensor = torch.randn(3, 5)
        torch.save(tensor, filemock)
        expected_superset = {'write', 'flush'}
        self.assertTrue(expected_superset.issuperset(filemock.calls))

        # Reset between save and load
        filemock.seek(0)
        filemock.calls.clear()

        _ = torch.load(filemock)
        expected_superset = {'read', 'readline', 'seek', 'tell'}
        self.assertTrue(expected_superset.issuperset(filemock.calls))

    def _test_serialization_filelike(self, tensor, mock, desc):
        f = mock(b'')
        torch.save(tensor, f)
        f.seek(0)
        data = mock(f.read())

        msg = 'filelike serialization with {}'

        b = torch.load(data)
        self.assertTrue(torch.equal(tensor, b), msg.format(desc))

    @unittest.skipIf((3, 8, 0) <= sys.version_info < (3, 8, 2), "See https://bugs.python.org/issue39681")
    def test_serialization_filelike_missing_attrs(self):
        # Test edge cases where filelike objects are missing attributes.
        # The Python io docs suggests that these attributes should really exist
        # and throw io.UnsupportedOperation, but that isn't always the case.
        mocks = [
            ('no readinto', lambda x: FilelikeMock(x)),
            ('has readinto', lambda x: FilelikeMock(x, has_readinto=True)),
            ('no fileno', lambda x: FilelikeMock(x, has_fileno=False)),
        ]

        to_serialize = torch.randn(3, 10)
        for desc, mock in mocks:
            self._test_serialization_filelike(to_serialize, mock, desc)

    @unittest.skipIf((3, 8, 0) <= sys.version_info < (3, 8, 2), "See https://bugs.python.org/issue39681")
    def test_serialization_filelike_stress(self):
        a = torch.randn(11 * (2 ** 9) + 1, 5 * (2 ** 9))

        # This one should call python read multiple times
        self._test_serialization_filelike(a, lambda x: FilelikeMock(x, has_readinto=False),
                                          'read() stress test')
        self._test_serialization_filelike(a, lambda x: FilelikeMock(x, has_readinto=True),
                                          'readinto() stress test')

    def test_serialization_filelike_uses_readinto(self):
        # For maximum effiency, when reading a file-like object,
        # ensure the C API calls readinto instead of read.
        a = torch.randn(5, 4)

        f = io.BytesIO()
        torch.save(a, f)
        f.seek(0)
        data = FilelikeMock(f.read(), has_readinto=True)

        b = torch.load(data)
        self.assertTrue(data.was_called('readinto'))

    def test_serialization_filelike_exceptions(self):
        # Try to serialize to buffers that does not have write method
        # Or have a malfrormed one, and make sure it does not cause an abort
        # See https://github.com/pytorch/pytorch/issues/87997
        x = torch.rand(10)
        with self.assertRaises(AttributeError):
            # Tries to serialize str into tensor
            torch.save('foo', x)
        x.write = "bar"
        x.flush = "baz"
        with self.assertRaises(TypeError):
            # Tries to serialize str into tensor with write property
            torch.save('foo', x)
        x.write = str.__add__
        x.flush = str.__mul__
        with self.assertRaises(TypeError):
            # Tries to serialize str into tensor with wrong callable write property
            torch.save('foo', x)
        s_data = [1, 2, 3, 4, 5, 6, 7, 8, 9, 10]
        s = torch.CharStorage(s_data)
        with self.assertRaises(AttributeError):
            # Tries to serialize list into CharStorage
            torch.save(s_data, s)
        x = torch.randint(10, (3, 3), dtype=torch.float).cpu().numpy()
        with self.assertRaises(AttributeError):
            # Tries to serialize ndarray into ndarray
            torch.save(x, x)


    def test_serialization_storage_slice(self):
        # Generated using:
        #
        # t = torch.zeros(2);
        # s1 = t.storage()[:1]
        # s2 = t.storage()[1:]
        # torch.save((s1, s2), 'foo.ser')
        #
        # with PyTorch 0.3.1
        serialized = (b'\x80\x02\x8a\nl\xfc\x9cF\xf9 j\xa8P\x19.\x80\x02M\xe9\x03'
                      b'.\x80\x02}q\x00(X\n\x00\x00\x00type_sizesq\x01}q\x02(X\x03'
                      b'\x00\x00\x00intq\x03K\x04X\x05\x00\x00\x00shortq\x04K\x02X'
                      b'\x04\x00\x00\x00longq\x05K\x04uX\x10\x00\x00\x00protocol_versionq'
                      b'\x06M\xe9\x03X\r\x00\x00\x00little_endianq\x07\x88u.\x80\x02'
                      b'(X\x07\x00\x00\x00storageq\x00ctorch\nFloatStorage\nq\x01X\x0e'
                      b'\x00\x00\x0094279043900432q\x02X\x03\x00\x00\x00cpuq\x03K\x02'
                      b'X\x0e\x00\x00\x0094279029750368q\x04K\x00K\x01\x87q\x05tq\x06'
                      b'Q(h\x00h\x01X\x0e\x00\x00\x0094279043900432q\x07h\x03K\x02X'
                      b'\x0e\x00\x00\x0094279029750432q\x08K\x01K\x01\x87q\ttq\nQ'
                      b'\x86q\x0b.\x80\x02]q\x00X\x0e\x00\x00\x0094279043900432q'
                      b'\x01a.\x02\x00\x00\x00\x00\x00\x00\x00\x00\x00\x00\x00'
                      b'\x00\x00\x00\x00')

        buf = io.BytesIO(serialized)
        (s1, s2) = torch.load(buf)
        self.assertEqual(s1[0], 0)
        self.assertEqual(s2[0], 0)
        self.assertEqual(s1.data_ptr() + 4, s2.data_ptr())

    def test_load_unicode_error_msg(self):
        # This Pickle contains a Python 2 module with Unicode data and the
        # loading should fail if the user explicitly specifies ascii encoding!
        path = download_file('https://download.pytorch.org/test_data/legacy_conv2d.pt')
        # weights_only=False as this is legacy code that saves the model
        self.assertRaises(UnicodeDecodeError, lambda: torch.load(path, encoding='ascii', weights_only=False))

    def test_load_python2_unicode_module(self):
        # This Pickle contains some Unicode data!
        path = download_file('https://download.pytorch.org/test_data/legacy_conv2d.pt')
        with warnings.catch_warnings(record=True) as w:
            # weights_only=False as this is legacy code that saves the model
            self.assertIsNotNone(torch.load(path, weights_only=False))

    def test_load_error_msg(self):
        expected_err_msg = (".*You can only torch.load from a file that is seekable. " +
                            "Please pre-load the data into a buffer like io.BytesIO and " +
                            "try to load from it instead.")

        resource = FilelikeMock(data=b"data")
        delattr(resource, "tell")
        delattr(resource, "seek")
        with self.assertRaisesRegex(AttributeError, expected_err_msg):
            # weights_only=False as this is legacy code that saves the model
            torch.load(resource, weights_only=False)

    def test_save_different_dtype_unallocated(self):
        devices = ['cpu']
        if torch.cuda.is_available():
            devices.append('cuda')

        def save_load_check(a, b):
            with io.BytesIO() as f:
                torch.save([a, b], f)
                f.seek(0)
                a_loaded, b_loaded = torch.load(f)
            self.assertEqual(a, a_loaded)
            self.assertEqual(b, b_loaded)

        for device, dtype in product(devices, all_types_and_complex_and(torch.half,
                                                                        torch.bfloat16, torch.bool)):
            a = torch.tensor([], dtype=dtype, device=device)

            for other_dtype in all_types_and_complex_and(torch.half, torch.bfloat16, torch.bool):
                s = torch.TypedStorage(
                    wrap_storage=a.storage().untyped(),
                    dtype=other_dtype)
                save_load_check(a, s)
                save_load_check(a.storage(), s)
                b = torch.tensor([], dtype=other_dtype, device=device)
                save_load_check(a, b)

    def test_save_different_dtype_error(self):
        error_msg = r"Cannot save multiple tensors or storages that view the same data as different types"

        devices = ['cpu']
        if torch.cuda.is_available():
            devices.append('cuda')

        for device in devices:
            a = torch.randn(10, dtype=torch.complex128, device=device)
            f = io.BytesIO()

            with self.assertRaisesRegex(RuntimeError, error_msg):
                torch.save([a, a.imag], f)

            with self.assertRaisesRegex(RuntimeError, error_msg):
                torch.save([a.storage(), a.imag], f)

            with self.assertRaisesRegex(RuntimeError, error_msg):
                torch.save([a, a.imag.storage()], f)

            with self.assertRaisesRegex(RuntimeError, error_msg):
                torch.save([a.storage(), a.imag.storage()], f)

            a = torch.randn(10, device=device)
            s_bytes = torch.TypedStorage(
                wrap_storage=a.storage().untyped(),
                dtype=torch.uint8)

            with self.assertRaisesRegex(RuntimeError, error_msg):
                torch.save([a, s_bytes], f)

            with self.assertRaisesRegex(RuntimeError, error_msg):
                torch.save([a.storage(), s_bytes], f)

    def test_safe_load_basic_types(self):
        with tempfile.NamedTemporaryFile() as f:
            data = {"int": 123, "str": "world", "float": 3.14, "bool": False}
            torch.save(data, f)
            f.seek(0)
            loaded_data = torch.load(f, weights_only=True)
            self.assertEqual(data, loaded_data)


class serialization_method:
    def __init__(self, use_zip):
        self.use_zip = use_zip
        self.torch_save = torch.save

    def __enter__(self, *args, **kwargs):
        def wrapper(*args, **kwargs):
            if '_use_new_zipfile_serialization' in kwargs:
                raise RuntimeError("Cannot set method manually")
            kwargs['_use_new_zipfile_serialization'] = self.use_zip
            return self.torch_save(*args, **kwargs)

        torch.save = wrapper

    def __exit__(self, *args, **kwargs):
        torch.save = self.torch_save

Point = namedtuple('Point', ['x', 'y'])

class ClassThatUsesBuildInstruction:
    def __init__(self, num):
        self.num = num

    def __reduce_ex__(self, proto):
        # Third item, state here will cause pickle to push a BUILD instruction
        return ClassThatUsesBuildInstruction, (self.num,), {'foo': 'bar'}


@unittest.skipIf(IS_WINDOWS, "NamedTemporaryFile on windows")
class TestBothSerialization(TestCase):
    @parametrize("weights_only", (True, False))
    def test_serialization_new_format_old_format_compat(self, device, weights_only):
        x = [torch.ones(200, 200, device=device) for i in range(30)]

        def test(f_new, f_old):
            torch.save(x, f_new, _use_new_zipfile_serialization=True)
            f_new.seek(0)
            x_new_load = torch.load(f_new, weights_only=weights_only)
            self.assertEqual(x, x_new_load)

            torch.save(x, f_old, _use_new_zipfile_serialization=False)
            f_old.seek(0)
            x_old_load = torch.load(f_old, weights_only=weights_only)
            self.assertEqual(x_old_load, x_new_load)

        with AlwaysWarnTypedStorageRemoval(True), warnings.catch_warnings(record=True) as w:
            with tempfile.NamedTemporaryFile() as f_new, tempfile.NamedTemporaryFile() as f_old:
                test(f_new, f_old)
            self.assertTrue(len(w) == 0, msg=f"Expected no warnings but got {[str(x) for x in w]}")


class TestOldSerialization(TestCase, SerializationMixin):
    # unique_key is necessary because on Python 2.7, if a warning passed to
    # the warning module is the same, it is not raised again.
    def _test_serialization_container(self, unique_key, filecontext_lambda):

        tmpmodule_name = f'tmpmodule{unique_key}'

        def import_module(name, filename):
            import importlib.util
            spec = importlib.util.spec_from_file_location(name, filename)
            module = importlib.util.module_from_spec(spec)
            spec.loader.exec_module(module)
            sys.modules[module.__name__] = module
            return module

        with filecontext_lambda() as checkpoint:
            fname = get_file_path_2(os.path.dirname(os.path.dirname(torch.__file__)), 'torch', 'testing',
                                    '_internal', 'data', 'network1.py')
            module = import_module(tmpmodule_name, fname)
            torch.save(module.Net(), checkpoint)

            # First check that the checkpoint can be loaded without warning about unsafe loads
            checkpoint.seek(0)
            with warnings.catch_warnings(record=True) as w:
                # weights_only=False as this is legacy code that saves the model
                loaded = torch.load(checkpoint, weights_only=False)
                self.assertTrue(isinstance(loaded, module.Net))
                if can_retrieve_source:
                    self.assertEqual(len(w), 0)

            # Replace the module with different source
            fname = get_file_path_2(os.path.dirname(os.path.dirname(torch.__file__)), 'torch', 'testing',
                                    '_internal', 'data', 'network2.py')
            module = import_module(tmpmodule_name, fname)
            checkpoint.seek(0)
            with warnings.catch_warnings(record=True) as w:
                # weights_only=False as this is legacy code that saves the model
                loaded = torch.load(checkpoint, weights_only=False)
                self.assertTrue(isinstance(loaded, module.Net))
                if can_retrieve_source:
                    self.assertEqual(len(w), 1)
                    self.assertEqual(w[0].category, SourceChangeWarning)

    def test_serialization_container(self):
        self._test_serialization_container('file', tempfile.NamedTemporaryFile)

    def test_serialization_container_filelike(self):
        self._test_serialization_container('filelike', BytesIOContext)

    def test_serialization_offset(self):
        a = torch.randn(5, 5)
        b = torch.randn(1024, 1024, 512, dtype=torch.float32)
        m = torch.nn.Conv2d(1, 1, (1, 3))
        i, j = 41, 43
        with tempfile.NamedTemporaryFile() as f:
            pickle.dump(i, f)
            torch.save(a, f)
            pickle.dump(j, f)
            torch.save(b, f)
            torch.save(m, f)
            self.assertTrue(f.tell() > 2 * 1024 * 1024 * 1024)
            f.seek(0)
            i_loaded = pickle.load(f)
            a_loaded = torch.load(f)
            j_loaded = pickle.load(f)
            b_loaded = torch.load(f)
            # weights_only=False as this is legacy code that saves the model
            m_loaded = torch.load(f, weights_only=False)
        self.assertTrue(torch.equal(a, a_loaded))
        self.assertTrue(torch.equal(b, b_loaded))
        self.assertTrue(m.kernel_size == m_loaded.kernel_size)
        self.assertEqual(i, i_loaded)
        self.assertEqual(j, j_loaded)

    @parametrize('weights_only', (True, False))
    def test_serialization_offset_filelike(self, weights_only):
        a = torch.randn(5, 5)
        b = torch.randn(1024, 1024, 512, dtype=torch.float32)
        i, j = 41, 43
        with BytesIOContext() as f:
            pickle.dump(i, f)
            torch.save(a, f)
            pickle.dump(j, f)
            torch.save(b, f)
            self.assertTrue(f.tell() > 2 * 1024 * 1024 * 1024)
            f.seek(0)
            i_loaded = pickle.load(f)
            a_loaded = torch.load(f, weights_only=weights_only)
            j_loaded = pickle.load(f)
            b_loaded = torch.load(f, weights_only=weights_only)
        self.assertTrue(torch.equal(a, a_loaded))
        self.assertTrue(torch.equal(b, b_loaded))
        self.assertEqual(i, i_loaded)
        self.assertEqual(j, j_loaded)

    def run(self, *args, **kwargs):
        with serialization_method(use_zip=False):
            return super().run(*args, **kwargs)


class TestSerialization(TestCase, SerializationMixin):
    @parametrize('weights_only', (True, False))
    def test_serialization_zipfile(self, weights_only):
        data = self._test_serialization_data()

        def test(name_or_buffer):
            torch.save(data, name_or_buffer)

            if hasattr(name_or_buffer, 'seek'):
                name_or_buffer.seek(0)

            result = torch.load(name_or_buffer, weights_only=weights_only)
            self.assertEqual(result, data)

        with tempfile.NamedTemporaryFile() as f:
            test(f)

        with TemporaryFileName() as fname:
            test(fname)

        if IS_FILESYSTEM_UTF8_ENCODING:
            with TemporaryDirectoryName(suffix='\u975eASCII\u30d1\u30b9') as dname:
                with TemporaryFileName(dir=dname) as fname:
                    test(fname)

        test(io.BytesIO())

    def test_serialization_zipfile_actually_jit(self):
        with tempfile.NamedTemporaryFile() as f:
            torch.jit.save(torch.jit.script(torch.nn.Linear(3, 4)), f)
            f.seek(0)
            torch.load(f)

    # Ensure large zip64 serialization works properly
    @serialTest()
    def test_serialization_2gb_file(self):
        # Run GC to clear up as much memory as possible before running this test
        gc.collect()
        big_model = torch.nn.Conv2d(20000, 3200, kernel_size=3)

        with BytesIOContext() as f:
            torch.save(big_model.state_dict(), f)
            f.seek(0)
            state = torch.load(f)

    @parametrize('weights_only', (True, False))
    def test_pathlike_serialization(self, weights_only):
        model = torch.nn.Conv2d(20, 3200, kernel_size=3)

        with TemporaryFileName() as fname:
            path = Path(fname)
            torch.save(model.state_dict(), path)
            torch.load(path, weights_only=weights_only)

    @parametrize('weights_only', (True, False))
    def test_meta_serialization(self, weights_only):
        big_model = torch.nn.Conv2d(20000, 320000, kernel_size=3, device='meta')

        with BytesIOContext() as f:
            torch.save(big_model.state_dict(), f)
            f.seek(0)
            state = torch.load(f, weights_only=weights_only)

        self.assertEqual(state['weight'].size(), big_model.weight.size())

    def test_lr_scheduler_serialization(self):
        sgd = torch.optim.SGD([
            torch.tensor(torch.randn(100, 100, 2000), requires_grad=True)
        ], lr=0.1, momentum=0.9)
        lr_scheduler = torch.optim.lr_scheduler.OneCycleLR(sgd, 6.0, total_steps=10)

        with BytesIOContext() as f:
            torch.save(lr_scheduler.state_dict(), f)
            f.seek(0, os.SEEK_END)
            size = f.tell()
            f.seek(0)
            lr_scheduler_state = torch.load(f)

        self.assertEqual(lr_scheduler_state['base_lrs'], lr_scheduler.base_lrs)
        if 'anneal_func' in lr_scheduler_state:
            self.assertFalse(hasattr(lr_scheduler_state['anneal_func'], '__self__'))  # check method is not bound
        else:
            self.assertTrue('_anneal_func_type' in lr_scheduler_state)
        self.assertTrue(size < 1024 * 1024)  # Must be less than 1MB

    @parametrize('weights_only', (True, False))
    def test_serialization_python_attr(self, weights_only):
        def _test_save_load_attr(t):
            t.foo = 'foo'
            t.pi = 3.14

            with BytesIOContext() as f:
                torch.save(t, f)
                f.seek(0)
                loaded_t = torch.load(f, weights_only=weights_only)

            self.assertEqual(t, loaded_t)
            self.assertEqual(t.foo, loaded_t.foo)
            self.assertEqual(t.pi, loaded_t.pi)

        t = torch.zeros(3, 3)
        _test_save_load_attr(t)
        _test_save_load_attr(torch.nn.Parameter(t))

    def test_weights_only_assert(self):
        class HelloWorld:
            def __reduce__(self):
                return (print, ("Hello World!",))

        with BytesIOContext() as f:
            torch.save(HelloWorld(), f)
            f.seek(0)
            # Unsafe load should work
            self.assertIsNone(torch.load(f, weights_only=False))
            f.seek(0)
            # Safe load should assert
            with self.assertRaisesRegex(pickle.UnpicklingError, "Unsupported global: GLOBAL builtins.print"):
                torch.load(f, weights_only=True)
            try:
                torch.serialization.add_safe_globals([print])
                f.seek(0)
                torch.load(f, weights_only=True)
            finally:
                torch.serialization.clear_safe_globals()

    def test_weights_only_safe_globals_newobj(self):
        # This will use NEWOBJ
        p = Point(x=1, y=2)
        with BytesIOContext() as f:
            torch.save(p, f)
            f.seek(0)
            with self.assertRaisesRegex(pickle.UnpicklingError,
                                        "GLOBAL __main__.Point was not an allowed global by default"):
                torch.load(f, weights_only=True)
            f.seek(0)
            try:
                torch.serialization.add_safe_globals([Point])
                loaded_p = torch.load(f, weights_only=True)
                self.assertEqual(loaded_p, p)
            finally:
                torch.serialization.clear_safe_globals()

    def test_weights_only_safe_globals_build(self):
        counter = 0

        def fake_set_state(obj, *args):
            nonlocal counter
            counter += 1

        c = ClassThatUsesBuildInstruction(2)
        with BytesIOContext() as f:
            torch.save(c, f)
            f.seek(0)
            with self.assertRaisesRegex(pickle.UnpicklingError,
                                        "GLOBAL __main__.ClassThatUsesBuildInstruction was not an allowed global by default"):
                torch.load(f, weights_only=True)
            try:
                torch.serialization.add_safe_globals([ClassThatUsesBuildInstruction])
                # Test dict update path
                f.seek(0)
                loaded_c = torch.load(f, weights_only=True)
                self.assertEqual(loaded_c.num, 2)
                self.assertEqual(loaded_c.foo, 'bar')
                # Test setstate path
                ClassThatUsesBuildInstruction.__setstate__ = fake_set_state
                f.seek(0)
                loaded_c = torch.load(f, weights_only=True)
                self.assertEqual(loaded_c.num, 2)
                self.assertEqual(counter, 1)
                self.assertFalse(hasattr(loaded_c, 'foo'))
            finally:
                torch.serialization.clear_safe_globals()
                ClassThatUsesBuildInstruction.__setstate__ = None

    def test_weights_only_safe_globals_blocklist(self):
        module = 'nt' if IS_WINDOWS else 'posix'
        error_msg = f"unsupported GLOBAL {module}.execv whose module {module} is blocked"
        with BytesIOContext() as f:
            torch.save(os.execv, f)
            f.seek(0)
            with self.assertRaisesRegex(pickle.UnpicklingError, error_msg):
                torch.load(f, weights_only=True)
            f.seek(0)
            # safe_globals doesn't work even with allowlist
            with safe_globals([os.execv]):
                with self.assertRaisesRegex(pickle.UnpicklingError, error_msg):
                    torch.load(f, weights_only=True)

    @parametrize("unsafe_global", [True, False])
    def test_weights_only_error(self, unsafe_global):
        sd = {'t': TwoTensor(torch.randn(2), torch.randn(2))}
        pickle_protocol = torch.serialization.DEFAULT_PROTOCOL if unsafe_global else 5
        with BytesIOContext() as f:
            torch.save(sd, f, pickle_protocol=pickle_protocol)
            f.seek(0)
            if unsafe_global:
                with self.assertRaisesRegex(pickle.UnpicklingError,
                                            r"use `torch.serialization.add_safe_globals\(\[TwoTensor\]\)` to allowlist"):
                    torch.load(f, weights_only=True)
            else:
                with self.assertRaisesRegex(pickle.UnpicklingError,
                                            "file an issue with the following so that we can make `weights_only=True`"):
                    torch.load(f, weights_only=True)

    @parametrize('weights_only', (False, True))
    def test_serialization_math_bits(self, weights_only):
        t = torch.randn(1, dtype=torch.cfloat)

        def _save_load_check(t):
            with BytesIOContext() as f:
                torch.save(t, f)
                f.seek(0)
                # Unsafe load should work
                self.assertEqual(torch.load(f, weights_only=weights_only), t)

        t_conj = torch.conj(t)
        _save_load_check(t_conj)

        t_neg = torch._neg_view(t)
        _save_load_check(t_neg)

        t_n_c = torch._neg_view(torch.conj(t))
        _save_load_check(t_n_c)

    @parametrize('weights_only', (False, True))
    def test_serialization_efficient_zerotensor(self, weights_only):
        # We don't support serializing `ZeroTensor` as it is not public
        # facing yet.
        # If in future, `ZeroTensor` serialization is supported, this test
        # should start failing!
        t = torch._efficientzerotensor((4, 5))

        def _save_load_check(t):
            with BytesIOContext() as f:
                torch.save(t, f)
                f.seek(0)
                # Unsafe load should work
                self.assertEqual(torch.load(f, weights_only=weights_only), t)

        # NOTE: `torch.save` fails before we hit the TORCH_CHECK in `getTensoMetadata`
        #       as nullptr storage is disabled.
        with self.assertRaisesRegex(RuntimeError, 'ZeroTensor is not serializable'):
            _save_load_check(t)

    def test_serialization_byteorder_mark(self):
        lstm = torch.nn.LSTM(3, 3)
        inputs = [torch.randn(1, 3) for _ in range(5)]
        inputs = torch.cat(inputs).view(len(inputs), 1, -1)
        hidden = (torch.randn(1, 1, 3), torch.randn(1, 1, 3))  # clean out hidden state

        databuffer = io.BytesIO()
        torch.save(lstm.state_dict(), databuffer)
        databuffer.seek(0)

        with torch.serialization._open_zipfile_reader(databuffer) as zip_file:
            byteordername = 'byteorder'
            self.assertTrue(zip_file.has_record(byteordername))
            byteorderdata = zip_file.get_record(byteordername)
            self.assertTrue(byteorderdata in [b'little', b'big'])
            self.assertEqual(byteorderdata.decode(), sys.byteorder)

    def test_serialization_load_bom_data(self):
        # 1. Generated on LE system using following commands:
        #
        # import torch
        #
        # lstm = torch.nn.LSTM(3, 3)
        # inputs = [torch.randn(1, 3) for _ in range(5)]
        #
        # inputs = torch.cat(inputs).view(len(inputs), 1, -1)
        # hidden = (torch.randn(1, 1, 3), torch.randn(1, 1, 3))
        #
        # torch.save(lstm.state_dict(), "lstm.LE.pt", _disable_byteorder_record=True)
        # torch.save(lstm.state_dict(), "lstm.LE.BOM.pt")
        #
        # print(lstm.state_dict())
        #
        # 2. After that it is resaved on BE system with following commands:
        #
        # import torch
        #
        # lstm = torch.nn.LSTM(3, 3)
        # lstm.load_state_dict(torch.load("lstm.LE.BOM.pt"), strict=True)
        #
        # torch.save(lstm.state_dict(), "lstm.BE.pt", _disable_byteorder_record=True)
        # torch.save(lstm.state_dict(), "lstm.BE.BOM.pt")
        #
        # print(lstm.state_dict())
        #
        # Following commands and a bit of manual work were used to produce python bytes from resulting files:
        #
        # file = open('filename', 'rb')
        # data = file.read()
        # file.close()
        # print("\n".join(textwrap.wrap(str(data), 80)))
        #
        # BOM in this context is used as Byte Order Mark.
        #
        data_le_no_bom = (b'PK\x03\x04\x00\x00\x08\x08\x00\x00\x00\x00\x00\x00\x00\x00\x00\x00\x00\x00\x00'
                          b'\x00\x00\x00\x00\x00\r\x00\x15\x00lstm/data.pklFB\x11\x00ZZZZZZZZZZZZZZZZZ\x80\x02'
                          b'ccollections\nOrderedDict\nq\x00)Rq\x01(X\x0c\x00\x00\x00weight_ih_l0q\x02ctor'
                          b'ch._utils\n_rebuild_tensor_v2\nq\x03((X\x07\x00\x00\x00storageq\x04ctorch\nFloat'
                          b'Storage\nq\x05X\x01\x00\x00\x000q\x06X\x03\x00\x00\x00cpuq\x07K$tq\x08QK\x00K\x0c'
                          b'K\x03\x86q\tK\x03K\x01\x86q\n\x89h\x00)Rq\x0btq\x0cRq\rX\x0c\x00\x00\x00weight_'
                          b'hh_l0q\x0eh\x03((h\x04h\x05X\x01\x00\x00\x001q\x0fh\x07K$tq\x10QK\x00K\x0cK\x03\x86'
                          b'q\x11K\x03K\x01\x86q\x12\x89h\x00)Rq\x13tq\x14Rq\x15X\n\x00\x00\x00bias_ih_l0'
                          b'q\x16h\x03((h\x04h\x05X\x01\x00\x00\x002q\x17h\x07K\x0ctq\x18QK\x00K\x0c\x85q\x19'
                          b'K\x01\x85q\x1a\x89h\x00)Rq\x1btq\x1cRq\x1dX\n\x00\x00\x00bias_hh_l0q\x1eh\x03(('
                          b'h\x04h\x05X\x01\x00\x00\x003q\x1fh\x07K\x0ctq QK\x00K\x0c\x85q!K\x01\x85q"\x89h\x00'
                          b')Rq#tq$Rq%u}q&X\t\x00\x00\x00_metadataq\'h\x00)Rq(X\x00\x00\x00\x00q)}q*X\x07'
                          b'\x00\x00\x00versionq+K\x01sssb.PK\x07\x08\xab\xf1\xfb\x01\xb8\x01\x00\x00\xb8\x01'
                          b'\x00\x00PK\x03\x04\x00\x00\x08\x08\x00\x00\x00\x00\x00\x00\x00\x00\x00\x00\x00\x00'
                          b'\x00\x00\x00\x00\x00\x00\x0b\x00\x0f\x00lstm/data/0FB\x0b\x00ZZZZZZZZZZZ\nuJ\xbe'
                          b'X*\xa2\xbe\xc4\xea\x10>\xd4\n\x8d\xbe\x1c\x10\x8a\xbe\xb02\xe4\xbe,\xcb4>\x00'
                          b'\x17!>H\x9c\xe0\xbe\xd2\x15!\xbe6C\xc6>v\xc5\x89>\xae\x14\x81\xbeZ\xc7\x99>\x90P'
                          b'\x01?`\xb9\x9a<\xc0 <=\'\xc7\x9e\xbe\xaa\xf4\x02?\x00\xf3\x0e\xbc\xd8\xb7v\xbe\xa0'
                          b'\xcc\xcd=$/\xaf>\x00\xc4K=0\xb8\xe5\xbe\xb6\xc5U\xbe\xc4i\xf3\xbe\xa45\xdc>\x06'
                          b'g\x8d>N!\xae>2Fr\xbe0hb\xbd\xf0we\xbd g\xa0<\xb6\xbe\x9e\xbe\x14\xd1\xc2>PK\x07'
                          b'\x08j\xd9\xb9M\x90\x00\x00\x00\x90\x00\x00\x00PK\x03\x04\x00\x00\x08\x08\x00\x00'
                          b'\x00\x00\x00\x00\x00\x00\x00\x00\x00\x00\x00\x00\x00\x00\x00\x00\x0b\x007\x00lst'
                          b'm/data/1FB3\x00ZZZZZZZZZZZZZZZZZZZZZZZZZZZZZZZZZZZZZZZZZZZZZZZZZZZ|[\xe1>\xa2Yd\xbe'
                          b'\xa5o\t\xbfz\x1c\x05\xbe \xb1\xdb<\xf0\xcd\xfc>\xa2u\xcb>\x8c\x87{\xbe\x9c\x9b'
                          b'^>\xacmG>\xae\x17\x93>\x8e\xc5\xf0\xbet\x1c\xfc>\xcb\x84\x81\xbe\xc8\xa6 >\x88\xee'
                          b'\xaf=\n\xc9\x8d>\xc0\xc5\xee>\xf0E\x91>\xf4^\xa1>\xb8\xbbF>\x97\x97\xfe\xbe\xec'
                          b'\x85\x03?h\x9c\xf3=\xf2\xa8\x97>^\xfa\r?6i\x94\xbe\xbc1w\xbeh\xc4\x8a=\x94\xc8'
                          b'\x9f\xbd\x81\xb5\x89\xbe(K\xb0>\xf0:z\xbd\xb0\xc6\x9b\xbdX\x00\x88=\x05\xc7\x11\xbf'
                          b'PK\x07\x08\x12\xc0\x87\x96\x90\x00\x00\x00\x90\x00\x00\x00PK\x03\x04\x00\x00\x08'
                          b'\x08\x00\x00\x00\x00\x00\x00\x00\x00\x00\x00\x00\x00\x00\x00\x00\x00\x00\x00\x0b'
                          b'\x007\x00lstm/data/2FB3\x00ZZZZZZZZZZZZZZZZZZZZZZZZZZZZZZZZZZZZZZZZZZZZZZZZZZ'
                          b'Z\xb0\xc2f=@\xdd1<\x864\xd8\xbe\xa0\t\x13?+g\x8f\xbeu\xb1\r\xbfbl\xc3>\xa8\\\x82'
                          b'\xbe\xa4c\xf3\xbd,\x96\xdf\xbe\xfe\x05\xf1\xbe\xf8\xc9\x96>PK\x07\x08\x92\tK?0\x00'
                          b'\x00\x000\x00\x00\x00PK\x03\x04\x00\x00\x08\x08\x00\x00\x00\x00\x00\x00\x00\x00'
                          b'\x00\x00\x00\x00\x00\x00\x00\x00\x00\x00\x0b\x00\x17\x00lstm/data/3FB\x13\x00ZZ'
                          b'ZZZZZZZZZZZZZZZZZ\x04\xaai\xbe\xce\xd8\x8a\xbe\xe3O\xdf\xbe$\xc3\xd2\xbe\x06\xb1'
                          b'\x80\xbe^&\x08?\x00\x1a}\xbd\x06\xde\r?\x04\xe7\xac>Z@\xe9\xbe\x14\xc2)>\x9c\xe9'
                          b'/>PK\x07\x08\x1axU\xe80\x00\x00\x000\x00\x00\x00PK\x03\x04\x00\x00\x08\x08\x00\x00'
                          b'\x00\x00\x00\x00\x00\x00\x00\x00\x00\x00\x00\x00\x00\x00\x00\x00\x0c\x00\x16\x00'
                          b'lstm/versionFB\x12\x00ZZZZZZZZZZZZZZZZZZ3\nPK\x07\x08\xd1\x9egU\x02\x00\x00\x00'
                          b'\x02\x00\x00\x00PK\x01\x02\x00\x00\x00\x00\x08\x08\x00\x00\x00\x00\x00\x00\xab\xf1'
                          b'\xfb\x01\xb8\x01\x00\x00\xb8\x01\x00\x00\r\x00\x00\x00\x00\x00\x00\x00\x00\x00'
                          b'\x00\x00\x00\x00\x00\x00\x00\x00lstm/data.pklPK\x01\x02\x00\x00\x00\x00\x08\x08'
                          b'\x00\x00\x00\x00\x00\x00j\xd9\xb9M\x90\x00\x00\x00\x90\x00\x00\x00\x0b\x00\x00\x00'
                          b'\x00\x00\x00\x00\x00\x00\x00\x00\x00\x00\x08\x02\x00\x00lstm/data/0PK\x01\x02\x00'
                          b'\x00\x00\x00\x08\x08\x00\x00\x00\x00\x00\x00\x12\xc0\x87\x96\x90\x00\x00\x00\x90'
                          b'\x00\x00\x00\x0b\x00\x00\x00\x00\x00\x00\x00\x00\x00\x00\x00\x00\x00\xe0\x02\x00'
                          b'\x00lstm/data/1PK\x01\x02\x00\x00\x00\x00\x08\x08\x00\x00\x00\x00\x00\x00\x92'
                          b'\tK?0\x00\x00\x000\x00\x00\x00\x0b\x00\x00\x00\x00\x00\x00\x00\x00\x00\x00\x00\x00'
                          b'\x00\xe0\x03\x00\x00lstm/data/2PK\x01\x02\x00\x00\x00\x00\x08\x08\x00\x00\x00\x00'
                          b'\x00\x00\x1axU\xe80\x00\x00\x000\x00\x00\x00\x0b\x00\x00\x00\x00\x00\x00\x00\x00'
                          b'\x00\x00\x00\x00\x00\x80\x04\x00\x00lstm/data/3PK\x01\x02\x00\x00\x00\x00\x08'
                          b'\x08\x00\x00\x00\x00\x00\x00\xd1\x9egU\x02\x00\x00\x00\x02\x00\x00\x00\x0c\x00\x00'
                          b'\x00\x00\x00\x00\x00\x00\x00\x00\x00\x00\x00\x00\x05\x00\x00lstm/versionPK\x06'
                          b'\x06,\x00\x00\x00\x00\x00\x00\x00\x1e\x03-\x00\x00\x00\x00\x00\x00\x00\x00\x00\x06'
                          b'\x00\x00\x00\x00\x00\x00\x00\x06\x00\x00\x00\x00\x00\x00\x00Y\x01\x00\x00\x00\x00'
                          b'\x00\x00R\x05\x00\x00\x00\x00\x00\x00PK\x06\x07\x00\x00\x00\x00\xab\x06\x00\x00'
                          b'\x00\x00\x00\x00\x01\x00\x00\x00PK\x05\x06\x00\x00\x00\x00\x06\x00\x06\x00Y\x01'
                          b'\x00\x00R\x05\x00\x00\x00\x00')

        data_le_bom = (b'PK\x03\x04\x00\x00\x08\x08\x00\x00\x00\x00\x00\x00\x00\x00\x00\x00\x00\x00\x00'
                       b'\x00\x00\x00\x00\x00\x12\x00\x10\x00lstm.save/data.pklFB\x0c\x00ZZZZZZZZZZZZ\x80'
                       b'\x02ccollections\nOrderedDict\nq\x00)Rq\x01(X\x0c\x00\x00\x00weight_ih_l0q\x02ct'
                       b'orch._utils\n_rebuild_tensor_v2\nq\x03((X\x07\x00\x00\x00storageq\x04ctorch\nFlo'
                       b'atStorage\nq\x05X\x01\x00\x00\x000q\x06X\x03\x00\x00\x00cpuq\x07K$tq\x08QK\x00K\x0c'
                       b'K\x03\x86q\tK\x03K\x01\x86q\n\x89h\x00)Rq\x0btq\x0cRq\rX\x0c\x00\x00\x00weigh'
                       b't_hh_l0q\x0eh\x03((h\x04h\x05X\x01\x00\x00\x001q\x0fh\x07K$tq\x10QK\x00K\x0cK\x03'
                       b'\x86q\x11K\x03K\x01\x86q\x12\x89h\x00)Rq\x13tq\x14Rq\x15X\n\x00\x00\x00bias_ih_'
                       b'l0q\x16h\x03((h\x04h\x05X\x01\x00\x00\x002q\x17h\x07K\x0ctq\x18QK\x00K\x0c\x85q\x19'
                       b'K\x01\x85q\x1a\x89h\x00)Rq\x1btq\x1cRq\x1dX\n\x00\x00\x00bias_hh_l0q\x1eh\x03'
                       b'((h\x04h\x05X\x01\x00\x00\x003q\x1fh\x07K\x0ctq QK\x00K\x0c\x85q!K\x01\x85q"\x89'
                       b'h\x00)Rq#tq$Rq%u}q&X\t\x00\x00\x00_metadataq\'h\x00)Rq(X\x00\x00\x00\x00q)}q*X\x07'
                       b'\x00\x00\x00versionq+K\x01sssb.PK\x07\x08\xab\xf1\xfb\x01\xb8\x01\x00\x00\xb8\x01'
                       b'\x00\x00PK\x03\x04\x00\x00\x08\x08\x00\x00\x00\x00\x00\x00\x00\x00\x00\x00\x00'
                       b'\x00\x00\x00\x00\x00\x00\x00\x13\x00\x07\x00lstm.save/byteorderFB\x03\x00ZZZlit'
                       b'tlePK\x07\x08\x85=\xe3\x19\x06\x00\x00\x00\x06\x00\x00\x00PK\x03\x04\x00\x00\x08'
                       b'\x08\x00\x00\x00\x00\x00\x00\x00\x00\x00\x00\x00\x00\x00\x00\x00\x00\x00\x00\x10'
                       b'\x00<\x00lstm.save/data/0FB8\x00ZZZZZZZZZZZZZZZZZZZZZZZZZZZZZZZZZZZZZZZZZZZZZZZZ'
                       b'ZZZZZZZZ\nuJ\xbeX*\xa2\xbe\xc4\xea\x10>\xd4\n\x8d\xbe\x1c\x10\x8a\xbe\xb02\xe4\xbe'
                       b',\xcb4>\x00\x17!>H\x9c\xe0\xbe\xd2\x15!\xbe6C\xc6>v\xc5\x89>\xae\x14\x81\xbeZ\xc7'
                       b'\x99>\x90P\x01?`\xb9\x9a<\xc0 <=\'\xc7\x9e\xbe\xaa\xf4\x02?\x00\xf3\x0e\xbc\xd8'
                       b'\xb7v\xbe\xa0\xcc\xcd=$/\xaf>\x00\xc4K=0\xb8\xe5\xbe\xb6\xc5U\xbe\xc4i\xf3\xbe'
                       b'\xa45\xdc>\x06g\x8d>N!\xae>2Fr\xbe0hb\xbd\xf0we\xbd g\xa0<\xb6\xbe\x9e\xbe\x14\xd1'
                       b'\xc2>PK\x07\x08j\xd9\xb9M\x90\x00\x00\x00\x90\x00\x00\x00PK\x03\x04\x00\x00\x08'
                       b'\x08\x00\x00\x00\x00\x00\x00\x00\x00\x00\x00\x00\x00\x00\x00\x00\x00\x00\x00\x10'
                       b'\x002\x00lstm.save/data/1FB.\x00ZZZZZZZZZZZZZZZZZZZZZZZZZZZZZZZZZZZZZZZZZZZZZZ|'
                       b'[\xe1>\xa2Yd\xbe\xa5o\t\xbfz\x1c\x05\xbe \xb1\xdb<\xf0\xcd\xfc>\xa2u\xcb>\x8c\x87'
                       b'{\xbe\x9c\x9b^>\xacmG>\xae\x17\x93>\x8e\xc5\xf0\xbet\x1c\xfc>\xcb\x84\x81\xbe\xc8'
                       b'\xa6 >\x88\xee\xaf=\n\xc9\x8d>\xc0\xc5\xee>\xf0E\x91>\xf4^\xa1>\xb8\xbbF>\x97\x97'
                       b'\xfe\xbe\xec\x85\x03?h\x9c\xf3=\xf2\xa8\x97>^\xfa\r?6i\x94\xbe\xbc1w\xbeh\xc4'
                       b'\x8a=\x94\xc8\x9f\xbd\x81\xb5\x89\xbe(K\xb0>\xf0:z\xbd\xb0\xc6\x9b\xbdX\x00\x88='
                       b'\x05\xc7\x11\xbfPK\x07\x08\x12\xc0\x87\x96\x90\x00\x00\x00\x90\x00\x00\x00PK\x03'
                       b'\x04\x00\x00\x08\x08\x00\x00\x00\x00\x00\x00\x00\x00\x00\x00\x00\x00\x00\x00\x00'
                       b'\x00\x00\x00\x10\x002\x00lstm.save/data/2FB.\x00ZZZZZZZZZZZZZZZZZZZZZZZZZZZZZZZZ'
                       b'ZZZZZZZZZZZZZZ\xb0\xc2f=@\xdd1<\x864\xd8\xbe\xa0\t\x13?+g\x8f\xbeu\xb1\r\xbfbl\xc3'
                       b'>\xa8\\\x82\xbe\xa4c\xf3\xbd,\x96\xdf\xbe\xfe\x05\xf1\xbe\xf8\xc9\x96>PK\x07\x08'
                       b'\x92\tK?0\x00\x00\x000\x00\x00\x00PK\x03\x04\x00\x00\x08\x08\x00\x00\x00\x00\x00'
                       b'\x00\x00\x00\x00\x00\x00\x00\x00\x00\x00\x00\x00\x00\x10\x00\x12\x00lstm.save/'
                       b'data/3FB\x0e\x00ZZZZZZZZZZZZZZ\x04\xaai\xbe\xce\xd8\x8a\xbe\xe3O\xdf\xbe$\xc3\xd2'
                       b'\xbe\x06\xb1\x80\xbe^&\x08?\x00\x1a}\xbd\x06\xde\r?\x04\xe7\xac>Z@\xe9\xbe\x14\xc2'
                       b')>\x9c\xe9/>PK\x07\x08\x1axU\xe80\x00\x00\x000\x00\x00\x00PK\x03\x04\x00\x00\x08'
                       b'\x08\x00\x00\x00\x00\x00\x00\x00\x00\x00\x00\x00\x00\x00\x00\x00\x00\x00\x00\x11'
                       b'\x00\x11\x00lstm.save/versionFB\r\x00ZZZZZZZZZZZZZ3\nPK\x07\x08\xd1\x9egU\x02'
                       b'\x00\x00\x00\x02\x00\x00\x00PK\x01\x02\x00\x00\x00\x00\x08\x08\x00\x00\x00\x00\x00'
                       b'\x00\xab\xf1\xfb\x01\xb8\x01\x00\x00\xb8\x01\x00\x00\x12\x00\x00\x00\x00\x00\x00'
                       b'\x00\x00\x00\x00\x00\x00\x00\x00\x00\x00\x00lstm.save/data.pklPK\x01\x02\x00\x00'
                       b'\x00\x00\x08\x08\x00\x00\x00\x00\x00\x00\x85=\xe3\x19\x06\x00\x00\x00\x06\x00\x00'
                       b'\x00\x13\x00\x00\x00\x00\x00\x00\x00\x00\x00\x00\x00\x00\x00\x08\x02\x00\x00l'
                       b'stm.save/byteorderPK\x01\x02\x00\x00\x00\x00\x08\x08\x00\x00\x00\x00\x00\x00j\xd9'
                       b'\xb9M\x90\x00\x00\x00\x90\x00\x00\x00\x10\x00\x00\x00\x00\x00\x00\x00\x00\x00\x00'
                       b'\x00\x00\x00V\x02\x00\x00lstm.save/data/0PK\x01\x02\x00\x00\x00\x00\x08\x08\x00'
                       b'\x00\x00\x00\x00\x00\x12\xc0\x87\x96\x90\x00\x00\x00\x90\x00\x00\x00\x10\x00\x00'
                       b'\x00\x00\x00\x00\x00\x00\x00\x00\x00\x00\x00`\x03\x00\x00lstm.save/data/1PK\x01'
                       b'\x02\x00\x00\x00\x00\x08\x08\x00\x00\x00\x00\x00\x00\x92\tK?0\x00\x00\x000\x00\x00'
                       b'\x00\x10\x00\x00\x00\x00\x00\x00\x00\x00\x00\x00\x00\x00\x00`\x04\x00\x00lstm.'
                       b'save/data/2PK\x01\x02\x00\x00\x00\x00\x08\x08\x00\x00\x00\x00\x00\x00\x1axU\xe80'
                       b'\x00\x00\x000\x00\x00\x00\x10\x00\x00\x00\x00\x00\x00\x00\x00\x00\x00\x00\x00\x00'
                       b'\x00\x05\x00\x00lstm.save/data/3PK\x01\x02\x00\x00\x00\x00\x08\x08\x00\x00\x00\x00'
                       b'\x00\x00\xd1\x9egU\x02\x00\x00\x00\x02\x00\x00\x00\x11\x00\x00\x00\x00\x00\x00'
                       b'\x00\x00\x00\x00\x00\x00\x00\x80\x05\x00\x00lstm.save/versionPK\x06\x06,\x00\x00'
                       b'\x00\x00\x00\x00\x00\x1e\x03-\x00\x00\x00\x00\x00\x00\x00\x00\x00\x07\x00\x00\x00'
                       b'\x00\x00\x00\x00\x07\x00\x00\x00\x00\x00\x00\x00\xb8\x01\x00\x00\x00\x00\x00\x00'
                       b'\xd2\x05\x00\x00\x00\x00\x00\x00PK\x06\x07\x00\x00\x00\x00\x8a\x07\x00\x00\x00'
                       b'\x00\x00\x00\x01\x00\x00\x00PK\x05\x06\x00\x00\x00\x00\x07\x00\x07\x00\xb8\x01\x00'
                       b'\x00\xd2\x05\x00\x00\x00\x00')

        data_be_no_bom = (b'PK\x03\x04\x00\x00\x08\x08\x00\x00\x00\x00\x00\x00\x00\x00\x00\x00\x00\x00\x00'
                          b'\x00\x00\x00\x00\x00\x12\x00\x10\x00lstm.save/data.pklFB\x0c\x00ZZZZZZZZZZZZ\x80'
                          b'\x02ccollections\nOrderedDict\nq\x00)Rq\x01(X\x0c\x00\x00\x00weight_ih_l0q\x02ct'
                          b'orch._utils\n_rebuild_tensor_v2\nq\x03((X\x07\x00\x00\x00storageq\x04ctorch\nFlo'
                          b'atStorage\nq\x05X\x01\x00\x00\x000q\x06X\x03\x00\x00\x00cpuq\x07K$tq\x08QK\x00K\x0c'
                          b'K\x03\x86q\tK\x03K\x01\x86q\n\x89h\x00)Rq\x0btq\x0cRq\rX\x0c\x00\x00\x00weigh'
                          b't_hh_l0q\x0eh\x03((h\x04h\x05X\x01\x00\x00\x001q\x0fh\x07K$tq\x10QK\x00K\x0cK\x03'
                          b'\x86q\x11K\x03K\x01\x86q\x12\x89h\x00)Rq\x13tq\x14Rq\x15X\n\x00\x00\x00bias_ih_'
                          b'l0q\x16h\x03((h\x04h\x05X\x01\x00\x00\x002q\x17h\x07K\x0ctq\x18QK\x00K\x0c\x85q\x19'
                          b'K\x01\x85q\x1a\x89h\x00)Rq\x1btq\x1cRq\x1dX\n\x00\x00\x00bias_hh_l0q\x1eh\x03'
                          b'((h\x04h\x05X\x01\x00\x00\x003q\x1fh\x07K\x0ctq QK\x00K\x0c\x85q!K\x01\x85q"\x89'
                          b'h\x00)Rq#tq$Rq%u}q&X\t\x00\x00\x00_metadataq\'h\x00)Rq(X\x00\x00\x00\x00q)}q*X\x07'
                          b'\x00\x00\x00versionq+K\x01sssb.PK\x07\x08\xab\xf1\xfb\x01\xb8\x01\x00\x00\xb8\x01'
                          b'\x00\x00PK\x03\x04\x00\x00\x08\x08\x00\x00\x00\x00\x00\x00\x00\x00\x00\x00\x00'
                          b'\x00\x00\x00\x00\x00\x00\x00\x10\x00\n\x00lstm.save/data/0FB\x06\x00ZZZZZZ\xbeJ'
                          b'u\n\xbe\xa2*X>\x10\xea\xc4\xbe\x8d\n\xd4\xbe\x8a\x10\x1c\xbe\xe42\xb0>4\xcb,>!\x17'
                          b'\x00\xbe\xe0\x9cH\xbe!\x15\xd2>\xc6C6>\x89\xc5v\xbe\x81\x14\xae>\x99\xc7Z?\x01'
                          b'P\x90<\x9a\xb9`=< \xc0\xbe\x9e\xc7\'?\x02\xf4\xaa\xbc\x0e\xf3\x00\xbev\xb7\xd8=\xcd'
                          b'\xcc\xa0>\xaf/$=K\xc4\x00\xbe\xe5\xb80\xbeU\xc5\xb6\xbe\xf3i\xc4>\xdc5\xa4>\x8d'
                          b'g\x06>\xae!N\xberF2\xbdbh0\xbdew\xf0<\xa0g \xbe\x9e\xbe\xb6>\xc2\xd1\x14PK\x07'
                          b'\x08\xc2yG\xba\x90\x00\x00\x00\x90\x00\x00\x00PK\x03\x04\x00\x00\x08\x08\x00\x00'
                          b'\x00\x00\x00\x00\x00\x00\x00\x00\x00\x00\x00\x00\x00\x00\x00\x00\x10\x002\x00lst'
                          b'm.save/data/1FB.\x00ZZZZZZZZZZZZZZZZZZZZZZZZZZZZZZZZZZZZZZZZZZZZZZ>\xe1[|\xbedY\xa2'
                          b'\xbf\to\xa5\xbe\x05\x1cz<\xdb\xb1 >\xfc\xcd\xf0>\xcbu\xa2\xbe{\x87\x8c>^\x9b\x9c'
                          b'>Gm\xac>\x93\x17\xae\xbe\xf0\xc5\x8e>\xfc\x1ct\xbe\x81\x84\xcb> \xa6\xc8=\xaf'
                          b'\xee\x88>\x8d\xc9\n>\xee\xc5\xc0>\x91E\xf0>\xa1^\xf4>F\xbb\xb8\xbe\xfe\x97\x97?\x03'
                          b'\x85\xec=\xf3\x9ch>\x97\xa8\xf2?\r\xfa^\xbe\x94i6\xbew1\xbc=\x8a\xc4h\xbd\x9f'
                          b'\xc8\x94\xbe\x89\xb5\x81>\xb0K(\xbdz:\xf0\xbd\x9b\xc6\xb0=\x88\x00X\xbf\x11\xc7\x05'
                          b'PK\x07\x08\xd0\xbftD\x90\x00\x00\x00\x90\x00\x00\x00PK\x03\x04\x00\x00\x08\x08'
                          b'\x00\x00\x00\x00\x00\x00\x00\x00\x00\x00\x00\x00\x00\x00\x00\x00\x00\x00\x10\x00'
                          b'2\x00lstm.save/data/2FB.\x00ZZZZZZZZZZZZZZZZZZZZZZZZZZZZZZZZZZZZZZZZZZZZZZ=f\xc2'
                          b'\xb0<1\xdd@\xbe\xd84\x86?\x13\t\xa0\xbe\x8fg+\xbf\r\xb1u>\xc3lb\xbe\x82\\\xa8\xbd'
                          b'\xf3c\xa4\xbe\xdf\x96,\xbe\xf1\x05\xfe>\x96\xc9\xf8PK\x07\x08"\xc5\xc5O0\x00\x00'
                          b'\x000\x00\x00\x00PK\x03\x04\x00\x00\x08\x08\x00\x00\x00\x00\x00\x00\x00\x00\x00'
                          b'\x00\x00\x00\x00\x00\x00\x00\x00\x00\x10\x00\x12\x00lstm.save/data/3FB\x0e\x00Z'
                          b'ZZZZZZZZZZZZZ\xbei\xaa\x04\xbe\x8a\xd8\xce\xbe\xdfO\xe3\xbe\xd2\xc3$\xbe\x80\xb1'
                          b'\x06?\x08&^\xbd}\x1a\x00?\r\xde\x06>\xac\xe7\x04\xbe\xe9@Z>)\xc2\x14>/\xe9\x9cPK'
                          b'\x07\x08\xfb\xfd/\x920\x00\x00\x000\x00\x00\x00PK\x03\x04\x00\x00\x08\x08\x00\x00'
                          b'\x00\x00\x00\x00\x00\x00\x00\x00\x00\x00\x00\x00\x00\x00\x00\x00\x11\x00\x11\x00'
                          b'lstm.save/versionFB\r\x00ZZZZZZZZZZZZZ3\nPK\x07\x08\xd1\x9egU\x02\x00\x00\x00\x02'
                          b'\x00\x00\x00PK\x01\x02\x00\x00\x00\x00\x08\x08\x00\x00\x00\x00\x00\x00\xab\xf1'
                          b'\xfb\x01\xb8\x01\x00\x00\xb8\x01\x00\x00\x12\x00\x00\x00\x00\x00\x00\x00\x00\x00'
                          b'\x00\x00\x00\x00\x00\x00\x00\x00lstm.save/data.pklPK\x01\x02\x00\x00\x00\x00\x08'
                          b'\x08\x00\x00\x00\x00\x00\x00\xc2yG\xba\x90\x00\x00\x00\x90\x00\x00\x00\x10\x00\x00'
                          b'\x00\x00\x00\x00\x00\x00\x00\x00\x00\x00\x00\x08\x02\x00\x00lstm.save/data/0PK'
                          b'\x01\x02\x00\x00\x00\x00\x08\x08\x00\x00\x00\x00\x00\x00\xd0\xbftD\x90\x00\x00\x00'
                          b'\x90\x00\x00\x00\x10\x00\x00\x00\x00\x00\x00\x00\x00\x00\x00\x00\x00\x00\xe0\x02'
                          b'\x00\x00lstm.save/data/1PK\x01\x02\x00\x00\x00\x00\x08\x08\x00\x00\x00\x00\x00'
                          b'\x00"\xc5\xc5O0\x00\x00\x000\x00\x00\x00\x10\x00\x00\x00\x00\x00\x00\x00\x00\x00'
                          b'\x00\x00\x00\x00\xe0\x03\x00\x00lstm.save/data/2PK\x01\x02\x00\x00\x00\x00\x08\x08'
                          b'\x00\x00\x00\x00\x00\x00\xfb\xfd/\x920\x00\x00\x000\x00\x00\x00\x10\x00\x00\x00'
                          b'\x00\x00\x00\x00\x00\x00\x00\x00\x00\x00\x80\x04\x00\x00lstm.save/data/3PK\x01\x02'
                          b'\x00\x00\x00\x00\x08\x08\x00\x00\x00\x00\x00\x00\xd1\x9egU\x02\x00\x00\x00\x02'
                          b'\x00\x00\x00\x11\x00\x00\x00\x00\x00\x00\x00\x00\x00\x00\x00\x00\x00\x00\x05\x00'
                          b'\x00lstm.save/versionPK\x06\x06,\x00\x00\x00\x00\x00\x00\x00\x1e\x03-\x00\x00\x00'
                          b'\x00\x00\x00\x00\x00\x00\x06\x00\x00\x00\x00\x00\x00\x00\x06\x00\x00\x00\x00\x00'
                          b'\x00\x00w\x01\x00\x00\x00\x00\x00\x00R\x05\x00\x00\x00\x00\x00\x00PK\x06\x07\x00'
                          b'\x00\x00\x00\xc9\x06\x00\x00\x00\x00\x00\x00\x01\x00\x00\x00PK\x05\x06\x00\x00'
                          b'\x00\x00\x06\x00\x06\x00w\x01\x00\x00R\x05\x00\x00\x00\x00')

        data_be_bom = (b'PK\x03\x04\x00\x00\x08\x08\x00\x00\x00\x00\x00\x00\x00\x00\x00\x00\x00\x00\x00'
                       b'\x00\x00\x00\x00\x00\x12\x00\x10\x00lstm.save/data.pklFB\x0c\x00ZZZZZZZZZZZZ\x80'
                       b'\x02ccollections\nOrderedDict\nq\x00)Rq\x01(X\x0c\x00\x00\x00weight_ih_l0q\x02ct'
                       b'orch._utils\n_rebuild_tensor_v2\nq\x03((X\x07\x00\x00\x00storageq\x04ctorch\nFlo'
                       b'atStorage\nq\x05X\x01\x00\x00\x000q\x06X\x03\x00\x00\x00cpuq\x07K$tq\x08QK\x00K\x0c'
                       b'K\x03\x86q\tK\x03K\x01\x86q\n\x89h\x00)Rq\x0btq\x0cRq\rX\x0c\x00\x00\x00weigh'
                       b't_hh_l0q\x0eh\x03((h\x04h\x05X\x01\x00\x00\x001q\x0fh\x07K$tq\x10QK\x00K\x0cK\x03'
                       b'\x86q\x11K\x03K\x01\x86q\x12\x89h\x00)Rq\x13tq\x14Rq\x15X\n\x00\x00\x00bias_ih_'
                       b'l0q\x16h\x03((h\x04h\x05X\x01\x00\x00\x002q\x17h\x07K\x0ctq\x18QK\x00K\x0c\x85q\x19'
                       b'K\x01\x85q\x1a\x89h\x00)Rq\x1btq\x1cRq\x1dX\n\x00\x00\x00bias_hh_l0q\x1eh\x03'
                       b'((h\x04h\x05X\x01\x00\x00\x003q\x1fh\x07K\x0ctq QK\x00K\x0c\x85q!K\x01\x85q"\x89'
                       b'h\x00)Rq#tq$Rq%u}q&X\t\x00\x00\x00_metadataq\'h\x00)Rq(X\x00\x00\x00\x00q)}q*X\x07'
                       b'\x00\x00\x00versionq+K\x01sssb.PK\x07\x08\xab\xf1\xfb\x01\xb8\x01\x00\x00\xb8\x01'
                       b'\x00\x00PK\x03\x04\x00\x00\x08\x08\x00\x00\x00\x00\x00\x00\x00\x00\x00\x00\x00'
                       b'\x00\x00\x00\x00\x00\x00\x00\x13\x00\x07\x00lstm.save/byteorderFB\x03\x00ZZZbig'
                       b'PK\x07\x08I\xe2\xfb\xd3\x03\x00\x00\x00\x03\x00\x00\x00PK\x03\x04\x00\x00\x08\x08'
                       b'\x00\x00\x00\x00\x00\x00\x00\x00\x00\x00\x00\x00\x00\x00\x00\x00\x00\x00\x10\x00'
                       b'?\x00lstm.save/data/0FB;\x00ZZZZZZZZZZZZZZZZZZZZZZZZZZZZZZZZZZZZZZZZZZZZZZZZZZZ'
                       b'ZZZZZZZZ\xbeJu\n\xbe\xa2*X>\x10\xea\xc4\xbe\x8d\n\xd4\xbe\x8a\x10\x1c\xbe\xe42\xb0'
                       b'>4\xcb,>!\x17\x00\xbe\xe0\x9cH\xbe!\x15\xd2>\xc6C6>\x89\xc5v\xbe\x81\x14\xae>\x99'
                       b'\xc7Z?\x01P\x90<\x9a\xb9`=< \xc0\xbe\x9e\xc7\'?\x02\xf4\xaa\xbc\x0e\xf3\x00\xbe'
                       b'v\xb7\xd8=\xcd\xcc\xa0>\xaf/$=K\xc4\x00\xbe\xe5\xb80\xbeU\xc5\xb6\xbe\xf3i\xc4'
                       b'>\xdc5\xa4>\x8dg\x06>\xae!N\xberF2\xbdbh0\xbdew\xf0<\xa0g \xbe\x9e\xbe\xb6>\xc2\xd1'
                       b'\x14PK\x07\x08\xc2yG\xba\x90\x00\x00\x00\x90\x00\x00\x00PK\x03\x04\x00\x00\x08'
                       b'\x08\x00\x00\x00\x00\x00\x00\x00\x00\x00\x00\x00\x00\x00\x00\x00\x00\x00\x00\x10'
                       b'\x002\x00lstm.save/data/1FB.\x00ZZZZZZZZZZZZZZZZZZZZZZZZZZZZZZZZZZZZZZZZZZZZZZ>'
                       b'\xe1[|\xbedY\xa2\xbf\to\xa5\xbe\x05\x1cz<\xdb\xb1 >\xfc\xcd\xf0>\xcbu\xa2\xbe{\x87'
                       b'\x8c>^\x9b\x9c>Gm\xac>\x93\x17\xae\xbe\xf0\xc5\x8e>\xfc\x1ct\xbe\x81\x84\xcb> '
                       b'\xa6\xc8=\xaf\xee\x88>\x8d\xc9\n>\xee\xc5\xc0>\x91E\xf0>\xa1^\xf4>F\xbb\xb8\xbe\xfe'
                       b'\x97\x97?\x03\x85\xec=\xf3\x9ch>\x97\xa8\xf2?\r\xfa^\xbe\x94i6\xbew1\xbc=\x8a'
                       b'\xc4h\xbd\x9f\xc8\x94\xbe\x89\xb5\x81>\xb0K(\xbdz:\xf0\xbd\x9b\xc6\xb0=\x88\x00X'
                       b'\xbf\x11\xc7\x05PK\x07\x08\xd0\xbftD\x90\x00\x00\x00\x90\x00\x00\x00PK\x03\x04\x00'
                       b'\x00\x08\x08\x00\x00\x00\x00\x00\x00\x00\x00\x00\x00\x00\x00\x00\x00\x00\x00\x00'
                       b'\x00\x10\x002\x00lstm.save/data/2FB.\x00ZZZZZZZZZZZZZZZZZZZZZZZZZZZZZZZZZZZZZZ'
                       b'ZZZZZZZZ=f\xc2\xb0<1\xdd@\xbe\xd84\x86?\x13\t\xa0\xbe\x8fg+\xbf\r\xb1u>\xc3lb\xbe'
                       b'\x82\\\xa8\xbd\xf3c\xa4\xbe\xdf\x96,\xbe\xf1\x05\xfe>\x96\xc9\xf8PK\x07\x08"\xc5'
                       b'\xc5O0\x00\x00\x000\x00\x00\x00PK\x03\x04\x00\x00\x08\x08\x00\x00\x00\x00\x00\x00'
                       b'\x00\x00\x00\x00\x00\x00\x00\x00\x00\x00\x00\x00\x10\x00\x12\x00lstm.save/data'
                       b'/3FB\x0e\x00ZZZZZZZZZZZZZZ\xbei\xaa\x04\xbe\x8a\xd8\xce\xbe\xdfO\xe3\xbe\xd2\xc3'
                       b'$\xbe\x80\xb1\x06?\x08&^\xbd}\x1a\x00?\r\xde\x06>\xac\xe7\x04\xbe\xe9@Z>)\xc2\x14'
                       b'>/\xe9\x9cPK\x07\x08\xfb\xfd/\x920\x00\x00\x000\x00\x00\x00PK\x03\x04\x00\x00\x08'
                       b'\x08\x00\x00\x00\x00\x00\x00\x00\x00\x00\x00\x00\x00\x00\x00\x00\x00\x00\x00\x11'
                       b'\x00\x11\x00lstm.save/versionFB\r\x00ZZZZZZZZZZZZZ3\nPK\x07\x08\xd1\x9egU\x02\x00'
                       b'\x00\x00\x02\x00\x00\x00PK\x01\x02\x00\x00\x00\x00\x08\x08\x00\x00\x00\x00\x00'
                       b'\x00\xab\xf1\xfb\x01\xb8\x01\x00\x00\xb8\x01\x00\x00\x12\x00\x00\x00\x00\x00\x00'
                       b'\x00\x00\x00\x00\x00\x00\x00\x00\x00\x00\x00lstm.save/data.pklPK\x01\x02\x00\x00'
                       b'\x00\x00\x08\x08\x00\x00\x00\x00\x00\x00I\xe2\xfb\xd3\x03\x00\x00\x00\x03\x00\x00'
                       b'\x00\x13\x00\x00\x00\x00\x00\x00\x00\x00\x00\x00\x00\x00\x00\x08\x02\x00\x00ls'
                       b'tm.save/byteorderPK\x01\x02\x00\x00\x00\x00\x08\x08\x00\x00\x00\x00\x00\x00\xc2y'
                       b'G\xba\x90\x00\x00\x00\x90\x00\x00\x00\x10\x00\x00\x00\x00\x00\x00\x00\x00\x00\x00'
                       b'\x00\x00\x00S\x02\x00\x00lstm.save/data/0PK\x01\x02\x00\x00\x00\x00\x08\x08\x00'
                       b'\x00\x00\x00\x00\x00\xd0\xbftD\x90\x00\x00\x00\x90\x00\x00\x00\x10\x00\x00\x00\x00'
                       b'\x00\x00\x00\x00\x00\x00\x00\x00\x00`\x03\x00\x00lstm.save/data/1PK\x01\x02\x00'
                       b'\x00\x00\x00\x08\x08\x00\x00\x00\x00\x00\x00"\xc5\xc5O0\x00\x00\x000\x00\x00\x00'
                       b'\x10\x00\x00\x00\x00\x00\x00\x00\x00\x00\x00\x00\x00\x00`\x04\x00\x00lstm.save/'
                       b'data/2PK\x01\x02\x00\x00\x00\x00\x08\x08\x00\x00\x00\x00\x00\x00\xfb\xfd/\x920\x00'
                       b'\x00\x000\x00\x00\x00\x10\x00\x00\x00\x00\x00\x00\x00\x00\x00\x00\x00\x00\x00\x00'
                       b'\x05\x00\x00lstm.save/data/3PK\x01\x02\x00\x00\x00\x00\x08\x08\x00\x00\x00\x00'
                       b'\x00\x00\xd1\x9egU\x02\x00\x00\x00\x02\x00\x00\x00\x11\x00\x00\x00\x00\x00\x00\x00'
                       b'\x00\x00\x00\x00\x00\x00\x80\x05\x00\x00lstm.save/versionPK\x06\x06,\x00\x00\x00'
                       b'\x00\x00\x00\x00\x1e\x03-\x00\x00\x00\x00\x00\x00\x00\x00\x00\x07\x00\x00\x00'
                       b'\x00\x00\x00\x00\x07\x00\x00\x00\x00\x00\x00\x00\xb8\x01\x00\x00\x00\x00\x00\x00'
                       b'\xd2\x05\x00\x00\x00\x00\x00\x00PK\x06\x07\x00\x00\x00\x00\x8a\x07\x00\x00\x00\x00'
                       b'\x00\x00\x01\x00\x00\x00PK\x05\x06\x00\x00\x00\x00\x07\x00\x07\x00\xb8\x01\x00'
                       b'\x00\xd2\x05\x00\x00\x00\x00')

        current_load_endian = get_default_load_endianness()

        buf_le_no_bom = io.BytesIO(data_le_no_bom)
        buf_le_bom = io.BytesIO(data_le_bom)
        buf_be_no_bom = io.BytesIO(data_be_no_bom)
        buf_be_bom = io.BytesIO(data_be_bom)

        lstm_le_no_bom = torch.nn.LSTM(3, 3)
        lstm_le_bom = torch.nn.LSTM(3, 3)
        lstm_be_no_bom = torch.nn.LSTM(3, 3)
        lstm_be_bom = torch.nn.LSTM(3, 3)

        lstm_le_no_bom_little = torch.nn.LSTM(3, 3)
        lstm_be_no_bom_little = torch.nn.LSTM(3, 3)
        lstm_le_no_bom_big = torch.nn.LSTM(3, 3)
        lstm_be_no_bom_big = torch.nn.LSTM(3, 3)

        try:
            set_default_load_endianness(LoadEndianness.NATIVE)
            lstm_le_no_bom.load_state_dict(torch.load(buf_le_no_bom), strict=True)
            lstm_be_no_bom.load_state_dict(torch.load(buf_be_no_bom), strict=True)
        finally:
            set_default_load_endianness(current_load_endian)

        lstm_le_bom.load_state_dict(torch.load(buf_le_bom), strict=True)
        lstm_be_bom.load_state_dict(torch.load(buf_be_bom), strict=True)

        buf_le_no_bom.seek(0)
        buf_be_no_bom.seek(0)

        try:
            set_default_load_endianness(LoadEndianness.LITTLE)
            lstm_le_no_bom_little.load_state_dict(torch.load(buf_le_no_bom), strict=True)
            lstm_be_no_bom_little.load_state_dict(torch.load(buf_be_no_bom), strict=True)
        finally:
            set_default_load_endianness(current_load_endian)

        buf_le_no_bom.seek(0)
        buf_be_no_bom.seek(0)

        try:
            set_default_load_endianness(LoadEndianness.BIG)
            lstm_le_no_bom_big.load_state_dict(torch.load(buf_le_no_bom), strict=True)
            lstm_be_no_bom_big.load_state_dict(torch.load(buf_be_no_bom), strict=True)
        finally:
            set_default_load_endianness(current_load_endian)

        self.assertEqual(lstm_le_bom.state_dict(), lstm_be_bom.state_dict())
        self.assertNotEqual(lstm_le_no_bom.state_dict(), lstm_be_no_bom.state_dict())
        self.assertEqual(lstm_le_no_bom_little.state_dict(), lstm_le_bom.state_dict())
        self.assertNotEqual(lstm_be_no_bom_little.state_dict(), lstm_be_bom.state_dict())
        self.assertNotEqual(lstm_le_no_bom_big.state_dict(), lstm_le_bom.state_dict())
        self.assertEqual(lstm_be_no_bom_big.state_dict(), lstm_be_bom.state_dict())

        if (sys.byteorder == 'little'):
            self.assertEqual(lstm_le_no_bom.state_dict(), lstm_le_bom.state_dict())
            self.assertEqual(lstm_le_no_bom.state_dict(), lstm_be_bom.state_dict())
            self.assertNotEqual(lstm_be_no_bom.state_dict(), lstm_le_bom.state_dict())
            self.assertNotEqual(lstm_be_no_bom.state_dict(), lstm_be_bom.state_dict())
        else:
            self.assertNotEqual(lstm_le_no_bom.state_dict(), lstm_le_bom.state_dict())
            self.assertNotEqual(lstm_le_no_bom.state_dict(), lstm_be_bom.state_dict())
            self.assertEqual(lstm_be_no_bom.state_dict(), lstm_le_bom.state_dict())
            self.assertEqual(lstm_be_no_bom.state_dict(), lstm_be_bom.state_dict())

    def test_serialization_load_bom_data_double(self):
        # 1. Generated on LE system using following commands:
        #
        # import torch
        #
        # x = torch.randn(2,2, dtype=torch.double)
        #
        # torch.save(x, "tensor.double.LE.pt", _disable_byteorder_record=True)
        # torch.save(x, "tensor.double.LE.BOM.pt")
        #
        # print(x)
        #
        # 2. After that it is resaved on BE system with following commands:
        #
        # import torch
        #
        # x = torch.load('tensor.double.LE.BOM.pt')
        #
        # torch.save(x, 'tensor.double.BE.pt', _disable_byteorder_record=True)
        # torch.save(x, 'tensor.double.BE.BOM.pt')
        #
        # print(x)
        #
        # Following commands and a bit of manual work were used to produce python bytes from resulting files:
        #
        # file = open('filename', 'rb')
        # data = file.read()
        # file.close()
        # print("\n".join(textwrap.wrap(str(data), 80)))
        #
        # BOM in this context is used as Byte Order Mark.
        #
        data_le_no_bom = (b'PK\x03\x04\x00\x00\x08\x08\x00\x00\x00\x00\x00\x00\x00\x00\x00\x00\x00\x00\x00'
                          b'\x00\x00\x00\x00\x00\x19\x00\t\x00tensor.double.LE/data.pklFB\x05\x00ZZZZZ\x80\x02'
                          b'ctorch._utils\n_rebuild_tensor_v2\nq\x00((X\x07\x00\x00\x00storageq\x01ctorch\n'
                          b'DoubleStorage\nq\x02X\x01\x00\x00\x000q\x03X\x03\x00\x00\x00cpuq\x04K\x04tq\x05'
                          b'QK\x00K\x02K\x02\x86q\x06K\x02K\x01\x86q\x07\x89ccollections\nOrderedDict\nq\x08'
                          b')Rq\ttq\nRq\x0b.PK\x07\x08S\xd3\xba&\x9b\x00\x00\x00\x9b\x00\x00\x00PK\x03\x04\x00'
                          b'\x00\x08\x08\x00\x00\x00\x00\x00\x00\x00\x00\x00\x00\x00\x00\x00\x00\x00\x00\x00'
                          b'\x00\x17\x00 \x00tensor.double.LE/data/0FB\x1c\x00ZZZZZZZZZZZZZZZZZZZZZZZZZZZZ'
                          b'\x97v\xa4\xff|^\xc9?\xce\xbc\x8cP\x8d\xb0\xe9\xbf\xdc\x0e\xef[\xb7\xdb\xd3\xbf4\xb1'
                          b'\x08Q\xf9\x00\xde?PK\x07\x08\xae\x92t\x0f \x00\x00\x00 \x00\x00\x00PK\x03\x04'
                          b'\x00\x00\x08\x08\x00\x00\x00\x00\x00\x00\x00\x00\x00\x00\x00\x00\x00\x00\x00\x00'
                          b'\x00\x00\x18\x00\x1a\x00tensor.double.LE/versionFB\x16\x00ZZZZZZZZZZZZZZZZZZZZZZ'
                          b'3\nPK\x07\x08\xd1\x9egU\x02\x00\x00\x00\x02\x00\x00\x00PK\x01\x02\x00\x00\x00\x00'
                          b'\x08\x08\x00\x00\x00\x00\x00\x00S\xd3\xba&\x9b\x00\x00\x00\x9b\x00\x00\x00\x19\x00'
                          b'\x00\x00\x00\x00\x00\x00\x00\x00\x00\x00\x00\x00\x00\x00\x00\x00tensor.double'
                          b'.LE/data.pklPK\x01\x02\x00\x00\x00\x00\x08\x08\x00\x00\x00\x00\x00\x00\xae\x92t\x0f'
                          b' \x00\x00\x00 \x00\x00\x00\x17\x00\x00\x00\x00\x00\x00\x00\x00\x00\x00\x00\x00'
                          b'\x00\xeb\x00\x00\x00tensor.double.LE/data/0PK\x01\x02\x00\x00\x00\x00\x08\x08\x00'
                          b'\x00\x00\x00\x00\x00\xd1\x9egU\x02\x00\x00\x00\x02\x00\x00\x00\x18\x00\x00\x00'
                          b'\x00\x00\x00\x00\x00\x00\x00\x00\x00\x00p\x01\x00\x00tensor.double.LE/versionPK\x06'
                          b'\x06,\x00\x00\x00\x00\x00\x00\x00\x1e\x03-\x00\x00\x00\x00\x00\x00\x00\x00\x00'
                          b'\x03\x00\x00\x00\x00\x00\x00\x00\x03\x00\x00\x00\x00\x00\x00\x00\xd2\x00\x00\x00'
                          b'\x00\x00\x00\x00\xd2\x01\x00\x00\x00\x00\x00\x00PK\x06\x07\x00\x00\x00\x00\xa4\x02'
                          b'\x00\x00\x00\x00\x00\x00\x01\x00\x00\x00PK\x05\x06\x00\x00\x00\x00\x03\x00\x03'
                          b'\x00\xd2\x00\x00\x00\xd2\x01\x00\x00\x00\x00')

        data_le_bom = (b'PK\x03\x04\x00\x00\x08\x08\x00\x00\x00\x00\x00\x00\x00\x00\x00\x00\x00\x00\x00'
                       b'\x00\x00\x00\x00\x00\x1d\x00\x05\x00tensor.double.LE.BOM/data.pklFB\x01\x00Z\x80'
                       b'\x02ctorch._utils\n_rebuild_tensor_v2\nq\x00((X\x07\x00\x00\x00storageq\x01ctorc'
                       b'h\nDoubleStorage\nq\x02X\x01\x00\x00\x000q\x03X\x03\x00\x00\x00cpuq\x04K\x04tq\x05'
                       b'QK\x00K\x02K\x02\x86q\x06K\x02K\x01\x86q\x07\x89ccollections\nOrderedDict\nq\x08'
                       b')Rq\ttq\nRq\x0b.PK\x07\x08S\xd3\xba&\x9b\x00\x00\x00\x9b\x00\x00\x00PK\x03\x04'
                       b'\x00\x00\x08\x08\x00\x00\x00\x00\x00\x00\x00\x00\x00\x00\x00\x00\x00\x00\x00\x00'
                       b'\x00\x00\x1e\x00\x19\x00tensor.double.LE.BOM/byteorderFB\x15\x00ZZZZZZZZZZZZZZZZ'
                       b'ZZZZZlittlePK\x07\x08\x85=\xe3\x19\x06\x00\x00\x00\x06\x00\x00\x00PK\x03\x04\x00'
                       b'\x00\x08\x08\x00\x00\x00\x00\x00\x00\x00\x00\x00\x00\x00\x00\x00\x00\x00\x00\x00'
                       b'\x00\x1b\x001\x00tensor.double.LE.BOM/data/0FB-\x00ZZZZZZZZZZZZZZZZZZZZZZZZZZZZZ'
                       b'ZZZZZZZZZZZZZZZZ\x97v\xa4\xff|^\xc9?\xce\xbc\x8cP\x8d\xb0\xe9\xbf\xdc\x0e\xef[\xb7'
                       b'\xdb\xd3\xbf4\xb1\x08Q\xf9\x00\xde?PK\x07\x08\xae\x92t\x0f \x00\x00\x00 \x00\x00'
                       b'\x00PK\x03\x04\x00\x00\x08\x08\x00\x00\x00\x00\x00\x00\x00\x00\x00\x00\x00\x00'
                       b'\x00\x00\x00\x00\x00\x00\x1c\x00\x16\x00tensor.double.LE.BOM/versionFB\x12\x00ZZ'
                       b'ZZZZZZZZZZZZZZZZ3\nPK\x07\x08\xd1\x9egU\x02\x00\x00\x00\x02\x00\x00\x00PK\x01\x02'
                       b'\x00\x00\x00\x00\x08\x08\x00\x00\x00\x00\x00\x00S\xd3\xba&\x9b\x00\x00\x00\x9b\x00'
                       b'\x00\x00\x1d\x00\x00\x00\x00\x00\x00\x00\x00\x00\x00\x00\x00\x00\x00\x00\x00\x00'
                       b'tensor.double.LE.BOM/data.pklPK\x01\x02\x00\x00\x00\x00\x08\x08\x00\x00\x00\x00'
                       b'\x00\x00\x85=\xe3\x19\x06\x00\x00\x00\x06\x00\x00\x00\x1e\x00\x00\x00\x00\x00\x00'
                       b'\x00\x00\x00\x00\x00\x00\x00\xeb\x00\x00\x00tensor.double.LE.BOM/byteorderPK\x01'
                       b'\x02\x00\x00\x00\x00\x08\x08\x00\x00\x00\x00\x00\x00\xae\x92t\x0f '
                       b'\x00\x00\x00 \x00\x00\x00\x1b\x00\x00\x00\x00\x00\x00\x00\x00\x00\x00\x00\x00\x00'
                       b'V\x01\x00\x00tensor.double.LE.BOM/data/0PK\x01\x02\x00\x00\x00\x00\x08\x08\x00\x00'
                       b'\x00\x00\x00\x00\xd1\x9egU\x02\x00\x00\x00\x02\x00\x00\x00\x1c\x00\x00\x00\x00'
                       b'\x00\x00\x00\x00\x00\x00\x00\x00\x00\xf0\x01\x00\x00tensor.double.LE.BOM/versio'
                       b'nPK\x06\x06,\x00\x00\x00\x00\x00\x00\x00\x1e\x03-\x00\x00\x00\x00\x00\x00\x00\x00'
                       b'\x00\x04\x00\x00\x00\x00\x00\x00\x00\x04\x00\x00\x00\x00\x00\x00\x00*\x01\x00\x00'
                       b'\x00\x00\x00\x00R\x02\x00\x00\x00\x00\x00\x00PK\x06\x07\x00\x00\x00\x00|\x03\x00'
                       b'\x00\x00\x00\x00\x00\x01\x00\x00\x00PK\x05\x06\x00\x00\x00\x00\x04\x00\x04\x00'
                       b'*\x01\x00\x00R\x02\x00\x00\x00\x00')

        data_be_no_bom = (b'PK\x03\x04\x00\x00\x08\x08\x00\x00\x00\x00\x00\x00\x00\x00\x00\x00\x00\x00\x00'
                          b'\x00\x00\x00\x00\x00\x19\x00\t\x00tensor.double.BE/data.pklFB\x05\x00ZZZZZ\x80\x02'
                          b'ctorch._utils\n_rebuild_tensor_v2\nq\x00((X\x07\x00\x00\x00storageq\x01ctorch\n'
                          b'DoubleStorage\nq\x02X\x01\x00\x00\x000q\x03X\x03\x00\x00\x00cpuq\x04K\x04tq\x05'
                          b'QK\x00K\x02K\x02\x86q\x06K\x02K\x01\x86q\x07\x89ccollections\nOrderedDict\nq\x08'
                          b')Rq\ttq\nRq\x0b.PK\x07\x08S\xd3\xba&\x9b\x00\x00\x00\x9b\x00\x00\x00PK\x03\x04\x00'
                          b'\x00\x08\x08\x00\x00\x00\x00\x00\x00\x00\x00\x00\x00\x00\x00\x00\x00\x00\x00\x00'
                          b'\x00\x17\x00 \x00tensor.double.BE/data/0FB\x1c\x00ZZZZZZZZZZZZZZZZZZZZZZZZZZZZ'
                          b'?\xc9^|\xff\xa4v\x97\xbf\xe9\xb0\x8dP\x8c\xbc\xce\xbf\xd3\xdb\xb7[\xef\x0e\xdc?\xde'
                          b'\x00\xf9Q\x08\xb14PK\x07\x083@\x82/ \x00\x00\x00 \x00\x00\x00PK\x03\x04\x00\x00'
                          b'\x08\x08\x00\x00\x00\x00\x00\x00\x00\x00\x00\x00\x00\x00\x00\x00\x00\x00\x00\x00'
                          b'\x18\x00\x1a\x00tensor.double.BE/versionFB\x16\x00ZZZZZZZZZZZZZZZZZZZZZZ3\nPK\x07'
                          b'\x08\xd1\x9egU\x02\x00\x00\x00\x02\x00\x00\x00PK\x01\x02\x00\x00\x00\x00\x08\x08'
                          b'\x00\x00\x00\x00\x00\x00S\xd3\xba&\x9b\x00\x00\x00\x9b\x00\x00\x00\x19\x00\x00'
                          b'\x00\x00\x00\x00\x00\x00\x00\x00\x00\x00\x00\x00\x00\x00\x00tensor.double.BE/da'
                          b'ta.pklPK\x01\x02\x00\x00\x00\x00\x08\x08\x00\x00\x00\x00\x00\x003@\x82/ '
                          b'\x00\x00\x00 \x00\x00\x00\x17\x00\x00\x00\x00\x00\x00\x00\x00\x00\x00\x00\x00\x00'
                          b'\xeb\x00\x00\x00tensor.double.BE/data/0PK\x01\x02\x00\x00\x00\x00\x08\x08\x00\x00'
                          b'\x00\x00\x00\x00\xd1\x9egU\x02\x00\x00\x00\x02\x00\x00\x00\x18\x00\x00\x00\x00'
                          b'\x00\x00\x00\x00\x00\x00\x00\x00\x00p\x01\x00\x00tensor.double.BE/versionPK\x06\x06'
                          b',\x00\x00\x00\x00\x00\x00\x00\x1e\x03-\x00\x00\x00\x00\x00\x00\x00\x00\x00\x03'
                          b'\x00\x00\x00\x00\x00\x00\x00\x03\x00\x00\x00\x00\x00\x00\x00\xd2\x00\x00\x00\x00'
                          b'\x00\x00\x00\xd2\x01\x00\x00\x00\x00\x00\x00PK\x06\x07\x00\x00\x00\x00\xa4\x02\x00'
                          b'\x00\x00\x00\x00\x00\x01\x00\x00\x00PK\x05\x06\x00\x00\x00\x00\x03\x00\x03\x00'
                          b'\xd2\x00\x00\x00\xd2\x01\x00\x00\x00\x00')

        data_be_bom = (b'PK\x03\x04\x00\x00\x08\x08\x00\x00\x00\x00\x00\x00\x00\x00\x00\x00\x00\x00\x00'
                       b'\x00\x00\x00\x00\x00\x1d\x00\x05\x00tensor.double.BE.BOM/data.pklFB\x01\x00Z\x80'
                       b'\x02ctorch._utils\n_rebuild_tensor_v2\nq\x00((X\x07\x00\x00\x00storageq\x01ctorc'
                       b'h\nDoubleStorage\nq\x02X\x01\x00\x00\x000q\x03X\x03\x00\x00\x00cpuq\x04K\x04tq\x05'
                       b'QK\x00K\x02K\x02\x86q\x06K\x02K\x01\x86q\x07\x89ccollections\nOrderedDict\nq\x08'
                       b')Rq\ttq\nRq\x0b.PK\x07\x08S\xd3\xba&\x9b\x00\x00\x00\x9b\x00\x00\x00PK\x03\x04'
                       b'\x00\x00\x08\x08\x00\x00\x00\x00\x00\x00\x00\x00\x00\x00\x00\x00\x00\x00\x00\x00'
                       b'\x00\x00\x1e\x00\x19\x00tensor.double.BE.BOM/byteorderFB\x15\x00ZZZZZZZZZZZZZZZZ'
                       b'ZZZZZbigPK\x07\x08I\xe2\xfb\xd3\x03\x00\x00\x00\x03\x00\x00\x00PK\x03\x04\x00\x00'
                       b'\x08\x08\x00\x00\x00\x00\x00\x00\x00\x00\x00\x00\x00\x00\x00\x00\x00\x00\x00\x00'
                       b'\x1b\x004\x00tensor.double.BE.BOM/data/0FB0\x00ZZZZZZZZZZZZZZZZZZZZZZZZZZZZZZZZ'
                       b'ZZZZZZZZZZZZZZZZ?\xc9^|\xff\xa4v\x97\xbf\xe9\xb0\x8dP\x8c\xbc\xce\xbf\xd3\xdb\xb7'
                       b'[\xef\x0e\xdc?\xde\x00\xf9Q\x08\xb14PK\x07\x083@\x82/ \x00\x00\x00 \x00\x00\x00'
                       b'PK\x03\x04\x00\x00\x08\x08\x00\x00\x00\x00\x00\x00\x00\x00\x00\x00\x00\x00\x00\x00'
                       b'\x00\x00\x00\x00\x1c\x00\x16\x00tensor.double.BE.BOM/versionFB\x12\x00ZZZZZZZZ'
                       b'ZZZZZZZZZZ3\nPK\x07\x08\xd1\x9egU\x02\x00\x00\x00\x02\x00\x00\x00PK\x01\x02\x00\x00'
                       b'\x00\x00\x08\x08\x00\x00\x00\x00\x00\x00S\xd3\xba&\x9b\x00\x00\x00\x9b\x00\x00'
                       b'\x00\x1d\x00\x00\x00\x00\x00\x00\x00\x00\x00\x00\x00\x00\x00\x00\x00\x00\x00ten'
                       b'sor.double.BE.BOM/data.pklPK\x01\x02\x00\x00\x00\x00\x08\x08\x00\x00\x00\x00\x00'
                       b'\x00I\xe2\xfb\xd3\x03\x00\x00\x00\x03\x00\x00\x00\x1e\x00\x00\x00\x00\x00\x00\x00'
                       b'\x00\x00\x00\x00\x00\x00\xeb\x00\x00\x00tensor.double.BE.BOM/byteorderPK\x01\x02'
                       b'\x00\x00\x00\x00\x08\x08\x00\x00\x00\x00\x00\x003@\x82/ \x00\x00\x00 \x00\x00\x00'
                       b'\x1b\x00\x00\x00\x00\x00\x00\x00\x00\x00\x00\x00\x00\x00S\x01\x00\x00tensor.do'
                       b'uble.BE.BOM/data/0PK\x01\x02\x00\x00\x00\x00\x08\x08\x00\x00\x00\x00\x00\x00\xd1'
                       b'\x9egU\x02\x00\x00\x00\x02\x00\x00\x00\x1c\x00\x00\x00\x00\x00\x00\x00\x00\x00\x00'
                       b'\x00\x00\x00\xf0\x01\x00\x00tensor.double.BE.BOM/versionPK\x06\x06,\x00\x00\x00'
                       b'\x00\x00\x00\x00\x1e\x03-\x00\x00\x00\x00\x00\x00\x00\x00\x00\x04\x00\x00\x00\x00'
                       b'\x00\x00\x00\x04\x00\x00\x00\x00\x00\x00\x00*\x01\x00\x00\x00\x00\x00\x00R\x02'
                       b'\x00\x00\x00\x00\x00\x00PK\x06\x07\x00\x00\x00\x00|\x03\x00\x00\x00\x00\x00\x00\x01'
                       b'\x00\x00\x00PK\x05\x06\x00\x00\x00\x00\x04\x00\x04\x00*\x01\x00\x00R\x02\x00\x00'
                       b'\x00\x00')

        current_load_endian = get_default_load_endianness()

        buf_le_no_bom = io.BytesIO(data_le_no_bom)
        buf_le_bom = io.BytesIO(data_le_bom)
        buf_be_no_bom = io.BytesIO(data_be_no_bom)
        buf_be_bom = io.BytesIO(data_be_bom)

        try:
            set_default_load_endianness(LoadEndianness.NATIVE)
            tensor_le_no_bom = torch.load(buf_le_no_bom)
            tensor_be_no_bom = torch.load(buf_be_no_bom)
        finally:
            set_default_load_endianness(current_load_endian)

        tensor_le_bom = torch.load(buf_le_bom)
        tensor_be_bom = torch.load(buf_be_bom)

        buf_le_no_bom.seek(0)
        buf_be_no_bom.seek(0)

        try:
            set_default_load_endianness(LoadEndianness.LITTLE)
            tensor_le_no_bom_little = torch.load(buf_le_no_bom)
            tensor_be_no_bom_little = torch.load(buf_be_no_bom)
        finally:
            set_default_load_endianness(current_load_endian)

        buf_le_no_bom.seek(0)
        buf_be_no_bom.seek(0)

        try:
            set_default_load_endianness(LoadEndianness.BIG)
            tensor_le_no_bom_big = torch.load(buf_le_no_bom)
            tensor_be_no_bom_big = torch.load(buf_be_no_bom)
        finally:
            set_default_load_endianness(current_load_endian)

        self.assertTrue(torch.equal(tensor_le_bom, tensor_be_bom))
        self.assertFalse(torch.equal(tensor_le_no_bom, tensor_be_no_bom))
        self.assertTrue(torch.equal(tensor_le_no_bom_little, tensor_le_bom))
        self.assertFalse(torch.equal(tensor_be_no_bom_little, tensor_be_bom))
        self.assertFalse(torch.equal(tensor_le_no_bom_big, tensor_le_bom))
        self.assertTrue(torch.equal(tensor_be_no_bom_big, tensor_be_bom))

        if (sys.byteorder == 'little'):
            self.assertTrue(torch.equal(tensor_le_no_bom, tensor_le_bom))
            self.assertTrue(torch.equal(tensor_le_no_bom, tensor_be_bom))
            self.assertFalse(torch.equal(tensor_be_no_bom, tensor_le_bom))
            self.assertFalse(torch.equal(tensor_be_no_bom, tensor_be_bom))
        else:
            self.assertFalse(torch.equal(tensor_le_no_bom, tensor_le_bom))
            self.assertFalse(torch.equal(tensor_le_no_bom, tensor_be_bom))
            self.assertTrue(torch.equal(tensor_be_no_bom, tensor_le_bom))
            self.assertTrue(torch.equal(tensor_be_no_bom, tensor_be_bom))

    def test_serialization_load_bom_data_float(self):
        # 1. Generated on LE system using following commands:
        #
        # import torch
        #
        # x = torch.randn(2,2, dtype=torch.float)
        #
        # torch.save(x, "tensor.float.LE.pt", _disable_byteorder_record=True)
        # torch.save(x, "tensor.float.LE.BOM.pt")
        #
        # print(x)
        #
        # 2. After that it is resaved on BE system with following commands:
        #
        # import torch
        #
        # x = torch.load('tensor.float.LE.BOM.pt')
        #
        # torch.save(x, 'tensor.float.BE.pt', _disable_byteorder_record=True)
        # torch.save(x, 'tensor.float.BE.BOM.pt')
        #
        # print(x)
        #
        # Following commands and a bit of manual work were used to produce python bytes from resulting files:
        #
        # file = open('filename', 'rb')
        # data = file.read()
        # file.close()
        # print("\n".join(textwrap.wrap(str(data), 80)))
        #
        # BOM in this context is used as Byte Order Mark.
        #
        data_le_no_bom = (b'PK\x03\x04\x00\x00\x08\x08\x00\x00\x00\x00\x00\x00\x00\x00\x00\x00\x00\x00\x00'
                          b'\x00\x00\x00\x00\x00\x18\x00\n\x00tensor.float.LE/data.pklFB\x06\x00ZZZZZZ\x80\x02'
                          b'ctorch._utils\n_rebuild_tensor_v2\nq\x00((X\x07\x00\x00\x00storageq\x01ctorch\n'
                          b'FloatStorage\nq\x02X\x01\x00\x00\x000q\x03X\x03\x00\x00\x00cpuq\x04K\x04tq\x05Q'
                          b'K\x00K\x02K\x02\x86q\x06K\x02K\x01\x86q\x07\x89ccollections\nOrderedDict\nq\x08)'
                          b'Rq\ttq\nRq\x0b.PK\x07\x08%Y"N\x9a\x00\x00\x00\x9a\x00\x00\x00PK\x03\x04\x00\x00\x08'
                          b'\x08\x00\x00\x00\x00\x00\x00\x00\x00\x00\x00\x00\x00\x00\x00\x00\x00\x00\x00\x16'
                          b'\x00"\x00tensor.float.LE/data/0FB\x1e\x00ZZZZZZZZZZZZZZZZZZZZZZZZZZZZZZ\x01h\x9e'
                          b'?\r\xb7A?\x1a\x1e\x07\xbf\xd4|\x02?PK\x07\x08\x8fq]\x8c\x10\x00\x00\x00\x10\x00'
                          b'\x00\x00PK\x03\x04\x00\x00\x08\x08\x00\x00\x00\x00\x00\x00\x00\x00\x00\x00\x00'
                          b'\x00\x00\x00\x00\x00\x00\x00\x17\x00+\x00tensor.float.LE/versionFB\'\x00ZZZZZZZZ'
                          b'ZZZZZZZZZZZZZZZZZZZZZZZZZZZZZZZ3\nPK\x07\x08\xd1\x9egU\x02\x00\x00\x00\x02\x00\x00'
                          b'\x00PK\x01\x02\x00\x00\x00\x00\x08\x08\x00\x00\x00\x00\x00\x00%Y"N\x9a\x00\x00'
                          b'\x00\x9a\x00\x00\x00\x18\x00\x00\x00\x00\x00\x00\x00\x00\x00\x00\x00\x00\x00\x00'
                          b'\x00\x00\x00tensor.float.LE/data.pklPK\x01\x02\x00\x00\x00\x00\x08\x08\x00\x00\x00'
                          b'\x00\x00\x00\x8fq]\x8c\x10\x00\x00\x00\x10\x00\x00\x00\x16\x00\x00\x00\x00\x00'
                          b'\x00\x00\x00\x00\x00\x00\x00\x00\xea\x00\x00\x00tensor.float.LE/data/0PK\x01\x02'
                          b'\x00\x00\x00\x00\x08\x08\x00\x00\x00\x00\x00\x00\xd1\x9egU\x02\x00\x00\x00\x02\x00'
                          b'\x00\x00\x17\x00\x00\x00\x00\x00\x00\x00\x00\x00\x00\x00\x00\x00`\x01\x00\x00t'
                          b'ensor.float.LE/versionPK\x06\x06,\x00\x00\x00\x00\x00\x00\x00\x1e\x03-\x00\x00\x00'
                          b'\x00\x00\x00\x00\x00\x00\x03\x00\x00\x00\x00\x00\x00\x00\x03\x00\x00\x00\x00\x00'
                          b'\x00\x00\xcf\x00\x00\x00\x00\x00\x00\x00\xd2\x01\x00\x00\x00\x00\x00\x00PK\x06'
                          b'\x07\x00\x00\x00\x00\xa1\x02\x00\x00\x00\x00\x00\x00\x01\x00\x00\x00PK\x05\x06\x00'
                          b'\x00\x00\x00\x03\x00\x03\x00\xcf\x00\x00\x00\xd2\x01\x00\x00\x00\x00')

        data_le_bom = (b'PK\x03\x04\x00\x00\x08\x08\x00\x00\x00\x00\x00\x00\x00\x00\x00\x00\x00\x00\x00'
                       b'\x00\x00\x00\x00\x00\x1c\x00\x06\x00tensor.float.LE.BOM/data.pklFB\x02\x00ZZ\x80'
                       b'\x02ctorch._utils\n_rebuild_tensor_v2\nq\x00((X\x07\x00\x00\x00storageq\x01ctorc'
                       b'h\nFloatStorage\nq\x02X\x01\x00\x00\x000q\x03X\x03\x00\x00\x00cpuq\x04K\x04tq\x05'
                       b'QK\x00K\x02K\x02\x86q\x06K\x02K\x01\x86q\x07\x89ccollections\nOrderedDict\nq\x08'
                       b')Rq\ttq\nRq\x0b.PK\x07\x08%Y"N\x9a\x00\x00\x00\x9a\x00\x00\x00PK\x03\x04\x00\x00'
                       b'\x08\x08\x00\x00\x00\x00\x00\x00\x00\x00\x00\x00\x00\x00\x00\x00\x00\x00\x00\x00'
                       b'\x1d\x00\x1b\x00tensor.float.LE.BOM/byteorderFB\x17\x00ZZZZZZZZZZZZZZZZZZZZZZZl'
                       b'ittlePK\x07\x08\x85=\xe3\x19\x06\x00\x00\x00\x06\x00\x00\x00PK\x03\x04\x00\x00\x08'
                       b'\x08\x00\x00\x00\x00\x00\x00\x00\x00\x00\x00\x00\x00\x00\x00\x00\x00\x00\x00\x1a'
                       b'\x002\x00tensor.float.LE.BOM/data/0FB.\x00ZZZZZZZZZZZZZZZZZZZZZZZZZZZZZZZZZZZZ'
                       b'ZZZZZZZZZZ\x01h\x9e?\r\xb7A?\x1a\x1e\x07\xbf\xd4|\x02?PK\x07\x08\x8fq]\x8c\x10\x00'
                       b'\x00\x00\x10\x00\x00\x00PK\x03\x04\x00\x00\x08\x08\x00\x00\x00\x00\x00\x00\x00'
                       b'\x00\x00\x00\x00\x00\x00\x00\x00\x00\x00\x00\x1b\x00\'\x00tensor.float.LE.BOM/ve'
                       b'rsionFB#\x00ZZZZZZZZZZZZZZZZZZZZZZZZZZZZZZZZZZZ3\nPK\x07\x08\xd1\x9egU\x02\x00\x00'
                       b'\x00\x02\x00\x00\x00PK\x01\x02\x00\x00\x00\x00\x08\x08\x00\x00\x00\x00\x00\x00'
                       b'%Y"N\x9a\x00\x00\x00\x9a\x00\x00\x00\x1c\x00\x00\x00\x00\x00\x00\x00\x00\x00\x00'
                       b'\x00\x00\x00\x00\x00\x00\x00tensor.float.LE.BOM/data.pklPK\x01\x02\x00\x00\x00\x00'
                       b'\x08\x08\x00\x00\x00\x00\x00\x00\x85=\xe3\x19\x06\x00\x00\x00\x06\x00\x00\x00\x1d'
                       b'\x00\x00\x00\x00\x00\x00\x00\x00\x00\x00\x00\x00\x00\xea\x00\x00\x00tensor.fl'
                       b'oat.LE.BOM/byteorderPK\x01\x02\x00\x00\x00\x00\x08\x08\x00\x00\x00\x00\x00\x00\x8f'
                       b'q]\x8c\x10\x00\x00\x00\x10\x00\x00\x00\x1a\x00\x00\x00\x00\x00\x00\x00\x00\x00'
                       b'\x00\x00\x00\x00V\x01\x00\x00tensor.float.LE.BOM/data/0PK\x01\x02\x00\x00\x00\x00'
                       b'\x08\x08\x00\x00\x00\x00\x00\x00\xd1\x9egU\x02\x00\x00\x00\x02\x00\x00\x00\x1b\x00'
                       b'\x00\x00\x00\x00\x00\x00\x00\x00\x00\x00\x00\x00\xe0\x01\x00\x00tensor.float.'
                       b'LE.BOM/versionPK\x06\x06,\x00\x00\x00\x00\x00\x00\x00\x1e\x03-\x00\x00\x00\x00\x00'
                       b'\x00\x00\x00\x00\x04\x00\x00\x00\x00\x00\x00\x00\x04\x00\x00\x00\x00\x00\x00\x00'
                       b'&\x01\x00\x00\x00\x00\x00\x00R\x02\x00\x00\x00\x00\x00\x00PK\x06\x07\x00\x00\x00'
                       b'\x00x\x03\x00\x00\x00\x00\x00\x00\x01\x00\x00\x00PK\x05\x06\x00\x00\x00\x00\x04'
                       b'\x00\x04\x00&\x01\x00\x00R\x02\x00\x00\x00\x00')

        data_be_no_bom = (b'PK\x03\x04\x00\x00\x08\x08\x00\x00\x00\x00\x00\x00\x00\x00\x00\x00\x00\x00\x00'
                          b'\x00\x00\x00\x00\x00\x18\x00\n\x00tensor.float.BE/data.pklFB\x06\x00ZZZZZZ\x80\x02'
                          b'ctorch._utils\n_rebuild_tensor_v2\nq\x00((X\x07\x00\x00\x00storageq\x01ctorch\n'
                          b'FloatStorage\nq\x02X\x01\x00\x00\x000q\x03X\x03\x00\x00\x00cpuq\x04K\x04tq\x05Q'
                          b'K\x00K\x02K\x02\x86q\x06K\x02K\x01\x86q\x07\x89ccollections\nOrderedDict\nq\x08)'
                          b'Rq\ttq\nRq\x0b.PK\x07\x08%Y"N\x9a\x00\x00\x00\x9a\x00\x00\x00PK\x03\x04\x00\x00\x08'
                          b'\x08\x00\x00\x00\x00\x00\x00\x00\x00\x00\x00\x00\x00\x00\x00\x00\x00\x00\x00\x16'
                          b'\x00"\x00tensor.float.BE/data/0FB\x1e\x00ZZZZZZZZZZZZZZZZZZZZZZZZZZZZZZ?\x9eh'
                          b'\x01?A\xb7\r\xbf\x07\x1e\x1a?\x02|\xd4PK\x07\x089D\xd6\x8a\x10\x00\x00\x00\x10\x00'
                          b'\x00\x00PK\x03\x04\x00\x00\x08\x08\x00\x00\x00\x00\x00\x00\x00\x00\x00\x00\x00'
                          b'\x00\x00\x00\x00\x00\x00\x00\x17\x00+\x00tensor.float.BE/versionFB\'\x00ZZZZZZZZ'
                          b'ZZZZZZZZZZZZZZZZZZZZZZZZZZZZZZZ3\nPK\x07\x08\xd1\x9egU\x02\x00\x00\x00\x02\x00\x00'
                          b'\x00PK\x01\x02\x00\x00\x00\x00\x08\x08\x00\x00\x00\x00\x00\x00%Y"N\x9a\x00\x00'
                          b'\x00\x9a\x00\x00\x00\x18\x00\x00\x00\x00\x00\x00\x00\x00\x00\x00\x00\x00\x00\x00'
                          b'\x00\x00\x00tensor.float.BE/data.pklPK\x01\x02\x00\x00\x00\x00\x08\x08\x00\x00\x00'
                          b'\x00\x00\x009D\xd6\x8a\x10\x00\x00\x00\x10\x00\x00\x00\x16\x00\x00\x00\x00\x00'
                          b'\x00\x00\x00\x00\x00\x00\x00\x00\xea\x00\x00\x00tensor.float.BE/data/0PK\x01\x02'
                          b'\x00\x00\x00\x00\x08\x08\x00\x00\x00\x00\x00\x00\xd1\x9egU\x02\x00\x00\x00\x02\x00'
                          b'\x00\x00\x17\x00\x00\x00\x00\x00\x00\x00\x00\x00\x00\x00\x00\x00`\x01\x00\x00t'
                          b'ensor.float.BE/versionPK\x06\x06,\x00\x00\x00\x00\x00\x00\x00\x1e\x03-\x00\x00\x00'
                          b'\x00\x00\x00\x00\x00\x00\x03\x00\x00\x00\x00\x00\x00\x00\x03\x00\x00\x00\x00\x00'
                          b'\x00\x00\xcf\x00\x00\x00\x00\x00\x00\x00\xd2\x01\x00\x00\x00\x00\x00\x00PK\x06'
                          b'\x07\x00\x00\x00\x00\xa1\x02\x00\x00\x00\x00\x00\x00\x01\x00\x00\x00PK\x05\x06\x00'
                          b'\x00\x00\x00\x03\x00\x03\x00\xcf\x00\x00\x00\xd2\x01\x00\x00\x00\x00')

        data_be_bom = (b'PK\x03\x04\x00\x00\x08\x08\x00\x00\x00\x00\x00\x00\x00\x00\x00\x00\x00\x00\x00'
                       b'\x00\x00\x00\x00\x00\x1c\x00\x06\x00tensor.float.BE.BOM/data.pklFB\x02\x00ZZ\x80'
                       b'\x02ctorch._utils\n_rebuild_tensor_v2\nq\x00((X\x07\x00\x00\x00storageq\x01ctorc'
                       b'h\nFloatStorage\nq\x02X\x01\x00\x00\x000q\x03X\x03\x00\x00\x00cpuq\x04K\x04tq\x05'
                       b'QK\x00K\x02K\x02\x86q\x06K\x02K\x01\x86q\x07\x89ccollections\nOrderedDict\nq\x08'
                       b')Rq\ttq\nRq\x0b.PK\x07\x08%Y"N\x9a\x00\x00\x00\x9a\x00\x00\x00PK\x03\x04\x00\x00'
                       b'\x08\x08\x00\x00\x00\x00\x00\x00\x00\x00\x00\x00\x00\x00\x00\x00\x00\x00\x00\x00'
                       b'\x1d\x00\x1b\x00tensor.float.BE.BOM/byteorderFB\x17\x00ZZZZZZZZZZZZZZZZZZZZZZZb'
                       b'igPK\x07\x08I\xe2\xfb\xd3\x03\x00\x00\x00\x03\x00\x00\x00PK\x03\x04\x00\x00\x08\x08'
                       b'\x00\x00\x00\x00\x00\x00\x00\x00\x00\x00\x00\x00\x00\x00\x00\x00\x00\x00\x1a\x00'
                       b'5\x00tensor.float.BE.BOM/data/0FB1\x00ZZZZZZZZZZZZZZZZZZZZZZZZZZZZZZZZZZZZZZZ'
                       b'ZZZZZZZZZZ?\x9eh\x01?A\xb7\r\xbf\x07\x1e\x1a?\x02|\xd4PK\x07\x089D\xd6\x8a\x10\x00'
                       b'\x00\x00\x10\x00\x00\x00PK\x03\x04\x00\x00\x08\x08\x00\x00\x00\x00\x00\x00\x00'
                       b'\x00\x00\x00\x00\x00\x00\x00\x00\x00\x00\x00\x1b\x00\'\x00tensor.float.BE.BOM/ve'
                       b'rsionFB#\x00ZZZZZZZZZZZZZZZZZZZZZZZZZZZZZZZZZZZ3\nPK\x07\x08\xd1\x9egU\x02\x00\x00'
                       b'\x00\x02\x00\x00\x00PK\x01\x02\x00\x00\x00\x00\x08\x08\x00\x00\x00\x00\x00\x00'
                       b'%Y"N\x9a\x00\x00\x00\x9a\x00\x00\x00\x1c\x00\x00\x00\x00\x00\x00\x00\x00\x00\x00'
                       b'\x00\x00\x00\x00\x00\x00\x00tensor.float.BE.BOM/data.pklPK\x01\x02\x00\x00\x00\x00'
                       b'\x08\x08\x00\x00\x00\x00\x00\x00I\xe2\xfb\xd3\x03\x00\x00\x00\x03\x00\x00\x00\x1d'
                       b'\x00\x00\x00\x00\x00\x00\x00\x00\x00\x00\x00\x00\x00\xea\x00\x00\x00tensor.fl'
                       b'oat.BE.BOM/byteorderPK\x01\x02\x00\x00\x00\x00\x08\x08\x00\x00\x00\x00\x00\x009D'
                       b'\xd6\x8a\x10\x00\x00\x00\x10\x00\x00\x00\x1a\x00\x00\x00\x00\x00\x00\x00\x00\x00'
                       b'\x00\x00\x00\x00S\x01\x00\x00tensor.float.BE.BOM/data/0PK\x01\x02\x00\x00\x00\x00'
                       b'\x08\x08\x00\x00\x00\x00\x00\x00\xd1\x9egU\x02\x00\x00\x00\x02\x00\x00\x00\x1b\x00'
                       b'\x00\x00\x00\x00\x00\x00\x00\x00\x00\x00\x00\x00\xe0\x01\x00\x00tensor.float.'
                       b'BE.BOM/versionPK\x06\x06,\x00\x00\x00\x00\x00\x00\x00\x1e\x03-\x00\x00\x00\x00\x00'
                       b'\x00\x00\x00\x00\x04\x00\x00\x00\x00\x00\x00\x00\x04\x00\x00\x00\x00\x00\x00\x00'
                       b'&\x01\x00\x00\x00\x00\x00\x00R\x02\x00\x00\x00\x00\x00\x00PK\x06\x07\x00\x00\x00'
                       b'\x00x\x03\x00\x00\x00\x00\x00\x00\x01\x00\x00\x00PK\x05\x06\x00\x00\x00\x00\x04'
                       b'\x00\x04\x00&\x01\x00\x00R\x02\x00\x00\x00\x00')

        current_load_endian = get_default_load_endianness()

        buf_le_no_bom = io.BytesIO(data_le_no_bom)
        buf_le_bom = io.BytesIO(data_le_bom)
        buf_be_no_bom = io.BytesIO(data_be_no_bom)
        buf_be_bom = io.BytesIO(data_be_bom)

        try:
            set_default_load_endianness(LoadEndianness.NATIVE)
            tensor_le_no_bom = torch.load(buf_le_no_bom)
            tensor_be_no_bom = torch.load(buf_be_no_bom)
        finally:
            set_default_load_endianness(current_load_endian)

        tensor_le_bom = torch.load(buf_le_bom)
        tensor_be_bom = torch.load(buf_be_bom)

        buf_le_no_bom.seek(0)
        buf_be_no_bom.seek(0)

        try:
            set_default_load_endianness(LoadEndianness.LITTLE)
            tensor_le_no_bom_little = torch.load(buf_le_no_bom)
            tensor_be_no_bom_little = torch.load(buf_be_no_bom)
        finally:
            set_default_load_endianness(current_load_endian)

        buf_le_no_bom.seek(0)
        buf_be_no_bom.seek(0)

        try:
            set_default_load_endianness(LoadEndianness.BIG)
            tensor_le_no_bom_big = torch.load(buf_le_no_bom)
            tensor_be_no_bom_big = torch.load(buf_be_no_bom)
        finally:
            set_default_load_endianness(current_load_endian)

        self.assertTrue(torch.equal(tensor_le_bom, tensor_be_bom))
        self.assertFalse(torch.equal(tensor_le_no_bom, tensor_be_no_bom))
        self.assertTrue(torch.equal(tensor_le_no_bom_little, tensor_le_bom))
        self.assertFalse(torch.equal(tensor_be_no_bom_little, tensor_be_bom))
        self.assertFalse(torch.equal(tensor_le_no_bom_big, tensor_le_bom))
        self.assertTrue(torch.equal(tensor_be_no_bom_big, tensor_be_bom))

        if (sys.byteorder == 'little'):
            self.assertTrue(torch.equal(tensor_le_no_bom, tensor_le_bom))
            self.assertTrue(torch.equal(tensor_le_no_bom, tensor_be_bom))
            self.assertFalse(torch.equal(tensor_be_no_bom, tensor_le_bom))
            self.assertFalse(torch.equal(tensor_be_no_bom, tensor_be_bom))
        else:
            self.assertFalse(torch.equal(tensor_le_no_bom, tensor_le_bom))
            self.assertFalse(torch.equal(tensor_le_no_bom, tensor_be_bom))
            self.assertTrue(torch.equal(tensor_be_no_bom, tensor_le_bom))
            self.assertTrue(torch.equal(tensor_be_no_bom, tensor_be_bom))

    def test_serialization_load_bom_data_half(self):
        # 1. Generated on LE system using following commands:
        #
        # import torch
        #
        # x = torch.randn(2,2, dtype=torch.half)
        #
        # torch.save(x, "tensor.half.LE.pt", _disable_byteorder_record=True)
        # torch.save(x, "tensor.half.LE.BOM.pt")
        #
        # print(x)
        #
        # 2. After that it is resaved on BE system with following commands:
        #
        # import torch
        #
        # x = torch.load('tensor.half.LE.BOM.pt')
        #
        # torch.save(x, 'tensor.half.BE.pt', _disable_byteorder_record=True)
        # torch.save(x, 'tensor.half.BE.BOM.pt')
        #
        # print(x)
        #
        # Following commands and a bit of manual work were used to produce python bytes from resulting files:
        #
        # file = open('filename', 'rb')
        # data = file.read()
        # file.close()
        # print("\n".join(textwrap.wrap(str(data), 80)))
        #
        # BOM in this context is used as Byte Order Mark.
        #
        data_le_no_bom = (b'PK\x03\x04\x00\x00\x08\x08\x00\x00\x00\x00\x00\x00\x00\x00\x00\x00\x00\x00\x00'
                          b'\x00\x00\x00\x00\x00\x17\x00\x0b\x00tensor.half.LE/data.pklFB\x07\x00ZZZZZZZ\x80'
                          b'\x02ctorch._utils\n_rebuild_tensor_v2\nq\x00((X\x07\x00\x00\x00storageq\x01ctorc'
                          b'h\nHalfStorage\nq\x02X\x01\x00\x00\x000q\x03X\x03\x00\x00\x00cpuq\x04K\x04tq\x05'
                          b'QK\x00K\x02K\x02\x86q\x06K\x02K\x01\x86q\x07\x89ccollections\nOrderedDict\nq\x08'
                          b')Rq\ttq\nRq\x0b.PK\x07\x08E\xabQ\x8c\x99\x00\x00\x00\x99\x00\x00\x00PK\x03\x04\x00'
                          b'\x00\x08\x08\x00\x00\x00\x00\x00\x00\x00\x00\x00\x00\x00\x00\x00\x00\x00\x00\x00'
                          b'\x00\x15\x00$\x00tensor.half.LE/data/0FB \x00ZZZZZZZZZZZZZZZZZZZZZZZZZZZZZZZZ0'
                          b'\xbbf;\xcd\xbd\xab9PK\x07\x08,D\x96\x91\x08\x00\x00\x00\x08\x00\x00\x00PK\x03\x04'
                          b'\x00\x00\x08\x08\x00\x00\x00\x00\x00\x00\x00\x00\x00\x00\x00\x00\x00\x00\x00\x00'
                          b'\x00\x00\x16\x004\x00tensor.half.LE/versionFB0\x00ZZZZZZZZZZZZZZZZZZZZZZZZZZZZZ'
                          b'ZZZZZZZZZZZZZZZZZZZ3\nPK\x07\x08\xd1\x9egU\x02\x00\x00\x00\x02\x00\x00\x00PK\x01'
                          b'\x02\x00\x00\x00\x00\x08\x08\x00\x00\x00\x00\x00\x00E\xabQ\x8c\x99\x00\x00\x00\x99'
                          b'\x00\x00\x00\x17\x00\x00\x00\x00\x00\x00\x00\x00\x00\x00\x00\x00\x00\x00\x00\x00'
                          b'\x00tensor.half.LE/data.pklPK\x01\x02\x00\x00\x00\x00\x08\x08\x00\x00\x00\x00\x00'
                          b'\x00,D\x96\x91\x08\x00\x00\x00\x08\x00\x00\x00\x15\x00\x00\x00\x00\x00\x00\x00'
                          b'\x00\x00\x00\x00\x00\x00\xe9\x00\x00\x00tensor.half.LE/data/0PK\x01\x02\x00\x00'
                          b'\x00\x00\x08\x08\x00\x00\x00\x00\x00\x00\xd1\x9egU\x02\x00\x00\x00\x02\x00\x00\x00'
                          b'\x16\x00\x00\x00\x00\x00\x00\x00\x00\x00\x00\x00\x00\x00X\x01\x00\x00tensor.ha'
                          b'lf.LE/versionPK\x06\x06,\x00\x00\x00\x00\x00\x00\x00\x1e\x03-\x00\x00\x00\x00\x00'
                          b'\x00\x00\x00\x00\x03\x00\x00\x00\x00\x00\x00\x00\x03\x00\x00\x00\x00\x00\x00\x00'
                          b'\xcc\x00\x00\x00\x00\x00\x00\x00\xd2\x01\x00\x00\x00\x00\x00\x00PK\x06\x07\x00\x00'
                          b'\x00\x00\x9e\x02\x00\x00\x00\x00\x00\x00\x01\x00\x00\x00PK\x05\x06\x00\x00\x00'
                          b'\x00\x03\x00\x03\x00\xcc\x00\x00\x00\xd2\x01\x00\x00\x00\x00')

        data_le_bom = (b'PK\x03\x04\x00\x00\x08\x08\x00\x00\x00\x00\x00\x00\x00\x00\x00\x00\x00\x00\x00'
                       b'\x00\x00\x00\x00\x00\x1b\x00\x07\x00tensor.half.LE.BOM/data.pklFB\x03\x00ZZZ\x80'
                       b'\x02ctorch._utils\n_rebuild_tensor_v2\nq\x00((X\x07\x00\x00\x00storageq\x01ctorc'
                       b'h\nHalfStorage\nq\x02X\x01\x00\x00\x000q\x03X\x03\x00\x00\x00cpuq\x04K\x04tq\x05'
                       b'QK\x00K\x02K\x02\x86q\x06K\x02K\x01\x86q\x07\x89ccollections\nOrderedDict\nq\x08'
                       b')Rq\ttq\nRq\x0b.PK\x07\x08E\xabQ\x8c\x99\x00\x00\x00\x99\x00\x00\x00PK\x03\x04\x00'
                       b'\x00\x08\x08\x00\x00\x00\x00\x00\x00\x00\x00\x00\x00\x00\x00\x00\x00\x00\x00\x00'
                       b'\x00\x1c\x00\x1d\x00tensor.half.LE.BOM/byteorderFB\x19\x00ZZZZZZZZZZZZZZZZZZZZ'
                       b'ZZZZZlittlePK\x07\x08\x85=\xe3\x19\x06\x00\x00\x00\x06\x00\x00\x00PK\x03\x04\x00'
                       b'\x00\x08\x08\x00\x00\x00\x00\x00\x00\x00\x00\x00\x00\x00\x00\x00\x00\x00\x00\x00'
                       b'\x00\x19\x003\x00tensor.half.LE.BOM/data/0FB/\x00ZZZZZZZZZZZZZZZZZZZZZZZZZZZZZZZ'
                       b'ZZZZZZZZZZZZZZZZ0\xbbf;\xcd\xbd\xab9PK\x07\x08,D\x96\x91\x08\x00\x00\x00\x08\x00'
                       b'\x00\x00PK\x03\x04\x00\x00\x08\x08\x00\x00\x00\x00\x00\x00\x00\x00\x00\x00\x00\x00'
                       b'\x00\x00\x00\x00\x00\x00\x1a\x000\x00tensor.half.LE.BOM/versionFB,\x00ZZZZZZZZ'
                       b'ZZZZZZZZZZZZZZZZZZZZZZZZZZZZZZZZZZZZ3\nPK\x07\x08\xd1\x9egU\x02\x00\x00\x00\x02\x00'
                       b'\x00\x00PK\x01\x02\x00\x00\x00\x00\x08\x08\x00\x00\x00\x00\x00\x00E\xabQ\x8c\x99'
                       b'\x00\x00\x00\x99\x00\x00\x00\x1b\x00\x00\x00\x00\x00\x00\x00\x00\x00\x00\x00\x00'
                       b'\x00\x00\x00\x00\x00tensor.half.LE.BOM/data.pklPK\x01\x02\x00\x00\x00\x00\x08'
                       b'\x08\x00\x00\x00\x00\x00\x00\x85=\xe3\x19\x06\x00\x00\x00\x06\x00\x00\x00\x1c\x00'
                       b'\x00\x00\x00\x00\x00\x00\x00\x00\x00\x00\x00\x00\xe9\x00\x00\x00tensor.half.LE.'
                       b'BOM/byteorderPK\x01\x02\x00\x00\x00\x00\x08\x08\x00\x00\x00\x00\x00\x00,D\x96\x91'
                       b'\x08\x00\x00\x00\x08\x00\x00\x00\x19\x00\x00\x00\x00\x00\x00\x00\x00\x00\x00\x00'
                       b'\x00\x00V\x01\x00\x00tensor.half.LE.BOM/data/0PK\x01\x02\x00\x00\x00\x00\x08\x08'
                       b'\x00\x00\x00\x00\x00\x00\xd1\x9egU\x02\x00\x00\x00\x02\x00\x00\x00\x1a\x00\x00\x00'
                       b'\x00\x00\x00\x00\x00\x00\x00\x00\x00\x00\xd8\x01\x00\x00tensor.half.LE.BOM/ve'
                       b'rsionPK\x06\x06,\x00\x00\x00\x00\x00\x00\x00\x1e\x03-\x00\x00\x00\x00\x00\x00\x00'
                       b'\x00\x00\x04\x00\x00\x00\x00\x00\x00\x00\x04\x00\x00\x00\x00\x00\x00\x00"\x01\x00'
                       b'\x00\x00\x00\x00\x00R\x02\x00\x00\x00\x00\x00\x00PK\x06\x07\x00\x00\x00\x00t\x03'
                       b'\x00\x00\x00\x00\x00\x00\x01\x00\x00\x00PK\x05\x06\x00\x00\x00\x00\x04\x00\x04'
                       b'\x00"\x01\x00\x00R\x02\x00\x00\x00\x00')

        data_be_no_bom = (b'PK\x03\x04\x00\x00\x08\x08\x00\x00\x00\x00\x00\x00\x00\x00\x00\x00\x00\x00\x00'
                          b'\x00\x00\x00\x00\x00\x17\x00\x0b\x00tensor.half.BE/data.pklFB\x07\x00ZZZZZZZ\x80'
                          b'\x02ctorch._utils\n_rebuild_tensor_v2\nq\x00((X\x07\x00\x00\x00storageq\x01ctorc'
                          b'h\nHalfStorage\nq\x02X\x01\x00\x00\x000q\x03X\x03\x00\x00\x00cpuq\x04K\x04tq\x05'
                          b'QK\x00K\x02K\x02\x86q\x06K\x02K\x01\x86q\x07\x89ccollections\nOrderedDict\nq\x08'
                          b')Rq\ttq\nRq\x0b.PK\x07\x08E\xabQ\x8c\x99\x00\x00\x00\x99\x00\x00\x00PK\x03\x04\x00'
                          b'\x00\x08\x08\x00\x00\x00\x00\x00\x00\x00\x00\x00\x00\x00\x00\x00\x00\x00\x00\x00'
                          b'\x00\x15\x00$\x00tensor.half.BE/data/0FB \x00ZZZZZZZZZZZZZZZZZZZZZZZZZZZZZZZZ\xbb'
                          b'0;f\xbd\xcd9\xabPK\x07\x08\xc7\xa1\xfd\x07\x08\x00\x00\x00\x08\x00\x00\x00PK\x03'
                          b'\x04\x00\x00\x08\x08\x00\x00\x00\x00\x00\x00\x00\x00\x00\x00\x00\x00\x00\x00\x00'
                          b'\x00\x00\x00\x16\x004\x00tensor.half.BE/versionFB0\x00ZZZZZZZZZZZZZZZZZZZZZZZ'
                          b'ZZZZZZZZZZZZZZZZZZZZZZZZZ3\nPK\x07\x08\xd1\x9egU\x02\x00\x00\x00\x02\x00\x00\x00'
                          b'PK\x01\x02\x00\x00\x00\x00\x08\x08\x00\x00\x00\x00\x00\x00E\xabQ\x8c\x99\x00\x00'
                          b'\x00\x99\x00\x00\x00\x17\x00\x00\x00\x00\x00\x00\x00\x00\x00\x00\x00\x00\x00\x00'
                          b'\x00\x00\x00tensor.half.BE/data.pklPK\x01\x02\x00\x00\x00\x00\x08\x08\x00\x00\x00'
                          b'\x00\x00\x00\xc7\xa1\xfd\x07\x08\x00\x00\x00\x08\x00\x00\x00\x15\x00\x00\x00\x00'
                          b'\x00\x00\x00\x00\x00\x00\x00\x00\x00\xe9\x00\x00\x00tensor.half.BE/data/0PK\x01'
                          b'\x02\x00\x00\x00\x00\x08\x08\x00\x00\x00\x00\x00\x00\xd1\x9egU\x02\x00\x00\x00\x02'
                          b'\x00\x00\x00\x16\x00\x00\x00\x00\x00\x00\x00\x00\x00\x00\x00\x00\x00X\x01\x00\x00'
                          b'tensor.half.BE/versionPK\x06\x06,\x00\x00\x00\x00\x00\x00\x00\x1e\x03-\x00\x00'
                          b'\x00\x00\x00\x00\x00\x00\x00\x03\x00\x00\x00\x00\x00\x00\x00\x03\x00\x00\x00\x00'
                          b'\x00\x00\x00\xcc\x00\x00\x00\x00\x00\x00\x00\xd2\x01\x00\x00\x00\x00\x00\x00PK\x06'
                          b'\x07\x00\x00\x00\x00\x9e\x02\x00\x00\x00\x00\x00\x00\x01\x00\x00\x00PK\x05\x06'
                          b'\x00\x00\x00\x00\x03\x00\x03\x00\xcc\x00\x00\x00\xd2\x01\x00\x00\x00\x00')

        data_be_bom = (b'PK\x03\x04\x00\x00\x08\x08\x00\x00\x00\x00\x00\x00\x00\x00\x00\x00\x00\x00\x00'
                       b'\x00\x00\x00\x00\x00\x1b\x00\x07\x00tensor.half.BE.BOM/data.pklFB\x03\x00ZZZ\x80'
                       b'\x02ctorch._utils\n_rebuild_tensor_v2\nq\x00((X\x07\x00\x00\x00storageq\x01ctorc'
                       b'h\nHalfStorage\nq\x02X\x01\x00\x00\x000q\x03X\x03\x00\x00\x00cpuq\x04K\x04tq\x05'
                       b'QK\x00K\x02K\x02\x86q\x06K\x02K\x01\x86q\x07\x89ccollections\nOrderedDict\nq\x08'
                       b')Rq\ttq\nRq\x0b.PK\x07\x08E\xabQ\x8c\x99\x00\x00\x00\x99\x00\x00\x00PK\x03\x04\x00'
                       b'\x00\x08\x08\x00\x00\x00\x00\x00\x00\x00\x00\x00\x00\x00\x00\x00\x00\x00\x00\x00'
                       b'\x00\x1c\x00\x1d\x00tensor.half.BE.BOM/byteorderFB\x19\x00ZZZZZZZZZZZZZZZZZZZZ'
                       b'ZZZZZbigPK\x07\x08I\xe2\xfb\xd3\x03\x00\x00\x00\x03\x00\x00\x00PK\x03\x04\x00\x00'
                       b'\x08\x08\x00\x00\x00\x00\x00\x00\x00\x00\x00\x00\x00\x00\x00\x00\x00\x00\x00\x00'
                       b'\x19\x006\x00tensor.half.BE.BOM/data/0FB2\x00ZZZZZZZZZZZZZZZZZZZZZZZZZZZZZZZZZZ'
                       b'ZZZZZZZZZZZZZZZZ\xbb0;f\xbd\xcd9\xabPK\x07\x08\xc7\xa1\xfd\x07\x08\x00\x00\x00\x08'
                       b'\x00\x00\x00PK\x03\x04\x00\x00\x08\x08\x00\x00\x00\x00\x00\x00\x00\x00\x00\x00'
                       b'\x00\x00\x00\x00\x00\x00\x00\x00\x1a\x000\x00tensor.half.BE.BOM/versionFB,\x00ZZ'
                       b'ZZZZZZZZZZZZZZZZZZZZZZZZZZZZZZZZZZZZZZZZZZ3\nPK\x07\x08\xd1\x9egU\x02\x00\x00\x00'
                       b'\x02\x00\x00\x00PK\x01\x02\x00\x00\x00\x00\x08\x08\x00\x00\x00\x00\x00\x00E\xab'
                       b'Q\x8c\x99\x00\x00\x00\x99\x00\x00\x00\x1b\x00\x00\x00\x00\x00\x00\x00\x00\x00\x00'
                       b'\x00\x00\x00\x00\x00\x00\x00tensor.half.BE.BOM/data.pklPK\x01\x02\x00\x00\x00\x00'
                       b'\x08\x08\x00\x00\x00\x00\x00\x00I\xe2\xfb\xd3\x03\x00\x00\x00\x03\x00\x00\x00\x1c'
                       b'\x00\x00\x00\x00\x00\x00\x00\x00\x00\x00\x00\x00\x00\xe9\x00\x00\x00tensor.ha'
                       b'lf.BE.BOM/byteorderPK\x01\x02\x00\x00\x00\x00\x08\x08\x00\x00\x00\x00\x00\x00\xc7'
                       b'\xa1\xfd\x07\x08\x00\x00\x00\x08\x00\x00\x00\x19\x00\x00\x00\x00\x00\x00\x00\x00'
                       b'\x00\x00\x00\x00\x00S\x01\x00\x00tensor.half.BE.BOM/data/0PK\x01\x02\x00\x00\x00'
                       b'\x00\x08\x08\x00\x00\x00\x00\x00\x00\xd1\x9egU\x02\x00\x00\x00\x02\x00\x00\x00\x1a'
                       b'\x00\x00\x00\x00\x00\x00\x00\x00\x00\x00\x00\x00\x00\xd8\x01\x00\x00tensor.ha'
                       b'lf.BE.BOM/versionPK\x06\x06,\x00\x00\x00\x00\x00\x00\x00\x1e\x03-\x00\x00\x00\x00'
                       b'\x00\x00\x00\x00\x00\x04\x00\x00\x00\x00\x00\x00\x00\x04\x00\x00\x00\x00\x00\x00'
                       b'\x00"\x01\x00\x00\x00\x00\x00\x00R\x02\x00\x00\x00\x00\x00\x00PK\x06\x07\x00\x00'
                       b'\x00\x00t\x03\x00\x00\x00\x00\x00\x00\x01\x00\x00\x00PK\x05\x06\x00\x00\x00\x00'
                       b'\x04\x00\x04\x00"\x01\x00\x00R\x02\x00\x00\x00\x00')

        current_load_endian = get_default_load_endianness()

        buf_le_no_bom = io.BytesIO(data_le_no_bom)
        buf_le_bom = io.BytesIO(data_le_bom)
        buf_be_no_bom = io.BytesIO(data_be_no_bom)
        buf_be_bom = io.BytesIO(data_be_bom)

        try:
            set_default_load_endianness(LoadEndianness.NATIVE)
            tensor_le_no_bom = torch.load(buf_le_no_bom)
            tensor_be_no_bom = torch.load(buf_be_no_bom)
        finally:
            set_default_load_endianness(current_load_endian)

        tensor_le_bom = torch.load(buf_le_bom)
        tensor_be_bom = torch.load(buf_be_bom)

        buf_le_no_bom.seek(0)
        buf_be_no_bom.seek(0)

        try:
            set_default_load_endianness(LoadEndianness.LITTLE)
            tensor_le_no_bom_little = torch.load(buf_le_no_bom)
            tensor_be_no_bom_little = torch.load(buf_be_no_bom)
        finally:
            set_default_load_endianness(current_load_endian)

        buf_le_no_bom.seek(0)
        buf_be_no_bom.seek(0)

        try:
            set_default_load_endianness(LoadEndianness.BIG)
            tensor_le_no_bom_big = torch.load(buf_le_no_bom)
            tensor_be_no_bom_big = torch.load(buf_be_no_bom)
        finally:
            set_default_load_endianness(current_load_endian)

        self.assertTrue(torch.equal(tensor_le_bom, tensor_be_bom))
        self.assertFalse(torch.equal(tensor_le_no_bom, tensor_be_no_bom))
        self.assertTrue(torch.equal(tensor_le_no_bom_little, tensor_le_bom))
        self.assertFalse(torch.equal(tensor_be_no_bom_little, tensor_be_bom))
        self.assertFalse(torch.equal(tensor_le_no_bom_big, tensor_le_bom))
        self.assertTrue(torch.equal(tensor_be_no_bom_big, tensor_be_bom))

        if (sys.byteorder == 'little'):
            self.assertTrue(torch.equal(tensor_le_no_bom, tensor_le_bom))
            self.assertTrue(torch.equal(tensor_le_no_bom, tensor_be_bom))
            self.assertFalse(torch.equal(tensor_be_no_bom, tensor_le_bom))
            self.assertFalse(torch.equal(tensor_be_no_bom, tensor_be_bom))
        else:
            self.assertFalse(torch.equal(tensor_le_no_bom, tensor_le_bom))
            self.assertFalse(torch.equal(tensor_le_no_bom, tensor_be_bom))
            self.assertTrue(torch.equal(tensor_be_no_bom, tensor_le_bom))
            self.assertTrue(torch.equal(tensor_be_no_bom, tensor_be_bom))

    def test_serialization_load_bom_data_long(self):
        # 1. Generated on LE system using following commands:
        #
        # import torch
        #
        # x = torch.randint(-4294967295, 4294967295, [4, 4], dtype=torch.long)
        #
        # torch.save(x, "tensor.long.LE.pt", _disable_byteorder_record=True)
        # torch.save(x, "tensor.long.LE.BOM.pt")
        #
        # print(x)
        #
        # 2. After that it is resaved on BE system with following commands:
        #
        # import torch
        #
        # x = torch.load('tensor.long.LE.BOM.pt')
        #
        # torch.save(x, 'tensor.long.BE.pt', _disable_byteorder_record=True)
        # torch.save(x, 'tensor.long.BE.BOM.pt')
        #
        # print(x)
        #
        # Following commands and a bit of manual work were used to produce python bytes from resulting files:
        #
        # file = open('filename', 'rb')
        # data = file.read()
        # file.close()
        # print("\n".join(textwrap.wrap(str(data), 80)))
        #
        # BOM in this context is used as Byte Order Mark.
        #
        data_le_no_bom = (b'PK\x03\x04\x00\x00\x08\x08\x00\x00\x00\x00\x00\x00\x00\x00\x00\x00\x00\x00\x00'
                          b'\x00\x00\x00\x00\x00\x17\x00\x0b\x00tensor.long.LE/data.pklFB\x07\x00ZZZZZZZ\x80'
                          b'\x02ctorch._utils\n_rebuild_tensor_v2\nq\x00((X\x07\x00\x00\x00storageq\x01ctorc'
                          b'h\nLongStorage\nq\x02X\x01\x00\x00\x000q\x03X\x03\x00\x00\x00cpuq\x04K\x10tq\x05'
                          b'QK\x00K\x04K\x04\x86q\x06K\x04K\x01\x86q\x07\x89ccollections\nOrderedDict\nq\x08'
                          b')Rq\ttq\nRq\x0b.PK\x07\x08 \xbd\xd7\xb0\x99\x00\x00\x00\x99\x00\x00\x00PK\x03\x04'
                          b'\x00\x00\x08\x08\x00\x00\x00\x00\x00\x00\x00\x00\x00\x00\x00\x00\x00\x00\x00\x00'
                          b'\x00\x00\x15\x00$\x00tensor.long.LE/data/0FB \x00ZZZZZZZZZZZZZZZZZZZZZZZZZZZZZZ'
                          b'ZZl\xfa\xda\xbe\x00\x00\x00\x00GQ^\xa9\xff\xff\xff\xff\xc5\xa4\x19\xa4\x00\x00\x00'
                          b'\x00\xda\x9f\x04\xdd\xff\xff\xff\xff\x9b\xfc\x98\r\x00\x00\x00\x00\x8e\xb3\xb6'
                          b'=\x00\x00\x00\x00n}\xd2\x8f\xff\xff\xff\xff\xe2\xfe\x14u\xff\xff\xff\xff\xf1\x01'
                          b'T\x07\xff\xff\xff\xff\x9b\xb3"\x7f\xff\xff\xff\xff\xb2p\x07\xfc\xff\xff\xff\xff\x1f'
                          b'1\xa6M\x00\x00\x00\x00a\xaa|u\xff\xff\xff\xff2Y\x12;\x00\x00\x00\x00\'J\xb7\xcb'
                          b'\x00\x00\x00\x00m\xb2\x1c\xe1\xff\xff\xff\xffPK\x07\x08\xd5\x00\xa1r\x80\x00\x00'
                          b'\x00\x80\x00\x00\x00PK\x03\x04\x00\x00\x08\x08\x00\x00\x00\x00\x00\x00\x00\x00'
                          b'\x00\x00\x00\x00\x00\x00\x00\x00\x00\x00\x16\x00<\x00tensor.long.LE/versionFB8\x00'
                          b'ZZZZZZZZZZZZZZZZZZZZZZZZZZZZZZZZZZZZZZZZZZZZZZZZZZZZZZZZ3\nPK\x07\x08\xd1\x9eg'
                          b'U\x02\x00\x00\x00\x02\x00\x00\x00PK\x01\x02\x00\x00\x00\x00\x08\x08\x00\x00\x00\x00'
                          b'\x00\x00 \xbd\xd7\xb0\x99\x00\x00\x00\x99\x00\x00\x00\x17\x00\x00\x00\x00\x00'
                          b'\x00\x00\x00\x00\x00\x00\x00\x00\x00\x00\x00\x00tensor.long.LE/data.pklPK\x01\x02'
                          b'\x00\x00\x00\x00\x08\x08\x00\x00\x00\x00\x00\x00\xd5\x00\xa1r\x80\x00\x00\x00\x80'
                          b'\x00\x00\x00\x15\x00\x00\x00\x00\x00\x00\x00\x00\x00\x00\x00\x00\x00\xe9\x00\x00'
                          b'\x00tensor.long.LE/data/0PK\x01\x02\x00\x00\x00\x00\x08\x08\x00\x00\x00\x00\x00'
                          b'\x00\xd1\x9egU\x02\x00\x00\x00\x02\x00\x00\x00\x16\x00\x00\x00\x00\x00\x00\x00\x00'
                          b'\x00\x00\x00\x00\x00\xd0\x01\x00\x00tensor.long.LE/versionPK\x06\x06,\x00\x00'
                          b'\x00\x00\x00\x00\x00\x1e\x03-\x00\x00\x00\x00\x00\x00\x00\x00\x00\x03\x00\x00\x00'
                          b'\x00\x00\x00\x00\x03\x00\x00\x00\x00\x00\x00\x00\xcc\x00\x00\x00\x00\x00\x00\x00'
                          b'R\x02\x00\x00\x00\x00\x00\x00PK\x06\x07\x00\x00\x00\x00\x1e\x03\x00\x00\x00\x00'
                          b'\x00\x00\x01\x00\x00\x00PK\x05\x06\x00\x00\x00\x00\x03\x00\x03\x00\xcc\x00\x00\x00'
                          b'R\x02\x00\x00\x00\x00')

        data_le_bom = (b'PK\x03\x04\x00\x00\x08\x08\x00\x00\x00\x00\x00\x00\x00\x00\x00\x00\x00\x00\x00'
                       b'\x00\x00\x00\x00\x00\x1b\x00\x07\x00tensor.long.LE.BOM/data.pklFB\x03\x00ZZZ\x80'
                       b'\x02ctorch._utils\n_rebuild_tensor_v2\nq\x00((X\x07\x00\x00\x00storageq\x01ctorc'
                       b'h\nLongStorage\nq\x02X\x01\x00\x00\x000q\x03X\x03\x00\x00\x00cpuq\x04K\x10tq\x05'
                       b'QK\x00K\x04K\x04\x86q\x06K\x04K\x01\x86q\x07\x89ccollections\nOrderedDict\nq\x08'
                       b')Rq\ttq\nRq\x0b.PK\x07\x08 \xbd\xd7\xb0\x99\x00\x00\x00\x99\x00\x00\x00PK\x03\x04'
                       b'\x00\x00\x08\x08\x00\x00\x00\x00\x00\x00\x00\x00\x00\x00\x00\x00\x00\x00\x00\x00'
                       b'\x00\x00\x1c\x00\x1d\x00tensor.long.LE.BOM/byteorderFB\x19\x00ZZZZZZZZZZZZZZZZZ'
                       b'ZZZZZZZZlittlePK\x07\x08\x85=\xe3\x19\x06\x00\x00\x00\x06\x00\x00\x00PK\x03\x04\x00'
                       b'\x00\x08\x08\x00\x00\x00\x00\x00\x00\x00\x00\x00\x00\x00\x00\x00\x00\x00\x00\x00'
                       b'\x00\x19\x003\x00tensor.long.LE.BOM/data/0FB/\x00ZZZZZZZZZZZZZZZZZZZZZZZZZZZZ'
                       b'ZZZZZZZZZZZZZZZZZZZl\xfa\xda\xbe\x00\x00\x00\x00GQ^\xa9\xff\xff\xff\xff\xc5\xa4\x19'
                       b'\xa4\x00\x00\x00\x00\xda\x9f\x04\xdd\xff\xff\xff\xff\x9b\xfc\x98\r\x00\x00\x00'
                       b'\x00\x8e\xb3\xb6=\x00\x00\x00\x00n}\xd2\x8f\xff\xff\xff\xff\xe2\xfe\x14u\xff\xff'
                       b'\xff\xff\xf1\x01T\x07\xff\xff\xff\xff\x9b\xb3"\x7f\xff\xff\xff\xff\xb2p\x07\xfc'
                       b'\xff\xff\xff\xff\x1f1\xa6M\x00\x00\x00\x00a\xaa|u\xff\xff\xff\xff2Y\x12;\x00\x00'
                       b'\x00\x00\'J\xb7\xcb\x00\x00\x00\x00m\xb2\x1c\xe1\xff\xff\xff\xffPK\x07\x08\xd5\x00'
                       b'\xa1r\x80\x00\x00\x00\x80\x00\x00\x00PK\x03\x04\x00\x00\x08\x08\x00\x00\x00\x00'
                       b'\x00\x00\x00\x00\x00\x00\x00\x00\x00\x00\x00\x00\x00\x00\x1a\x008\x00tensor.lon'
                       b'g.LE.BOM/versionFB4\x00ZZZZZZZZZZZZZZZZZZZZZZZZZZZZZZZZZZZZZZZZZZZZZZZZZZZZ3\nPK'
                       b'\x07\x08\xd1\x9egU\x02\x00\x00\x00\x02\x00\x00\x00PK\x01\x02\x00\x00\x00\x00\x08'
                       b'\x08\x00\x00\x00\x00\x00\x00 \xbd\xd7\xb0\x99\x00\x00\x00\x99\x00\x00\x00\x1b\x00'
                       b'\x00\x00\x00\x00\x00\x00\x00\x00\x00\x00\x00\x00\x00\x00\x00\x00tensor.long.LE.'
                       b'BOM/data.pklPK\x01\x02\x00\x00\x00\x00\x08\x08\x00\x00\x00\x00\x00\x00\x85=\xe3\x19'
                       b'\x06\x00\x00\x00\x06\x00\x00\x00\x1c\x00\x00\x00\x00\x00\x00\x00\x00\x00\x00\x00'
                       b'\x00\x00\xe9\x00\x00\x00tensor.long.LE.BOM/byteorderPK\x01\x02\x00\x00\x00\x00'
                       b'\x08\x08\x00\x00\x00\x00\x00\x00\xd5\x00\xa1r\x80\x00\x00\x00\x80\x00\x00\x00\x19'
                       b'\x00\x00\x00\x00\x00\x00\x00\x00\x00\x00\x00\x00\x00V\x01\x00\x00tensor.long.L'
                       b'E.BOM/data/0PK\x01\x02\x00\x00\x00\x00\x08\x08\x00\x00\x00\x00\x00\x00\xd1\x9egU'
                       b'\x02\x00\x00\x00\x02\x00\x00\x00\x1a\x00\x00\x00\x00\x00\x00\x00\x00\x00\x00\x00'
                       b'\x00\x00P\x02\x00\x00tensor.long.LE.BOM/versionPK\x06\x06,\x00\x00\x00\x00\x00\x00'
                       b'\x00\x1e\x03-\x00\x00\x00\x00\x00\x00\x00\x00\x00\x04\x00\x00\x00\x00\x00\x00\x00'
                       b'\x04\x00\x00\x00\x00\x00\x00\x00"\x01\x00\x00\x00\x00\x00\x00\xd2\x02\x00\x00'
                       b'\x00\x00\x00\x00PK\x06\x07\x00\x00\x00\x00\xf4\x03\x00\x00\x00\x00\x00\x00\x01\x00'
                       b'\x00\x00PK\x05\x06\x00\x00\x00\x00\x04\x00\x04\x00"\x01\x00\x00\xd2\x02\x00\x00'
                       b'\x00\x00')

        data_be_no_bom = (b'PK\x03\x04\x00\x00\x08\x08\x00\x00\x00\x00\x00\x00\x00\x00\x00\x00\x00\x00\x00'
                          b'\x00\x00\x00\x00\x00\x17\x00\x0b\x00tensor.long.BE/data.pklFB\x07\x00ZZZZZZZ\x80'
                          b'\x02ctorch._utils\n_rebuild_tensor_v2\nq\x00((X\x07\x00\x00\x00storageq\x01ctorc'
                          b'h\nLongStorage\nq\x02X\x01\x00\x00\x000q\x03X\x03\x00\x00\x00cpuq\x04K\x10tq\x05'
                          b'QK\x00K\x04K\x04\x86q\x06K\x04K\x01\x86q\x07\x89ccollections\nOrderedDict\nq\x08'
                          b')Rq\ttq\nRq\x0b.PK\x07\x08 \xbd\xd7\xb0\x99\x00\x00\x00\x99\x00\x00\x00PK\x03\x04'
                          b'\x00\x00\x08\x08\x00\x00\x00\x00\x00\x00\x00\x00\x00\x00\x00\x00\x00\x00\x00\x00'
                          b'\x00\x00\x15\x00$\x00tensor.long.BE/data/0FB \x00ZZZZZZZZZZZZZZZZZZZZZZZZZZZZZZ'
                          b'ZZ\x00\x00\x00\x00\xbe\xda\xfal\xff\xff\xff\xff\xa9^QG\x00\x00\x00\x00\xa4\x19\xa4'
                          b'\xc5\xff\xff\xff\xff\xdd\x04\x9f\xda\x00\x00\x00\x00\r\x98\xfc\x9b\x00\x00\x00'
                          b'\x00=\xb6\xb3\x8e\xff\xff\xff\xff\x8f\xd2}n\xff\xff\xff\xffu\x14\xfe\xe2\xff\xff'
                          b'\xff\xff\x07T\x01\xf1\xff\xff\xff\xff\x7f"\xb3\x9b\xff\xff\xff\xff\xfc\x07p\xb2\x00'
                          b'\x00\x00\x00M\xa61\x1f\xff\xff\xff\xffu|\xaaa\x00\x00\x00\x00;\x12Y2\x00\x00\x00'
                          b'\x00\xcb\xb7J\'\xff\xff\xff\xff\xe1\x1c\xb2mPK\x07\x08\xb9\x1b\x81j\x80\x00\x00'
                          b'\x00\x80\x00\x00\x00PK\x03\x04\x00\x00\x08\x08\x00\x00\x00\x00\x00\x00\x00\x00'
                          b'\x00\x00\x00\x00\x00\x00\x00\x00\x00\x00\x16\x00<\x00tensor.long.BE/versionFB8\x00'
                          b'ZZZZZZZZZZZZZZZZZZZZZZZZZZZZZZZZZZZZZZZZZZZZZZZZZZZZZZZZ3\nPK\x07\x08\xd1\x9eg'
                          b'U\x02\x00\x00\x00\x02\x00\x00\x00PK\x01\x02\x00\x00\x00\x00\x08\x08\x00\x00\x00\x00'
                          b'\x00\x00 \xbd\xd7\xb0\x99\x00\x00\x00\x99\x00\x00\x00\x17\x00\x00\x00\x00\x00'
                          b'\x00\x00\x00\x00\x00\x00\x00\x00\x00\x00\x00\x00tensor.long.BE/data.pklPK\x01\x02'
                          b'\x00\x00\x00\x00\x08\x08\x00\x00\x00\x00\x00\x00\xb9\x1b\x81j\x80\x00\x00\x00\x80'
                          b'\x00\x00\x00\x15\x00\x00\x00\x00\x00\x00\x00\x00\x00\x00\x00\x00\x00\xe9\x00\x00'
                          b'\x00tensor.long.BE/data/0PK\x01\x02\x00\x00\x00\x00\x08\x08\x00\x00\x00\x00\x00'
                          b'\x00\xd1\x9egU\x02\x00\x00\x00\x02\x00\x00\x00\x16\x00\x00\x00\x00\x00\x00\x00\x00'
                          b'\x00\x00\x00\x00\x00\xd0\x01\x00\x00tensor.long.BE/versionPK\x06\x06,\x00\x00'
                          b'\x00\x00\x00\x00\x00\x1e\x03-\x00\x00\x00\x00\x00\x00\x00\x00\x00\x03\x00\x00\x00'
                          b'\x00\x00\x00\x00\x03\x00\x00\x00\x00\x00\x00\x00\xcc\x00\x00\x00\x00\x00\x00\x00'
                          b'R\x02\x00\x00\x00\x00\x00\x00PK\x06\x07\x00\x00\x00\x00\x1e\x03\x00\x00\x00\x00'
                          b'\x00\x00\x01\x00\x00\x00PK\x05\x06\x00\x00\x00\x00\x03\x00\x03\x00\xcc\x00\x00\x00'
                          b'R\x02\x00\x00\x00\x00')

        data_be_bom = (b'PK\x03\x04\x00\x00\x08\x08\x00\x00\x00\x00\x00\x00\x00\x00\x00\x00\x00\x00\x00'
                       b'\x00\x00\x00\x00\x00\x1b\x00\x07\x00tensor.long.BE.BOM/data.pklFB\x03\x00ZZZ\x80'
                       b'\x02ctorch._utils\n_rebuild_tensor_v2\nq\x00((X\x07\x00\x00\x00storageq\x01ctorc'
                       b'h\nLongStorage\nq\x02X\x01\x00\x00\x000q\x03X\x03\x00\x00\x00cpuq\x04K\x10tq\x05'
                       b'QK\x00K\x04K\x04\x86q\x06K\x04K\x01\x86q\x07\x89ccollections\nOrderedDict\nq\x08'
                       b')Rq\ttq\nRq\x0b.PK\x07\x08 \xbd\xd7\xb0\x99\x00\x00\x00\x99\x00\x00\x00PK\x03\x04'
                       b'\x00\x00\x08\x08\x00\x00\x00\x00\x00\x00\x00\x00\x00\x00\x00\x00\x00\x00\x00\x00'
                       b'\x00\x00\x1c\x00\x1d\x00tensor.long.BE.BOM/byteorderFB\x19\x00ZZZZZZZZZZZZZZZZZ'
                       b'ZZZZZZZZbigPK\x07\x08I\xe2\xfb\xd3\x03\x00\x00\x00\x03\x00\x00\x00PK\x03\x04\x00'
                       b'\x00\x08\x08\x00\x00\x00\x00\x00\x00\x00\x00\x00\x00\x00\x00\x00\x00\x00\x00\x00'
                       b'\x00\x19\x006\x00tensor.long.BE.BOM/data/0FB2\x00ZZZZZZZZZZZZZZZZZZZZZZZZZZZZZZZ'
                       b'ZZZZZZZZZZZZZZZZZZZ\x00\x00\x00\x00\xbe\xda\xfal\xff\xff\xff\xff\xa9^QG\x00\x00\x00'
                       b'\x00\xa4\x19\xa4\xc5\xff\xff\xff\xff\xdd\x04\x9f\xda\x00\x00\x00\x00\r\x98\xfc'
                       b'\x9b\x00\x00\x00\x00=\xb6\xb3\x8e\xff\xff\xff\xff\x8f\xd2}n\xff\xff\xff\xffu\x14'
                       b'\xfe\xe2\xff\xff\xff\xff\x07T\x01\xf1\xff\xff\xff\xff\x7f"\xb3\x9b\xff\xff\xff\xff'
                       b'\xfc\x07p\xb2\x00\x00\x00\x00M\xa61\x1f\xff\xff\xff\xffu|\xaaa\x00\x00\x00\x00'
                       b';\x12Y2\x00\x00\x00\x00\xcb\xb7J\'\xff\xff\xff\xff\xe1\x1c\xb2mPK\x07\x08\xb9\x1b'
                       b'\x81j\x80\x00\x00\x00\x80\x00\x00\x00PK\x03\x04\x00\x00\x08\x08\x00\x00\x00\x00'
                       b'\x00\x00\x00\x00\x00\x00\x00\x00\x00\x00\x00\x00\x00\x00\x1a\x008\x00tensor.lon'
                       b'g.BE.BOM/versionFB4\x00ZZZZZZZZZZZZZZZZZZZZZZZZZZZZZZZZZZZZZZZZZZZZZZZZZZZZ3\nPK'
                       b'\x07\x08\xd1\x9egU\x02\x00\x00\x00\x02\x00\x00\x00PK\x01\x02\x00\x00\x00\x00\x08'
                       b'\x08\x00\x00\x00\x00\x00\x00 \xbd\xd7\xb0\x99\x00\x00\x00\x99\x00\x00\x00\x1b\x00'
                       b'\x00\x00\x00\x00\x00\x00\x00\x00\x00\x00\x00\x00\x00\x00\x00\x00tensor.long.BE.'
                       b'BOM/data.pklPK\x01\x02\x00\x00\x00\x00\x08\x08\x00\x00\x00\x00\x00\x00I\xe2\xfb\xd3'
                       b'\x03\x00\x00\x00\x03\x00\x00\x00\x1c\x00\x00\x00\x00\x00\x00\x00\x00\x00\x00\x00'
                       b'\x00\x00\xe9\x00\x00\x00tensor.long.BE.BOM/byteorderPK\x01\x02\x00\x00\x00\x00'
                       b'\x08\x08\x00\x00\x00\x00\x00\x00\xb9\x1b\x81j\x80\x00\x00\x00\x80\x00\x00\x00\x19'
                       b'\x00\x00\x00\x00\x00\x00\x00\x00\x00\x00\x00\x00\x00S\x01\x00\x00tensor.long.B'
                       b'E.BOM/data/0PK\x01\x02\x00\x00\x00\x00\x08\x08\x00\x00\x00\x00\x00\x00\xd1\x9egU'
                       b'\x02\x00\x00\x00\x02\x00\x00\x00\x1a\x00\x00\x00\x00\x00\x00\x00\x00\x00\x00\x00'
                       b'\x00\x00P\x02\x00\x00tensor.long.BE.BOM/versionPK\x06\x06,\x00\x00\x00\x00\x00\x00'
                       b'\x00\x1e\x03-\x00\x00\x00\x00\x00\x00\x00\x00\x00\x04\x00\x00\x00\x00\x00\x00\x00'
                       b'\x04\x00\x00\x00\x00\x00\x00\x00"\x01\x00\x00\x00\x00\x00\x00\xd2\x02\x00\x00'
                       b'\x00\x00\x00\x00PK\x06\x07\x00\x00\x00\x00\xf4\x03\x00\x00\x00\x00\x00\x00\x01\x00'
                       b'\x00\x00PK\x05\x06\x00\x00\x00\x00\x04\x00\x04\x00"\x01\x00\x00\xd2\x02\x00\x00'
                       b'\x00\x00')

        current_load_endian = get_default_load_endianness()

        buf_le_no_bom = io.BytesIO(data_le_no_bom)
        buf_le_bom = io.BytesIO(data_le_bom)
        buf_be_no_bom = io.BytesIO(data_be_no_bom)
        buf_be_bom = io.BytesIO(data_be_bom)

        try:
            set_default_load_endianness(LoadEndianness.NATIVE)
            tensor_le_no_bom = torch.load(buf_le_no_bom)
            tensor_be_no_bom = torch.load(buf_be_no_bom)
        finally:
            set_default_load_endianness(current_load_endian)

        tensor_le_bom = torch.load(buf_le_bom)
        tensor_be_bom = torch.load(buf_be_bom)

        buf_le_no_bom.seek(0)
        buf_be_no_bom.seek(0)

        try:
            set_default_load_endianness(LoadEndianness.LITTLE)
            tensor_le_no_bom_little = torch.load(buf_le_no_bom)
            tensor_be_no_bom_little = torch.load(buf_be_no_bom)
        finally:
            set_default_load_endianness(current_load_endian)

        buf_le_no_bom.seek(0)
        buf_be_no_bom.seek(0)

        try:
            set_default_load_endianness(LoadEndianness.BIG)
            tensor_le_no_bom_big = torch.load(buf_le_no_bom)
            tensor_be_no_bom_big = torch.load(buf_be_no_bom)
        finally:
            set_default_load_endianness(current_load_endian)

        self.assertTrue(torch.equal(tensor_le_bom, tensor_be_bom))
        self.assertFalse(torch.equal(tensor_le_no_bom, tensor_be_no_bom))
        self.assertTrue(torch.equal(tensor_le_no_bom_little, tensor_le_bom))
        self.assertFalse(torch.equal(tensor_be_no_bom_little, tensor_be_bom))
        self.assertFalse(torch.equal(tensor_le_no_bom_big, tensor_le_bom))
        self.assertTrue(torch.equal(tensor_be_no_bom_big, tensor_be_bom))

        if (sys.byteorder == 'little'):
            self.assertTrue(torch.equal(tensor_le_no_bom, tensor_le_bom))
            self.assertTrue(torch.equal(tensor_le_no_bom, tensor_be_bom))
            self.assertFalse(torch.equal(tensor_be_no_bom, tensor_le_bom))
            self.assertFalse(torch.equal(tensor_be_no_bom, tensor_be_bom))
        else:
            self.assertFalse(torch.equal(tensor_le_no_bom, tensor_le_bom))
            self.assertFalse(torch.equal(tensor_le_no_bom, tensor_be_bom))
            self.assertTrue(torch.equal(tensor_be_no_bom, tensor_le_bom))
            self.assertTrue(torch.equal(tensor_be_no_bom, tensor_be_bom))

    def test_serialization_load_bom_data_int(self):
        # 1. Generated on LE system using following commands:
        #
        # import torch
        #
        # x = torch.randint(-2147483648, 2147483648, [4, 4], dtype=torch.int)
        #
        # torch.save(x, "tensor.int.LE.pt", _disable_byteorder_record=True)
        # torch.save(x, "tensor.int.LE.BOM.pt")
        #
        # print(x)
        #
        # 2. After that it is resaved on BE system with following commands:
        #
        # import torch
        #
        # x = torch.load('tensor.int.LE.BOM.pt')
        #
        # torch.save(x, 'tensor.int.BE.pt', _disable_byteorder_record=True)
        # torch.save(x, 'tensor.int.BE.BOM.pt')
        #
        # print(x)
        #
        # Following commands and a bit of manual work were used to produce python bytes from resulting files:
        #
        # file = open('filename', 'rb')
        # data = file.read()
        # file.close()
        # print("\n".join(textwrap.wrap(str(data), 80)))
        #
        # BOM in this context is used as Byte Order Mark.
        #
        data_le_no_bom = (b'PK\x03\x04\x00\x00\x08\x08\x00\x00\x00\x00\x00\x00\x00\x00\x00\x00\x00\x00\x00'
                          b'\x00\x00\x00\x00\x00\x16\x00\x0c\x00tensor.int.LE/data.pklFB\x08\x00ZZZZZZZZ\x80'
                          b'\x02ctorch._utils\n_rebuild_tensor_v2\nq\x00((X\x07\x00\x00\x00storageq\x01ctorc'
                          b'h\nIntStorage\nq\x02X\x01\x00\x00\x000q\x03X\x03\x00\x00\x00cpuq\x04K\x10tq\x05Q'
                          b'K\x00K\x04K\x04\x86q\x06K\x04K\x01\x86q\x07\x89ccollections\nOrderedDict\nq\x08)'
                          b'Rq\ttq\nRq\x0b.PK\x07\x08\xdd\xa0\'\xa8\x98\x00\x00\x00\x98\x00\x00\x00PK\x03\x04'
                          b'\x00\x00\x08\x08\x00\x00\x00\x00\x00\x00\x00\x00\x00\x00\x00\x00\x00\x00\x00\x00'
                          b'\x00\x00\x14\x00&\x00tensor.int.LE/data/0FB"\x00ZZZZZZZZZZZZZZZZZZZZZZZZZZZZZZZ'
                          b'ZZZ\xf6\x19\x95i\xfaL\x1f\t%\xa3\r\xb8\xe5\xcfN\xe2\xa2\xc7\x8f\xb4\xfd\xf5(2\xe3'
                          b'YX\xf5\x1dhO}\xeb\xba\xcf\x02\x8b\x84\xdd>L\xbc(\xc7\x92Q\x98\xa6\x1aQ^w\xea\x93'
                          b'2>\xad\x87D\xdd\x9el\xb6\x15PK\x07\x08W\x1c\xcd\x19@\x00\x00\x00@\x00\x00\x00PK'
                          b'\x03\x04\x00\x00\x08\x08\x00\x00\x00\x00\x00\x00\x00\x00\x00\x00\x00\x00\x00\x00'
                          b'\x00\x00\x00\x00\x15\x00=\x00tensor.int.LE/versionFB9\x00ZZZZZZZZZZZZZZZZZZZZZZZ'
                          b'ZZZZZZZZZZZZZZZZZZZZZZZZZZZZZZZZZZ3\nPK\x07\x08\xd1\x9egU\x02\x00\x00\x00\x02\x00'
                          b'\x00\x00PK\x01\x02\x00\x00\x00\x00\x08\x08\x00\x00\x00\x00\x00\x00\xdd\xa0\'\xa8'
                          b'\x98\x00\x00\x00\x98\x00\x00\x00\x16\x00\x00\x00\x00\x00\x00\x00\x00\x00\x00\x00'
                          b'\x00\x00\x00\x00\x00\x00tensor.int.LE/data.pklPK\x01\x02\x00\x00\x00\x00\x08\x08'
                          b'\x00\x00\x00\x00\x00\x00W\x1c\xcd\x19@\x00\x00\x00@\x00\x00\x00\x14\x00\x00\x00'
                          b'\x00\x00\x00\x00\x00\x00\x00\x00\x00\x00\xe8\x00\x00\x00tensor.int.LE/data/0PK\x01'
                          b'\x02\x00\x00\x00\x00\x08\x08\x00\x00\x00\x00\x00\x00\xd1\x9egU\x02\x00\x00\x00'
                          b'\x02\x00\x00\x00\x15\x00\x00\x00\x00\x00\x00\x00\x00\x00\x00\x00\x00\x00\x90\x01'
                          b'\x00\x00tensor.int.LE/versionPK\x06\x06,\x00\x00\x00\x00\x00\x00\x00\x1e\x03-\x00'
                          b'\x00\x00\x00\x00\x00\x00\x00\x00\x03\x00\x00\x00\x00\x00\x00\x00\x03\x00\x00\x00'
                          b'\x00\x00\x00\x00\xc9\x00\x00\x00\x00\x00\x00\x00\x12\x02\x00\x00\x00\x00\x00\x00'
                          b'PK\x06\x07\x00\x00\x00\x00\xdb\x02\x00\x00\x00\x00\x00\x00\x01\x00\x00\x00PK\x05'
                          b'\x06\x00\x00\x00\x00\x03\x00\x03\x00\xc9\x00\x00\x00\x12\x02\x00\x00\x00\x00')

        data_le_bom = (b"PK\x03\x04\x00\x00\x08\x08\x00\x00\x00\x00\x00\x00\x00\x00\x00\x00\x00\x00\x00"
                       b"\x00\x00\x00\x00\x00\x1a\x00\x08\x00tensor.int.LE.BOM/data.pklFB\x04\x00ZZZZ\x80"
                       b"\x02ctorch._utils\n_rebuild_tensor_v2\nq\x00((X\x07\x00\x00\x00storageq\x01ctorc"
                       b"h\nIntStorage\nq\x02X\x01\x00\x00\x000q\x03X\x03\x00\x00\x00cpuq\x04K\x10tq\x05Q"
                       b"K\x00K\x04K\x04\x86q\x06K\x04K\x01\x86q\x07\x89ccollections\nOrderedDict\nq\x08)"
                       b"Rq\ttq\nRq\x0b.PK\x07\x08\xdd\xa0'\xa8\x98\x00\x00\x00\x98\x00\x00\x00PK\x03\x04"
                       b"\x00\x00\x08\x08\x00\x00\x00\x00\x00\x00\x00\x00\x00\x00\x00\x00\x00\x00\x00\x00"
                       b"\x00\x00\x1b\x00\x1f\x00tensor.int.LE.BOM/byteorderFB\x1b\x00ZZZZZZZZZZZZZZZZZZZ"
                       b"ZZZZZZZZlittlePK\x07\x08\x85=\xe3\x19\x06\x00\x00\x00\x06\x00\x00\x00PK\x03\x04\x00"
                       b"\x00\x08\x08\x00\x00\x00\x00\x00\x00\x00\x00\x00\x00\x00\x00\x00\x00\x00\x00\x00"
                       b"\x00\x18\x004\x00tensor.int.LE.BOM/data/0FB0\x00ZZZZZZZZZZZZZZZZZZZZZZZZZZZZZ"
                       b"ZZZZZZZZZZZZZZZZZZZ\xf6\x19\x95i\xfaL\x1f\t%\xa3\r\xb8\xe5\xcfN\xe2\xa2\xc7\x8f\xb4"
                       b"\xfd\xf5(2\xe3YX\xf5\x1dhO}\xeb\xba\xcf\x02\x8b\x84\xdd>L\xbc(\xc7\x92Q\x98\xa6"
                       b"\x1aQ^w\xea\x932>\xad\x87D\xdd\x9el\xb6\x15PK\x07\x08W\x1c\xcd\x19@\x00\x00\x00"
                       b"@\x00\x00\x00PK\x03\x04\x00\x00\x08\x08\x00\x00\x00\x00\x00\x00\x00\x00\x00\x00"
                       b"\x00\x00\x00\x00\x00\x00\x00\x00\x19\x009\x00tensor.int.LE.BOM/versionFB5\x00ZZZ"
                       b"ZZZZZZZZZZZZZZZZZZZZZZZZZZZZZZZZZZZZZZZZZZZZZZZZZZ3\nPK\x07\x08\xd1\x9egU\x02\x00"
                       b"\x00\x00\x02\x00\x00\x00PK\x01\x02\x00\x00\x00\x00\x08\x08\x00\x00\x00\x00\x00\x00"
                       b"\xdd\xa0'\xa8\x98\x00\x00\x00\x98\x00\x00\x00\x1a\x00\x00\x00\x00\x00\x00\x00"
                       b"\x00\x00\x00\x00\x00\x00\x00\x00\x00\x00tensor.int.LE.BOM/data.pklPK\x01\x02\x00"
                       b"\x00\x00\x00\x08\x08\x00\x00\x00\x00\x00\x00\x85=\xe3\x19\x06\x00\x00\x00\x06\x00"
                       b"\x00\x00\x1b\x00\x00\x00\x00\x00\x00\x00\x00\x00\x00\x00\x00\x00\xe8\x00\x00\x00"
                       b"tensor.int.LE.BOM/byteorderPK\x01\x02\x00\x00\x00\x00\x08\x08\x00\x00\x00\x00\x00"
                       b"\x00W\x1c\xcd\x19@\x00\x00\x00@\x00\x00\x00\x18\x00\x00\x00\x00\x00\x00\x00\x00"
                       b"\x00\x00\x00\x00\x00V\x01\x00\x00tensor.int.LE.BOM/data/0PK\x01\x02\x00\x00\x00"
                       b"\x00\x08\x08\x00\x00\x00\x00\x00\x00\xd1\x9egU\x02\x00\x00\x00\x02\x00\x00\x00\x19"
                       b"\x00\x00\x00\x00\x00\x00\x00\x00\x00\x00\x00\x00\x00\x10\x02\x00\x00tensor.int"
                       b".LE.BOM/versionPK\x06\x06,\x00\x00\x00\x00\x00\x00\x00\x1e\x03-\x00\x00\x00\x00\x00"
                       b"\x00\x00\x00\x00\x04\x00\x00\x00\x00\x00\x00\x00\x04\x00\x00\x00\x00\x00\x00\x00"
                       b"\x1e\x01\x00\x00\x00\x00\x00\x00\x92\x02\x00\x00\x00\x00\x00\x00PK\x06\x07\x00"
                       b"\x00\x00\x00\xb0\x03\x00\x00\x00\x00\x00\x00\x01\x00\x00\x00PK\x05\x06\x00\x00\x00"
                       b"\x00\x04\x00\x04\x00\x1e\x01\x00\x00\x92\x02\x00\x00\x00\x00")

        data_be_no_bom = (b'PK\x03\x04\x00\x00\x08\x08\x00\x00\x00\x00\x00\x00\x00\x00\x00\x00\x00\x00\x00'
                          b'\x00\x00\x00\x00\x00\x16\x00\x0c\x00tensor.int.BE/data.pklFB\x08\x00ZZZZZZZZ\x80'
                          b'\x02ctorch._utils\n_rebuild_tensor_v2\nq\x00((X\x07\x00\x00\x00storageq\x01ctorc'
                          b'h\nIntStorage\nq\x02X\x01\x00\x00\x000q\x03X\x03\x00\x00\x00cpuq\x04K\x10tq\x05Q'
                          b'K\x00K\x04K\x04\x86q\x06K\x04K\x01\x86q\x07\x89ccollections\nOrderedDict\nq\x08)'
                          b'Rq\ttq\nRq\x0b.PK\x07\x08\xdd\xa0\'\xa8\x98\x00\x00\x00\x98\x00\x00\x00PK\x03\x04'
                          b'\x00\x00\x08\x08\x00\x00\x00\x00\x00\x00\x00\x00\x00\x00\x00\x00\x00\x00\x00\x00'
                          b'\x00\x00\x14\x00&\x00tensor.int.BE/data/0FB"\x00ZZZZZZZZZZZZZZZZZZZZZZZZZZZZZZZ'
                          b'ZZZi\x95\x19\xf6\t\x1fL\xfa\xb8\r\xa3%\xe2N\xcf\xe5\xb4\x8f\xc7\xa22(\xf5\xfd\xf5'
                          b'XY\xe3}Oh\x1d\x02\xcf\xba\xeb>\xdd\x84\x8b\xc7(\xbcL\xa6\x98Q\x92w^Q\x1a>2\x93\xea'
                          b'\xddD\x87\xad\x15\xb6l\x9ePK\x07\x08rq\x19^@\x00\x00\x00@\x00\x00\x00PK\x03\x04'
                          b'\x00\x00\x08\x08\x00\x00\x00\x00\x00\x00\x00\x00\x00\x00\x00\x00\x00\x00\x00\x00'
                          b'\x00\x00\x15\x00=\x00tensor.int.BE/versionFB9\x00ZZZZZZZZZZZZZZZZZZZZZZZZZZZZZ'
                          b'ZZZZZZZZZZZZZZZZZZZZZZZZZZZZ3\nPK\x07\x08\xd1\x9egU\x02\x00\x00\x00\x02\x00\x00\x00'
                          b'PK\x01\x02\x00\x00\x00\x00\x08\x08\x00\x00\x00\x00\x00\x00\xdd\xa0\'\xa8\x98\x00'
                          b'\x00\x00\x98\x00\x00\x00\x16\x00\x00\x00\x00\x00\x00\x00\x00\x00\x00\x00\x00\x00'
                          b'\x00\x00\x00\x00tensor.int.BE/data.pklPK\x01\x02\x00\x00\x00\x00\x08\x08\x00\x00'
                          b'\x00\x00\x00\x00rq\x19^@\x00\x00\x00@\x00\x00\x00\x14\x00\x00\x00\x00\x00\x00'
                          b'\x00\x00\x00\x00\x00\x00\x00\xe8\x00\x00\x00tensor.int.BE/data/0PK\x01\x02\x00\x00'
                          b'\x00\x00\x08\x08\x00\x00\x00\x00\x00\x00\xd1\x9egU\x02\x00\x00\x00\x02\x00\x00'
                          b'\x00\x15\x00\x00\x00\x00\x00\x00\x00\x00\x00\x00\x00\x00\x00\x90\x01\x00\x00tens'
                          b'or.int.BE/versionPK\x06\x06,\x00\x00\x00\x00\x00\x00\x00\x1e\x03-\x00\x00\x00\x00'
                          b'\x00\x00\x00\x00\x00\x03\x00\x00\x00\x00\x00\x00\x00\x03\x00\x00\x00\x00\x00\x00'
                          b'\x00\xc9\x00\x00\x00\x00\x00\x00\x00\x12\x02\x00\x00\x00\x00\x00\x00PK\x06\x07\x00'
                          b'\x00\x00\x00\xdb\x02\x00\x00\x00\x00\x00\x00\x01\x00\x00\x00PK\x05\x06\x00\x00'
                          b'\x00\x00\x03\x00\x03\x00\xc9\x00\x00\x00\x12\x02\x00\x00\x00\x00')

        data_be_bom = (b"PK\x03\x04\x00\x00\x08\x08\x00\x00\x00\x00\x00\x00\x00\x00\x00\x00\x00\x00\x00"
                       b"\x00\x00\x00\x00\x00\x1a\x00\x08\x00tensor.int.BE.BOM/data.pklFB\x04\x00ZZZZ\x80"
                       b"\x02ctorch._utils\n_rebuild_tensor_v2\nq\x00((X\x07\x00\x00\x00storageq\x01ctorc"
                       b"h\nIntStorage\nq\x02X\x01\x00\x00\x000q\x03X\x03\x00\x00\x00cpuq\x04K\x10tq\x05Q"
                       b"K\x00K\x04K\x04\x86q\x06K\x04K\x01\x86q\x07\x89ccollections\nOrderedDict\nq\x08)"
                       b"Rq\ttq\nRq\x0b.PK\x07\x08\xdd\xa0'\xa8\x98\x00\x00\x00\x98\x00\x00\x00PK\x03\x04"
                       b"\x00\x00\x08\x08\x00\x00\x00\x00\x00\x00\x00\x00\x00\x00\x00\x00\x00\x00\x00\x00"
                       b"\x00\x00\x1b\x00\x1f\x00tensor.int.BE.BOM/byteorderFB\x1b\x00ZZZZZZZZZZZZZZZZZZZ"
                       b"ZZZZZZZZbigPK\x07\x08I\xe2\xfb\xd3\x03\x00\x00\x00\x03\x00\x00\x00PK\x03\x04\x00"
                       b"\x00\x08\x08\x00\x00\x00\x00\x00\x00\x00\x00\x00\x00\x00\x00\x00\x00\x00\x00\x00"
                       b"\x00\x18\x007\x00tensor.int.BE.BOM/data/0FB3\x00ZZZZZZZZZZZZZZZZZZZZZZZZZZZZZZZZ"
                       b"ZZZZZZZZZZZZZZZZZZZi\x95\x19\xf6\t\x1fL\xfa\xb8\r\xa3%\xe2N\xcf\xe5\xb4\x8f\xc7\xa2"
                       b"2(\xf5\xfd\xf5XY\xe3}Oh\x1d\x02\xcf\xba\xeb>\xdd\x84\x8b\xc7(\xbcL\xa6\x98Q\x92"
                       b"w^Q\x1a>2\x93\xea\xddD\x87\xad\x15\xb6l\x9ePK\x07\x08rq\x19^@\x00\x00\x00@\x00"
                       b"\x00\x00PK\x03\x04\x00\x00\x08\x08\x00\x00\x00\x00\x00\x00\x00\x00\x00\x00\x00\x00"
                       b"\x00\x00\x00\x00\x00\x00\x19\x009\x00tensor.int.BE.BOM/versionFB5\x00ZZZZZZZZZ"
                       b"ZZZZZZZZZZZZZZZZZZZZZZZZZZZZZZZZZZZZZZZZZZZZ3\nPK\x07\x08\xd1\x9egU\x02\x00\x00\x00"
                       b"\x02\x00\x00\x00PK\x01\x02\x00\x00\x00\x00\x08\x08\x00\x00\x00\x00\x00\x00\xdd"
                       b"\xa0'\xa8\x98\x00\x00\x00\x98\x00\x00\x00\x1a\x00\x00\x00\x00\x00\x00\x00\x00\x00"
                       b"\x00\x00\x00\x00\x00\x00\x00\x00tensor.int.BE.BOM/data.pklPK\x01\x02\x00\x00\x00"
                       b"\x00\x08\x08\x00\x00\x00\x00\x00\x00I\xe2\xfb\xd3\x03\x00\x00\x00\x03\x00\x00\x00"
                       b"\x1b\x00\x00\x00\x00\x00\x00\x00\x00\x00\x00\x00\x00\x00\xe8\x00\x00\x00tenso"
                       b"r.int.BE.BOM/byteorderPK\x01\x02\x00\x00\x00\x00\x08\x08\x00\x00\x00\x00\x00\x00"
                       b"rq\x19^@\x00\x00\x00@\x00\x00\x00\x18\x00\x00\x00\x00\x00\x00\x00\x00\x00\x00\x00"
                       b"\x00\x00S\x01\x00\x00tensor.int.BE.BOM/data/0PK\x01\x02\x00\x00\x00\x00\x08\x08"
                       b"\x00\x00\x00\x00\x00\x00\xd1\x9egU\x02\x00\x00\x00\x02\x00\x00\x00\x19\x00\x00\x00"
                       b"\x00\x00\x00\x00\x00\x00\x00\x00\x00\x00\x10\x02\x00\x00tensor.int.BE.BOM/vers"
                       b"ionPK\x06\x06,\x00\x00\x00\x00\x00\x00\x00\x1e\x03-\x00\x00\x00\x00\x00\x00\x00\x00"
                       b"\x00\x04\x00\x00\x00\x00\x00\x00\x00\x04\x00\x00\x00\x00\x00\x00\x00\x1e\x01\x00"
                       b"\x00\x00\x00\x00\x00\x92\x02\x00\x00\x00\x00\x00\x00PK\x06\x07\x00\x00\x00\x00"
                       b"\xb0\x03\x00\x00\x00\x00\x00\x00\x01\x00\x00\x00PK\x05\x06\x00\x00\x00\x00\x04\x00"
                       b"\x04\x00\x1e\x01\x00\x00\x92\x02\x00\x00\x00\x00")

        current_load_endian = get_default_load_endianness()

        buf_le_no_bom = io.BytesIO(data_le_no_bom)
        buf_le_bom = io.BytesIO(data_le_bom)
        buf_be_no_bom = io.BytesIO(data_be_no_bom)
        buf_be_bom = io.BytesIO(data_be_bom)

        try:
            set_default_load_endianness(LoadEndianness.NATIVE)
            tensor_le_no_bom = torch.load(buf_le_no_bom)
            tensor_be_no_bom = torch.load(buf_be_no_bom)
        finally:
            set_default_load_endianness(current_load_endian)

        tensor_le_bom = torch.load(buf_le_bom)
        tensor_be_bom = torch.load(buf_be_bom)

        buf_le_no_bom.seek(0)
        buf_be_no_bom.seek(0)

        try:
            set_default_load_endianness(LoadEndianness.LITTLE)
            tensor_le_no_bom_little = torch.load(buf_le_no_bom)
            tensor_be_no_bom_little = torch.load(buf_be_no_bom)
        finally:
            set_default_load_endianness(current_load_endian)

        buf_le_no_bom.seek(0)
        buf_be_no_bom.seek(0)

        try:
            set_default_load_endianness(LoadEndianness.BIG)
            tensor_le_no_bom_big = torch.load(buf_le_no_bom)
            tensor_be_no_bom_big = torch.load(buf_be_no_bom)
        finally:
            set_default_load_endianness(current_load_endian)

        self.assertTrue(torch.equal(tensor_le_bom, tensor_be_bom))
        self.assertFalse(torch.equal(tensor_le_no_bom, tensor_be_no_bom))
        self.assertTrue(torch.equal(tensor_le_no_bom_little, tensor_le_bom))
        self.assertFalse(torch.equal(tensor_be_no_bom_little, tensor_be_bom))
        self.assertFalse(torch.equal(tensor_le_no_bom_big, tensor_le_bom))
        self.assertTrue(torch.equal(tensor_be_no_bom_big, tensor_be_bom))

        if (sys.byteorder == 'little'):
            self.assertTrue(torch.equal(tensor_le_no_bom, tensor_le_bom))
            self.assertTrue(torch.equal(tensor_le_no_bom, tensor_be_bom))
            self.assertFalse(torch.equal(tensor_be_no_bom, tensor_le_bom))
            self.assertFalse(torch.equal(tensor_be_no_bom, tensor_be_bom))
        else:
            self.assertFalse(torch.equal(tensor_le_no_bom, tensor_le_bom))
            self.assertFalse(torch.equal(tensor_le_no_bom, tensor_be_bom))
            self.assertTrue(torch.equal(tensor_be_no_bom, tensor_le_bom))
            self.assertTrue(torch.equal(tensor_be_no_bom, tensor_be_bom))

    def test_serialization_load_bom_data_int16(self):
        # 1. Generated on LE system using following commands:
        #
        # import torch
        #
        # x = torch.randint(-32768, 32768, [4, 4], dtype=torch.int16)
        #
        # torch.save(x, "tensor.int16.LE.pt", _disable_byteorder_record=True)
        # torch.save(x, "tensor.int16.LE.BOM.pt")
        #
        # print(x)
        #
        # 2. After that it is resaved on BE system with following commands:
        #
        # import torch
        #
        # x = torch.load('tensor.int16.LE.BOM.pt')
        #
        # torch.save(x, 'tensor.int16.BE.pt', _disable_byteorder_record=True)
        # torch.save(x, 'tensor.int16.BE.BOM.pt')
        #
        # print(x)
        #
        # Following commands and a bit of manual work were used to produce python bytes from resulting files:
        #
        # file = open('filename', 'rb')
        # data = file.read()
        # file.close()
        # print("\n".join(textwrap.wrap(str(data), 80)))
        #
        # BOM in this context is used as Byte Order Mark.
        #
        data_le_no_bom = (b'PK\x03\x04\x00\x00\x08\x08\x00\x00\x00\x00\x00\x00\x00\x00\x00\x00\x00\x00\x00'
                          b'\x00\x00\x00\x00\x00\x18\x00\n\x00tensor.int16.LE/data.pklFB\x06\x00ZZZZZZ\x80\x02'
                          b'ctorch._utils\n_rebuild_tensor_v2\nq\x00((X\x07\x00\x00\x00storageq\x01ctorch\n'
                          b'ShortStorage\nq\x02X\x01\x00\x00\x000q\x03X\x03\x00\x00\x00cpuq\x04K\x10tq\x05Q'
                          b'K\x00K\x04K\x04\x86q\x06K\x04K\x01\x86q\x07\x89ccollections\nOrderedDict\nq\x08)'
                          b'Rq\ttq\nRq\x0b.PK\x07\x08\xf6\xc8K\xd8\x9a\x00\x00\x00\x9a\x00\x00\x00PK\x03\x04'
                          b'\x00\x00\x08\x08\x00\x00\x00\x00\x00\x00\x00\x00\x00\x00\x00\x00\x00\x00\x00\x00'
                          b'\x00\x00\x16\x00"\x00tensor.int16.LE/data/0FB\x1e\x00ZZZZZZZZZZZZZZZZZZZZZZZZZZZ'
                          b'ZZZO\xa4\x9bJ_Z-\xa5#\xf1y\xef\xb1@\x061"\xe3\x83\x07;\x83\x80\x08\xf1\x18q\xf6\xfe'
                          b'\xf3\xc9,PK\x07\x08\xa0\x98\xd9\xdf \x00\x00\x00 \x00\x00\x00PK\x03\x04\x00\x00'
                          b'\x08\x08\x00\x00\x00\x00\x00\x00\x00\x00\x00\x00\x00\x00\x00\x00\x00\x00\x00\x00'
                          b'\x17\x00\x1b\x00tensor.int16.LE/versionFB\x17\x00ZZZZZZZZZZZZZZZZZZZZZZZ3\nPK\x07'
                          b'\x08\xd1\x9egU\x02\x00\x00\x00\x02\x00\x00\x00PK\x01\x02\x00\x00\x00\x00\x08\x08'
                          b'\x00\x00\x00\x00\x00\x00\xf6\xc8K\xd8\x9a\x00\x00\x00\x9a\x00\x00\x00\x18\x00'
                          b'\x00\x00\x00\x00\x00\x00\x00\x00\x00\x00\x00\x00\x00\x00\x00\x00tensor.int16.LE/'
                          b'data.pklPK\x01\x02\x00\x00\x00\x00\x08\x08\x00\x00\x00\x00\x00\x00\xa0\x98\xd9\xdf'
                          b' \x00\x00\x00 \x00\x00\x00\x16\x00\x00\x00\x00\x00\x00\x00\x00\x00\x00\x00\x00'
                          b'\x00\xea\x00\x00\x00tensor.int16.LE/data/0PK\x01\x02\x00\x00\x00\x00\x08\x08\x00'
                          b'\x00\x00\x00\x00\x00\xd1\x9egU\x02\x00\x00\x00\x02\x00\x00\x00\x17\x00\x00\x00\x00'
                          b'\x00\x00\x00\x00\x00\x00\x00\x00\x00p\x01\x00\x00tensor.int16.LE/versionPK\x06'
                          b'\x06,\x00\x00\x00\x00\x00\x00\x00\x1e\x03-\x00\x00\x00\x00\x00\x00\x00\x00\x00\x03'
                          b'\x00\x00\x00\x00\x00\x00\x00\x03\x00\x00\x00\x00\x00\x00\x00\xcf\x00\x00\x00\x00'
                          b'\x00\x00\x00\xd2\x01\x00\x00\x00\x00\x00\x00PK\x06\x07\x00\x00\x00\x00\xa1\x02'
                          b'\x00\x00\x00\x00\x00\x00\x01\x00\x00\x00PK\x05\x06\x00\x00\x00\x00\x03\x00\x03\x00'
                          b'\xcf\x00\x00\x00\xd2\x01\x00\x00\x00\x00')

        data_le_bom = (b'PK\x03\x04\x00\x00\x08\x08\x00\x00\x00\x00\x00\x00\x00\x00\x00\x00\x00\x00\x00'
                       b'\x00\x00\x00\x00\x00\x1c\x00\x06\x00tensor.int16.LE.BOM/data.pklFB\x02\x00ZZ\x80'
                       b'\x02ctorch._utils\n_rebuild_tensor_v2\nq\x00((X\x07\x00\x00\x00storageq\x01ctorc'
                       b'h\nShortStorage\nq\x02X\x01\x00\x00\x000q\x03X\x03\x00\x00\x00cpuq\x04K\x10tq\x05'
                       b'QK\x00K\x04K\x04\x86q\x06K\x04K\x01\x86q\x07\x89ccollections\nOrderedDict\nq\x08'
                       b')Rq\ttq\nRq\x0b.PK\x07\x08\xf6\xc8K\xd8\x9a\x00\x00\x00\x9a\x00\x00\x00PK\x03\x04'
                       b'\x00\x00\x08\x08\x00\x00\x00\x00\x00\x00\x00\x00\x00\x00\x00\x00\x00\x00\x00\x00'
                       b'\x00\x00\x1d\x00\x1b\x00tensor.int16.LE.BOM/byteorderFB\x17\x00ZZZZZZZZZZZZZZZ'
                       b'ZZZZZZZZlittlePK\x07\x08\x85=\xe3\x19\x06\x00\x00\x00\x06\x00\x00\x00PK\x03\x04\x00'
                       b'\x00\x08\x08\x00\x00\x00\x00\x00\x00\x00\x00\x00\x00\x00\x00\x00\x00\x00\x00\x00'
                       b'\x00\x1a\x002\x00tensor.int16.LE.BOM/data/0FB.\x00ZZZZZZZZZZZZZZZZZZZZZZZZZZZ'
                       b'ZZZZZZZZZZZZZZZZZZZO\xa4\x9bJ_Z-\xa5#\xf1y\xef\xb1@\x061"\xe3\x83\x07;\x83\x80\x08'
                       b'\xf1\x18q\xf6\xfe\xf3\xc9,PK\x07\x08\xa0\x98\xd9\xdf \x00\x00\x00 \x00\x00\x00'
                       b'PK\x03\x04\x00\x00\x08\x08\x00\x00\x00\x00\x00\x00\x00\x00\x00\x00\x00\x00\x00\x00'
                       b'\x00\x00\x00\x00\x1b\x00\x17\x00tensor.int16.LE.BOM/versionFB\x13\x00ZZZZZZZZZ'
                       b'ZZZZZZZZZZ3\nPK\x07\x08\xd1\x9egU\x02\x00\x00\x00\x02\x00\x00\x00PK\x01\x02\x00\x00'
                       b'\x00\x00\x08\x08\x00\x00\x00\x00\x00\x00\xf6\xc8K\xd8\x9a\x00\x00\x00\x9a\x00'
                       b'\x00\x00\x1c\x00\x00\x00\x00\x00\x00\x00\x00\x00\x00\x00\x00\x00\x00\x00\x00\x00'
                       b'tensor.int16.LE.BOM/data.pklPK\x01\x02\x00\x00\x00\x00\x08\x08\x00\x00\x00\x00\x00'
                       b'\x00\x85=\xe3\x19\x06\x00\x00\x00\x06\x00\x00\x00\x1d\x00\x00\x00\x00\x00\x00\x00'
                       b'\x00\x00\x00\x00\x00\x00\xea\x00\x00\x00tensor.int16.LE.BOM/byteorderPK\x01\x02'
                       b'\x00\x00\x00\x00\x08\x08\x00\x00\x00\x00\x00\x00\xa0\x98\xd9\xdf \x00\x00\x00 '
                       b'\x00\x00\x00\x1a\x00\x00\x00\x00\x00\x00\x00\x00\x00\x00\x00\x00\x00V\x01\x00\x00'
                       b'tensor.int16.LE.BOM/data/0PK\x01\x02\x00\x00\x00\x00\x08\x08\x00\x00\x00\x00\x00'
                       b'\x00\xd1\x9egU\x02\x00\x00\x00\x02\x00\x00\x00\x1b\x00\x00\x00\x00\x00\x00\x00\x00'
                       b'\x00\x00\x00\x00\x00\xf0\x01\x00\x00tensor.int16.LE.BOM/versionPK\x06\x06,\x00'
                       b'\x00\x00\x00\x00\x00\x00\x1e\x03-\x00\x00\x00\x00\x00\x00\x00\x00\x00\x04\x00\x00'
                       b'\x00\x00\x00\x00\x00\x04\x00\x00\x00\x00\x00\x00\x00&\x01\x00\x00\x00\x00\x00\x00'
                       b'R\x02\x00\x00\x00\x00\x00\x00PK\x06\x07\x00\x00\x00\x00x\x03\x00\x00\x00\x00\x00'
                       b'\x00\x01\x00\x00\x00PK\x05\x06\x00\x00\x00\x00\x04\x00\x04\x00&\x01\x00\x00R\x02'
                       b'\x00\x00\x00\x00')

        data_be_no_bom = (b'PK\x03\x04\x00\x00\x08\x08\x00\x00\x00\x00\x00\x00\x00\x00\x00\x00\x00\x00\x00'
                          b'\x00\x00\x00\x00\x00\x18\x00\n\x00tensor.int16.BE/data.pklFB\x06\x00ZZZZZZ\x80\x02'
                          b'ctorch._utils\n_rebuild_tensor_v2\nq\x00((X\x07\x00\x00\x00storageq\x01ctorch\n'
                          b'ShortStorage\nq\x02X\x01\x00\x00\x000q\x03X\x03\x00\x00\x00cpuq\x04K\x10tq\x05Q'
                          b'K\x00K\x04K\x04\x86q\x06K\x04K\x01\x86q\x07\x89ccollections\nOrderedDict\nq\x08)'
                          b'Rq\ttq\nRq\x0b.PK\x07\x08\xf6\xc8K\xd8\x9a\x00\x00\x00\x9a\x00\x00\x00PK\x03\x04'
                          b'\x00\x00\x08\x08\x00\x00\x00\x00\x00\x00\x00\x00\x00\x00\x00\x00\x00\x00\x00\x00'
                          b'\x00\x00\x16\x00"\x00tensor.int16.BE/data/0FB\x1e\x00ZZZZZZZZZZZZZZZZZZZZZZZZZZZ'
                          b'ZZZ\xa4OJ\x9bZ_\xa5-\xf1#\xefy@\xb11\x06\xe3"\x07\x83\x83;\x08\x80\x18\xf1\xf6q\xf3'
                          b'\xfe,\xc9PK\x07\x08\x8a\xeb\x9b[ \x00\x00\x00 \x00\x00\x00PK\x03\x04\x00\x00\x08'
                          b'\x08\x00\x00\x00\x00\x00\x00\x00\x00\x00\x00\x00\x00\x00\x00\x00\x00\x00\x00\x17'
                          b'\x00\x1b\x00tensor.int16.BE/versionFB\x17\x00ZZZZZZZZZZZZZZZZZZZZZZZ3\nPK\x07'
                          b'\x08\xd1\x9egU\x02\x00\x00\x00\x02\x00\x00\x00PK\x01\x02\x00\x00\x00\x00\x08\x08'
                          b'\x00\x00\x00\x00\x00\x00\xf6\xc8K\xd8\x9a\x00\x00\x00\x9a\x00\x00\x00\x18\x00\x00'
                          b'\x00\x00\x00\x00\x00\x00\x00\x00\x00\x00\x00\x00\x00\x00\x00tensor.int16.BE/dat'
                          b'a.pklPK\x01\x02\x00\x00\x00\x00\x08\x08\x00\x00\x00\x00\x00\x00\x8a\xeb\x9b[ '
                          b'\x00\x00\x00 \x00\x00\x00\x16\x00\x00\x00\x00\x00\x00\x00\x00\x00\x00\x00\x00\x00'
                          b'\xea\x00\x00\x00tensor.int16.BE/data/0PK\x01\x02\x00\x00\x00\x00\x08\x08\x00\x00'
                          b'\x00\x00\x00\x00\xd1\x9egU\x02\x00\x00\x00\x02\x00\x00\x00\x17\x00\x00\x00\x00\x00'
                          b'\x00\x00\x00\x00\x00\x00\x00\x00p\x01\x00\x00tensor.int16.BE/versionPK\x06\x06'
                          b',\x00\x00\x00\x00\x00\x00\x00\x1e\x03-\x00\x00\x00\x00\x00\x00\x00\x00\x00\x03\x00'
                          b'\x00\x00\x00\x00\x00\x00\x03\x00\x00\x00\x00\x00\x00\x00\xcf\x00\x00\x00\x00\x00'
                          b'\x00\x00\xd2\x01\x00\x00\x00\x00\x00\x00PK\x06\x07\x00\x00\x00\x00\xa1\x02\x00'
                          b'\x00\x00\x00\x00\x00\x01\x00\x00\x00PK\x05\x06\x00\x00\x00\x00\x03\x00\x03\x00\xcf'
                          b'\x00\x00\x00\xd2\x01\x00\x00\x00\x00')

        data_be_bom = (b'PK\x03\x04\x00\x00\x08\x08\x00\x00\x00\x00\x00\x00\x00\x00\x00\x00\x00\x00\x00'
                       b'\x00\x00\x00\x00\x00\x1c\x00\x06\x00tensor.int16.BE.BOM/data.pklFB\x02\x00ZZ\x80'
                       b'\x02ctorch._utils\n_rebuild_tensor_v2\nq\x00((X\x07\x00\x00\x00storageq\x01ctorc'
                       b'h\nShortStorage\nq\x02X\x01\x00\x00\x000q\x03X\x03\x00\x00\x00cpuq\x04K\x10tq\x05'
                       b'QK\x00K\x04K\x04\x86q\x06K\x04K\x01\x86q\x07\x89ccollections\nOrderedDict\nq\x08'
                       b')Rq\ttq\nRq\x0b.PK\x07\x08\xf6\xc8K\xd8\x9a\x00\x00\x00\x9a\x00\x00\x00PK\x03\x04'
                       b'\x00\x00\x08\x08\x00\x00\x00\x00\x00\x00\x00\x00\x00\x00\x00\x00\x00\x00\x00\x00'
                       b'\x00\x00\x1d\x00\x1b\x00tensor.int16.BE.BOM/byteorderFB\x17\x00ZZZZZZZZZZZZZZZ'
                       b'ZZZZZZZZbigPK\x07\x08I\xe2\xfb\xd3\x03\x00\x00\x00\x03\x00\x00\x00PK\x03\x04\x00'
                       b'\x00\x08\x08\x00\x00\x00\x00\x00\x00\x00\x00\x00\x00\x00\x00\x00\x00\x00\x00\x00'
                       b'\x00\x1a\x005\x00tensor.int16.BE.BOM/data/0FB1\x00ZZZZZZZZZZZZZZZZZZZZZZZZZZZZZZ'
                       b'ZZZZZZZZZZZZZZZZZZZ\xa4OJ\x9bZ_\xa5-\xf1#\xefy@\xb11\x06\xe3"\x07\x83\x83;\x08\x80'
                       b'\x18\xf1\xf6q\xf3\xfe,\xc9PK\x07\x08\x8a\xeb\x9b[ \x00\x00\x00 \x00\x00\x00PK\x03'
                       b'\x04\x00\x00\x08\x08\x00\x00\x00\x00\x00\x00\x00\x00\x00\x00\x00\x00\x00\x00\x00'
                       b'\x00\x00\x00\x1b\x00\x17\x00tensor.int16.BE.BOM/versionFB\x13\x00ZZZZZZZZZZZZ'
                       b'ZZZZZZZ3\nPK\x07\x08\xd1\x9egU\x02\x00\x00\x00\x02\x00\x00\x00PK\x01\x02\x00\x00'
                       b'\x00\x00\x08\x08\x00\x00\x00\x00\x00\x00\xf6\xc8K\xd8\x9a\x00\x00\x00\x9a\x00\x00'
                       b'\x00\x1c\x00\x00\x00\x00\x00\x00\x00\x00\x00\x00\x00\x00\x00\x00\x00\x00\x00ten'
                       b'sor.int16.BE.BOM/data.pklPK\x01\x02\x00\x00\x00\x00\x08\x08\x00\x00\x00\x00\x00\x00'
                       b'I\xe2\xfb\xd3\x03\x00\x00\x00\x03\x00\x00\x00\x1d\x00\x00\x00\x00\x00\x00\x00'
                       b'\x00\x00\x00\x00\x00\x00\xea\x00\x00\x00tensor.int16.BE.BOM/byteorderPK\x01\x02\x00'
                       b'\x00\x00\x00\x08\x08\x00\x00\x00\x00\x00\x00\x8a\xeb\x9b[ \x00\x00\x00 \x00\x00'
                       b'\x00\x1a\x00\x00\x00\x00\x00\x00\x00\x00\x00\x00\x00\x00\x00S\x01\x00\x00tenso'
                       b'r.int16.BE.BOM/data/0PK\x01\x02\x00\x00\x00\x00\x08\x08\x00\x00\x00\x00\x00\x00\xd1'
                       b'\x9egU\x02\x00\x00\x00\x02\x00\x00\x00\x1b\x00\x00\x00\x00\x00\x00\x00\x00\x00'
                       b'\x00\x00\x00\x00\xf0\x01\x00\x00tensor.int16.BE.BOM/versionPK\x06\x06,\x00\x00\x00'
                       b'\x00\x00\x00\x00\x1e\x03-\x00\x00\x00\x00\x00\x00\x00\x00\x00\x04\x00\x00\x00'
                       b'\x00\x00\x00\x00\x04\x00\x00\x00\x00\x00\x00\x00&\x01\x00\x00\x00\x00\x00\x00R\x02'
                       b'\x00\x00\x00\x00\x00\x00PK\x06\x07\x00\x00\x00\x00x\x03\x00\x00\x00\x00\x00\x00'
                       b'\x01\x00\x00\x00PK\x05\x06\x00\x00\x00\x00\x04\x00\x04\x00&\x01\x00\x00R\x02\x00'
                       b'\x00\x00\x00')

        current_load_endian = get_default_load_endianness()

        buf_le_no_bom = io.BytesIO(data_le_no_bom)
        buf_le_bom = io.BytesIO(data_le_bom)
        buf_be_no_bom = io.BytesIO(data_be_no_bom)
        buf_be_bom = io.BytesIO(data_be_bom)

        try:
            set_default_load_endianness(LoadEndianness.NATIVE)
            tensor_le_no_bom = torch.load(buf_le_no_bom)
            tensor_be_no_bom = torch.load(buf_be_no_bom)
        finally:
            set_default_load_endianness(current_load_endian)

        tensor_le_bom = torch.load(buf_le_bom)
        tensor_be_bom = torch.load(buf_be_bom)

        buf_le_no_bom.seek(0)
        buf_be_no_bom.seek(0)

        try:
            set_default_load_endianness(LoadEndianness.LITTLE)
            tensor_le_no_bom_little = torch.load(buf_le_no_bom)
            tensor_be_no_bom_little = torch.load(buf_be_no_bom)
        finally:
            set_default_load_endianness(current_load_endian)

        buf_le_no_bom.seek(0)
        buf_be_no_bom.seek(0)

        try:
            set_default_load_endianness(LoadEndianness.BIG)
            tensor_le_no_bom_big = torch.load(buf_le_no_bom)
            tensor_be_no_bom_big = torch.load(buf_be_no_bom)
        finally:
            set_default_load_endianness(current_load_endian)

        self.assertTrue(torch.equal(tensor_le_bom, tensor_be_bom))
        self.assertFalse(torch.equal(tensor_le_no_bom, tensor_be_no_bom))
        self.assertTrue(torch.equal(tensor_le_no_bom_little, tensor_le_bom))
        self.assertFalse(torch.equal(tensor_be_no_bom_little, tensor_be_bom))
        self.assertFalse(torch.equal(tensor_le_no_bom_big, tensor_le_bom))
        self.assertTrue(torch.equal(tensor_be_no_bom_big, tensor_be_bom))

        if (sys.byteorder == 'little'):
            self.assertTrue(torch.equal(tensor_le_no_bom, tensor_le_bom))
            self.assertTrue(torch.equal(tensor_le_no_bom, tensor_be_bom))
            self.assertFalse(torch.equal(tensor_be_no_bom, tensor_le_bom))
            self.assertFalse(torch.equal(tensor_be_no_bom, tensor_be_bom))
        else:
            self.assertFalse(torch.equal(tensor_le_no_bom, tensor_le_bom))
            self.assertFalse(torch.equal(tensor_le_no_bom, tensor_be_bom))
            self.assertTrue(torch.equal(tensor_be_no_bom, tensor_le_bom))
            self.assertTrue(torch.equal(tensor_be_no_bom, tensor_be_bom))

    def test_serialization_load_bom_data_int8(self):
        # 1. Generated on LE system using following commands:
        #
        # import torch
        #
        # x = torch.randint(-128, 128, [4, 4], dtype=torch.int8)
        #
        # torch.save(x, "tensor.int8.LE.pt", _disable_byteorder_record=True)
        # torch.save(x, "tensor.int8.LE.BOM.pt")
        #
        # print(x)
        #
        # 2. After that it is resaved on BE system with following commands:
        #
        # import torch
        #
        # x = torch.load('tensor.int8.LE.BOM.pt')
        #
        # torch.save(x, 'tensor.int8.BE.pt', _disable_byteorder_record=True)
        # torch.save(x, 'tensor.int8.BE.BOM.pt')
        #
        # print(x)
        #
        # Following commands and a bit of manual work were used to produce python bytes from resulting files:
        #
        # file = open('filename', 'rb')
        # data = file.read()
        # file.close()
        # print("\n".join(textwrap.wrap(str(data), 80)))
        #
        # BOM in this context is used as Byte Order Mark.
        #
        data_le_no_bom = (b'PK\x03\x04\x00\x00\x08\x08\x00\x00\x00\x00\x00\x00\x00\x00\x00\x00\x00\x00\x00'
                          b'\x00\x00\x00\x00\x00\x17\x00\x0b\x00tensor.int8.LE/data.pklFB\x07\x00ZZZZZZZ\x80'
                          b'\x02ctorch._utils\n_rebuild_tensor_v2\nq\x00((X\x07\x00\x00\x00storageq\x01ctorc'
                          b'h\nCharStorage\nq\x02X\x01\x00\x00\x000q\x03X\x03\x00\x00\x00cpuq\x04K\x10tq\x05'
                          b'QK\x00K\x04K\x04\x86q\x06K\x04K\x01\x86q\x07\x89ccollections\nOrderedDict\nq\x08'
                          b')Rq\ttq\nRq\x0b.PK\x07\x08\xdb6\x08\xe7\x99\x00\x00\x00\x99\x00\x00\x00PK\x03\x04'
                          b'\x00\x00\x08\x08\x00\x00\x00\x00\x00\x00\x00\x00\x00\x00\x00\x00\x00\x00\x00\x00'
                          b'\x00\x00\x15\x00$\x00tensor.int8.LE/data/0FB \x00ZZZZZZZZZZZZZZZZZZZZZZZZZZZZZZ'
                          b'ZZ\x9d\x1en\xb4\xe0l"s\x15bs\x8aa\xa0\xc6+PK\x07\x08\xe0\xffgs\x10\x00\x00\x00\x10'
                          b'\x00\x00\x00PK\x03\x04\x00\x00\x08\x08\x00\x00\x00\x00\x00\x00\x00\x00\x00\x00'
                          b'\x00\x00\x00\x00\x00\x00\x00\x00\x16\x00,\x00tensor.int8.LE/versionFB(\x00ZZZZZZ'
                          b'ZZZZZZZZZZZZZZZZZZZZZZZZZZZZZZZZZZ3\nPK\x07\x08\xd1\x9egU\x02\x00\x00\x00\x02\x00'
                          b'\x00\x00PK\x01\x02\x00\x00\x00\x00\x08\x08\x00\x00\x00\x00\x00\x00\xdb6\x08\xe7'
                          b'\x99\x00\x00\x00\x99\x00\x00\x00\x17\x00\x00\x00\x00\x00\x00\x00\x00\x00\x00\x00'
                          b'\x00\x00\x00\x00\x00\x00tensor.int8.LE/data.pklPK\x01\x02\x00\x00\x00\x00\x08\x08'
                          b'\x00\x00\x00\x00\x00\x00\xe0\xffgs\x10\x00\x00\x00\x10\x00\x00\x00\x15\x00\x00\x00'
                          b'\x00\x00\x00\x00\x00\x00\x00\x00\x00\x00\xe9\x00\x00\x00tensor.int8.LE/data/0'
                          b'PK\x01\x02\x00\x00\x00\x00\x08\x08\x00\x00\x00\x00\x00\x00\xd1\x9egU\x02\x00\x00'
                          b'\x00\x02\x00\x00\x00\x16\x00\x00\x00\x00\x00\x00\x00\x00\x00\x00\x00\x00\x00`\x01'
                          b'\x00\x00tensor.int8.LE/versionPK\x06\x06,\x00\x00\x00\x00\x00\x00\x00\x1e\x03-\x00'
                          b'\x00\x00\x00\x00\x00\x00\x00\x00\x03\x00\x00\x00\x00\x00\x00\x00\x03\x00\x00\x00'
                          b'\x00\x00\x00\x00\xcc\x00\x00\x00\x00\x00\x00\x00\xd2\x01\x00\x00\x00\x00\x00\x00'
                          b'PK\x06\x07\x00\x00\x00\x00\x9e\x02\x00\x00\x00\x00\x00\x00\x01\x00\x00\x00PK\x05'
                          b'\x06\x00\x00\x00\x00\x03\x00\x03\x00\xcc\x00\x00\x00\xd2\x01\x00\x00\x00\x00')

        data_le_bom = (b'PK\x03\x04\x00\x00\x08\x08\x00\x00\x00\x00\x00\x00\x00\x00\x00\x00\x00\x00\x00'
                       b'\x00\x00\x00\x00\x00\x1b\x00\x07\x00tensor.int8.LE.BOM/data.pklFB\x03\x00ZZZ\x80'
                       b'\x02ctorch._utils\n_rebuild_tensor_v2\nq\x00((X\x07\x00\x00\x00storageq\x01ctorc'
                       b'h\nCharStorage\nq\x02X\x01\x00\x00\x000q\x03X\x03\x00\x00\x00cpuq\x04K\x10tq\x05'
                       b'QK\x00K\x04K\x04\x86q\x06K\x04K\x01\x86q\x07\x89ccollections\nOrderedDict\nq\x08'
                       b')Rq\ttq\nRq\x0b.PK\x07\x08\xdb6\x08\xe7\x99\x00\x00\x00\x99\x00\x00\x00PK\x03\x04'
                       b'\x00\x00\x08\x08\x00\x00\x00\x00\x00\x00\x00\x00\x00\x00\x00\x00\x00\x00\x00\x00'
                       b'\x00\x00\x1c\x00\x1d\x00tensor.int8.LE.BOM/byteorderFB\x19\x00ZZZZZZZZZZZZZZZZZ'
                       b'ZZZZZZZZlittlePK\x07\x08\x85=\xe3\x19\x06\x00\x00\x00\x06\x00\x00\x00PK\x03\x04\x00'
                       b'\x00\x08\x08\x00\x00\x00\x00\x00\x00\x00\x00\x00\x00\x00\x00\x00\x00\x00\x00\x00'
                       b'\x00\x19\x003\x00tensor.int8.LE.BOM/data/0FB/\x00ZZZZZZZZZZZZZZZZZZZZZZZZZZZZ'
                       b'ZZZZZZZZZZZZZZZZZZZ\x9d\x1en\xb4\xe0l"s\x15bs\x8aa\xa0\xc6+PK\x07\x08\xe0\xffgs\x10'
                       b'\x00\x00\x00\x10\x00\x00\x00PK\x03\x04\x00\x00\x08\x08\x00\x00\x00\x00\x00\x00'
                       b'\x00\x00\x00\x00\x00\x00\x00\x00\x00\x00\x00\x00\x1a\x00(\x00tensor.int8.LE.BOM'
                       b'/versionFB$\x00ZZZZZZZZZZZZZZZZZZZZZZZZZZZZZZZZZZZZ3\nPK\x07\x08\xd1\x9egU\x02\x00'
                       b'\x00\x00\x02\x00\x00\x00PK\x01\x02\x00\x00\x00\x00\x08\x08\x00\x00\x00\x00\x00'
                       b'\x00\xdb6\x08\xe7\x99\x00\x00\x00\x99\x00\x00\x00\x1b\x00\x00\x00\x00\x00\x00\x00'
                       b'\x00\x00\x00\x00\x00\x00\x00\x00\x00\x00tensor.int8.LE.BOM/data.pklPK\x01\x02\x00'
                       b'\x00\x00\x00\x08\x08\x00\x00\x00\x00\x00\x00\x85=\xe3\x19\x06\x00\x00\x00\x06\x00'
                       b'\x00\x00\x1c\x00\x00\x00\x00\x00\x00\x00\x00\x00\x00\x00\x00\x00\xe9\x00\x00\x00'
                       b'tensor.int8.LE.BOM/byteorderPK\x01\x02\x00\x00\x00\x00\x08\x08\x00\x00\x00\x00'
                       b'\x00\x00\xe0\xffgs\x10\x00\x00\x00\x10\x00\x00\x00\x19\x00\x00\x00\x00\x00\x00\x00'
                       b'\x00\x00\x00\x00\x00\x00V\x01\x00\x00tensor.int8.LE.BOM/data/0PK\x01\x02\x00\x00'
                       b'\x00\x00\x08\x08\x00\x00\x00\x00\x00\x00\xd1\x9egU\x02\x00\x00\x00\x02\x00\x00'
                       b'\x00\x1a\x00\x00\x00\x00\x00\x00\x00\x00\x00\x00\x00\x00\x00\xe0\x01\x00\x00ten'
                       b'sor.int8.LE.BOM/versionPK\x06\x06,\x00\x00\x00\x00\x00\x00\x00\x1e\x03-\x00\x00\x00'
                       b'\x00\x00\x00\x00\x00\x00\x04\x00\x00\x00\x00\x00\x00\x00\x04\x00\x00\x00\x00\x00'
                       b'\x00\x00"\x01\x00\x00\x00\x00\x00\x00R\x02\x00\x00\x00\x00\x00\x00PK\x06\x07\x00'
                       b'\x00\x00\x00t\x03\x00\x00\x00\x00\x00\x00\x01\x00\x00\x00PK\x05\x06\x00\x00\x00'
                       b'\x00\x04\x00\x04\x00"\x01\x00\x00R\x02\x00\x00\x00\x00')

        data_be_no_bom = (b'PK\x03\x04\x00\x00\x08\x08\x00\x00\x00\x00\x00\x00\x00\x00\x00\x00\x00\x00\x00'
                          b'\x00\x00\x00\x00\x00\x17\x00\x0b\x00tensor.int8.BE/data.pklFB\x07\x00ZZZZZZZ\x80'
                          b'\x02ctorch._utils\n_rebuild_tensor_v2\nq\x00((X\x07\x00\x00\x00storageq\x01ctorc'
                          b'h\nCharStorage\nq\x02X\x01\x00\x00\x000q\x03X\x03\x00\x00\x00cpuq\x04K\x10tq\x05'
                          b'QK\x00K\x04K\x04\x86q\x06K\x04K\x01\x86q\x07\x89ccollections\nOrderedDict\nq\x08'
                          b')Rq\ttq\nRq\x0b.PK\x07\x08\xdb6\x08\xe7\x99\x00\x00\x00\x99\x00\x00\x00PK\x03\x04'
                          b'\x00\x00\x08\x08\x00\x00\x00\x00\x00\x00\x00\x00\x00\x00\x00\x00\x00\x00\x00\x00'
                          b'\x00\x00\x15\x00$\x00tensor.int8.BE/data/0FB \x00ZZZZZZZZZZZZZZZZZZZZZZZZZZZZZZ'
                          b'ZZ\x9d\x1en\xb4\xe0l"s\x15bs\x8aa\xa0\xc6+PK\x07\x08\xe0\xffgs\x10\x00\x00\x00\x10'
                          b'\x00\x00\x00PK\x03\x04\x00\x00\x08\x08\x00\x00\x00\x00\x00\x00\x00\x00\x00\x00'
                          b'\x00\x00\x00\x00\x00\x00\x00\x00\x16\x00,\x00tensor.int8.BE/versionFB(\x00ZZZZZZ'
                          b'ZZZZZZZZZZZZZZZZZZZZZZZZZZZZZZZZZZ3\nPK\x07\x08\xd1\x9egU\x02\x00\x00\x00\x02\x00'
                          b'\x00\x00PK\x01\x02\x00\x00\x00\x00\x08\x08\x00\x00\x00\x00\x00\x00\xdb6\x08\xe7'
                          b'\x99\x00\x00\x00\x99\x00\x00\x00\x17\x00\x00\x00\x00\x00\x00\x00\x00\x00\x00\x00'
                          b'\x00\x00\x00\x00\x00\x00tensor.int8.BE/data.pklPK\x01\x02\x00\x00\x00\x00\x08\x08'
                          b'\x00\x00\x00\x00\x00\x00\xe0\xffgs\x10\x00\x00\x00\x10\x00\x00\x00\x15\x00\x00\x00'
                          b'\x00\x00\x00\x00\x00\x00\x00\x00\x00\x00\xe9\x00\x00\x00tensor.int8.BE/data/0'
                          b'PK\x01\x02\x00\x00\x00\x00\x08\x08\x00\x00\x00\x00\x00\x00\xd1\x9egU\x02\x00\x00'
                          b'\x00\x02\x00\x00\x00\x16\x00\x00\x00\x00\x00\x00\x00\x00\x00\x00\x00\x00\x00`\x01'
                          b'\x00\x00tensor.int8.BE/versionPK\x06\x06,\x00\x00\x00\x00\x00\x00\x00\x1e\x03-\x00'
                          b'\x00\x00\x00\x00\x00\x00\x00\x00\x03\x00\x00\x00\x00\x00\x00\x00\x03\x00\x00\x00'
                          b'\x00\x00\x00\x00\xcc\x00\x00\x00\x00\x00\x00\x00\xd2\x01\x00\x00\x00\x00\x00\x00'
                          b'PK\x06\x07\x00\x00\x00\x00\x9e\x02\x00\x00\x00\x00\x00\x00\x01\x00\x00\x00PK\x05'
                          b'\x06\x00\x00\x00\x00\x03\x00\x03\x00\xcc\x00\x00\x00\xd2\x01\x00\x00\x00\x00')

        data_be_bom = (b'PK\x03\x04\x00\x00\x08\x08\x00\x00\x00\x00\x00\x00\x00\x00\x00\x00\x00\x00\x00'
                       b'\x00\x00\x00\x00\x00\x1b\x00\x07\x00tensor.int8.BE.BOM/data.pklFB\x03\x00ZZZ\x80'
                       b'\x02ctorch._utils\n_rebuild_tensor_v2\nq\x00((X\x07\x00\x00\x00storageq\x01ctorc'
                       b'h\nCharStorage\nq\x02X\x01\x00\x00\x000q\x03X\x03\x00\x00\x00cpuq\x04K\x10tq\x05'
                       b'QK\x00K\x04K\x04\x86q\x06K\x04K\x01\x86q\x07\x89ccollections\nOrderedDict\nq\x08'
                       b')Rq\ttq\nRq\x0b.PK\x07\x08\xdb6\x08\xe7\x99\x00\x00\x00\x99\x00\x00\x00PK\x03\x04'
                       b'\x00\x00\x08\x08\x00\x00\x00\x00\x00\x00\x00\x00\x00\x00\x00\x00\x00\x00\x00\x00'
                       b'\x00\x00\x1c\x00\x1d\x00tensor.int8.BE.BOM/byteorderFB\x19\x00ZZZZZZZZZZZZZZZZZ'
                       b'ZZZZZZZZbigPK\x07\x08I\xe2\xfb\xd3\x03\x00\x00\x00\x03\x00\x00\x00PK\x03\x04\x00'
                       b'\x00\x08\x08\x00\x00\x00\x00\x00\x00\x00\x00\x00\x00\x00\x00\x00\x00\x00\x00\x00'
                       b'\x00\x19\x006\x00tensor.int8.BE.BOM/data/0FB2\x00ZZZZZZZZZZZZZZZZZZZZZZZZZZZZZZZ'
                       b'ZZZZZZZZZZZZZZZZZZZ\x9d\x1en\xb4\xe0l"s\x15bs\x8aa\xa0\xc6+PK\x07\x08\xe0\xffgs\x10'
                       b'\x00\x00\x00\x10\x00\x00\x00PK\x03\x04\x00\x00\x08\x08\x00\x00\x00\x00\x00\x00'
                       b'\x00\x00\x00\x00\x00\x00\x00\x00\x00\x00\x00\x00\x1a\x00(\x00tensor.int8.BE.BOM'
                       b'/versionFB$\x00ZZZZZZZZZZZZZZZZZZZZZZZZZZZZZZZZZZZZ3\nPK\x07\x08\xd1\x9egU\x02\x00'
                       b'\x00\x00\x02\x00\x00\x00PK\x01\x02\x00\x00\x00\x00\x08\x08\x00\x00\x00\x00\x00'
                       b'\x00\xdb6\x08\xe7\x99\x00\x00\x00\x99\x00\x00\x00\x1b\x00\x00\x00\x00\x00\x00\x00'
                       b'\x00\x00\x00\x00\x00\x00\x00\x00\x00\x00tensor.int8.BE.BOM/data.pklPK\x01\x02\x00'
                       b'\x00\x00\x00\x08\x08\x00\x00\x00\x00\x00\x00I\xe2\xfb\xd3\x03\x00\x00\x00\x03\x00'
                       b'\x00\x00\x1c\x00\x00\x00\x00\x00\x00\x00\x00\x00\x00\x00\x00\x00\xe9\x00\x00\x00'
                       b'tensor.int8.BE.BOM/byteorderPK\x01\x02\x00\x00\x00\x00\x08\x08\x00\x00\x00\x00'
                       b'\x00\x00\xe0\xffgs\x10\x00\x00\x00\x10\x00\x00\x00\x19\x00\x00\x00\x00\x00\x00\x00'
                       b'\x00\x00\x00\x00\x00\x00S\x01\x00\x00tensor.int8.BE.BOM/data/0PK\x01\x02\x00\x00'
                       b'\x00\x00\x08\x08\x00\x00\x00\x00\x00\x00\xd1\x9egU\x02\x00\x00\x00\x02\x00\x00'
                       b'\x00\x1a\x00\x00\x00\x00\x00\x00\x00\x00\x00\x00\x00\x00\x00\xe0\x01\x00\x00ten'
                       b'sor.int8.BE.BOM/versionPK\x06\x06,\x00\x00\x00\x00\x00\x00\x00\x1e\x03-\x00\x00\x00'
                       b'\x00\x00\x00\x00\x00\x00\x04\x00\x00\x00\x00\x00\x00\x00\x04\x00\x00\x00\x00\x00'
                       b'\x00\x00"\x01\x00\x00\x00\x00\x00\x00R\x02\x00\x00\x00\x00\x00\x00PK\x06\x07\x00'
                       b'\x00\x00\x00t\x03\x00\x00\x00\x00\x00\x00\x01\x00\x00\x00PK\x05\x06\x00\x00\x00'
                       b'\x00\x04\x00\x04\x00"\x01\x00\x00R\x02\x00\x00\x00\x00')

        current_load_endian = get_default_load_endianness()

        buf_le_no_bom = io.BytesIO(data_le_no_bom)
        buf_le_bom = io.BytesIO(data_le_bom)
        buf_be_no_bom = io.BytesIO(data_be_no_bom)
        buf_be_bom = io.BytesIO(data_be_bom)

        try:
            set_default_load_endianness(LoadEndianness.NATIVE)
            tensor_le_no_bom = torch.load(buf_le_no_bom)
            tensor_be_no_bom = torch.load(buf_be_no_bom)
        finally:
            set_default_load_endianness(current_load_endian)

        tensor_le_bom = torch.load(buf_le_bom)
        tensor_be_bom = torch.load(buf_be_bom)

        buf_le_no_bom.seek(0)
        buf_be_no_bom.seek(0)

        try:
            set_default_load_endianness(LoadEndianness.LITTLE)
            tensor_le_no_bom_little = torch.load(buf_le_no_bom)
            tensor_be_no_bom_little = torch.load(buf_be_no_bom)
        finally:
            set_default_load_endianness(current_load_endian)

        buf_le_no_bom.seek(0)
        buf_be_no_bom.seek(0)

        try:
            set_default_load_endianness(LoadEndianness.BIG)
            tensor_le_no_bom_big = torch.load(buf_le_no_bom)
            tensor_be_no_bom_big = torch.load(buf_be_no_bom)
        finally:
            set_default_load_endianness(current_load_endian)

        # 1-byte types are same on BE and LE
        self.assertTrue(torch.equal(tensor_le_bom, tensor_be_bom))
        self.assertTrue(torch.equal(tensor_le_no_bom, tensor_be_no_bom))
        self.assertTrue(torch.equal(tensor_le_no_bom, tensor_le_bom))
        self.assertTrue(torch.equal(tensor_le_no_bom, tensor_be_bom))
        self.assertTrue(torch.equal(tensor_be_no_bom, tensor_le_bom))
        self.assertTrue(torch.equal(tensor_be_no_bom, tensor_be_bom))
        self.assertTrue(torch.equal(tensor_le_no_bom_little, tensor_le_bom))
        self.assertTrue(torch.equal(tensor_be_no_bom_little, tensor_be_bom))
        self.assertTrue(torch.equal(tensor_le_no_bom_big, tensor_le_bom))
        self.assertTrue(torch.equal(tensor_be_no_bom_big, tensor_be_bom))

    def test_serialization_load_bom_data_uint8(self):
        # 1. Generated on LE system using following commands:
        #
        # import torch
        #
        # x = torch.randint(0, 256, [4, 4], dtype=torch.uint8)
        #
        # torch.save(x, "tensor.uint8.LE.pt", _disable_byteorder_record=True)
        # torch.save(x, "tensor.uint8.LE.BOM.pt")
        #
        # print(x)
        #
        # 2. After that it is resaved on BE system with following commands:
        #
        # import torch
        #
        # x = torch.load('tensor.uint8.LE.BOM.pt')
        #
        # torch.save(x, 'tensor.uint8.BE.pt', _disable_byteorder_record=True)
        # torch.save(x, 'tensor.uint8.BE.BOM.pt')
        #
        # print(x)
        #
        # Following commands and a bit of manual work were used to produce python bytes from resulting files:
        #
        # file = open('filename', 'rb')
        # data = file.read()
        # file.close()
        # print("\n".join(textwrap.wrap(str(data), 80)))
        #
        # BOM in this context is used as Byte Order Mark.
        #
        data_le_no_bom = (b'PK\x03\x04\x00\x00\x08\x08\x00\x00\x00\x00\x00\x00\x00\x00\x00\x00\x00\x00\x00'
                          b'\x00\x00\x00\x00\x00\x18\x00\n\x00tensor.uint8.LE/data.pklFB\x06\x00ZZZZZZ\x80\x02'
                          b'ctorch._utils\n_rebuild_tensor_v2\nq\x00((X\x07\x00\x00\x00storageq\x01ctorch\n'
                          b'ByteStorage\nq\x02X\x01\x00\x00\x000q\x03X\x03\x00\x00\x00cpuq\x04K\x10tq\x05QK'
                          b'\x00K\x04K\x04\x86q\x06K\x04K\x01\x86q\x07\x89ccollections\nOrderedDict\nq\x08)R'
                          b'q\ttq\nRq\x0b.PK\x07\x08\xff\xb9!\x97\x99\x00\x00\x00\x99\x00\x00\x00PK\x03\x04\x00'
                          b'\x00\x08\x08\x00\x00\x00\x00\x00\x00\x00\x00\x00\x00\x00\x00\x00\x00\x00\x00\x00'
                          b'\x00\x16\x00#\x00tensor.uint8.LE/data/0FB\x1f\x00ZZZZZZZZZZZZZZZZZZZZZZZZZZZZ'
                          b'ZZZ\xf7\xf20\x04\t\x8a!\xbev\xf4\xbe\x0e";\xbb\tPK\x07\x08\xa8\x94#\x08\x10\x00\x00'
                          b'\x00\x10\x00\x00\x00PK\x03\x04\x00\x00\x08\x08\x00\x00\x00\x00\x00\x00\x00\x00'
                          b'\x00\x00\x00\x00\x00\x00\x00\x00\x00\x00\x17\x00+\x00tensor.uint8.LE/versionFB\''
                          b'\x00ZZZZZZZZZZZZZZZZZZZZZZZZZZZZZZZZZZZZZZZ3\nPK\x07\x08\xd1\x9egU\x02\x00\x00\x00'
                          b'\x02\x00\x00\x00PK\x01\x02\x00\x00\x00\x00\x08\x08\x00\x00\x00\x00\x00\x00\xff'
                          b'\xb9!\x97\x99\x00\x00\x00\x99\x00\x00\x00\x18\x00\x00\x00\x00\x00\x00\x00\x00\x00'
                          b'\x00\x00\x00\x00\x00\x00\x00\x00tensor.uint8.LE/data.pklPK\x01\x02\x00\x00\x00'
                          b'\x00\x08\x08\x00\x00\x00\x00\x00\x00\xa8\x94#\x08\x10\x00\x00\x00\x10\x00\x00\x00'
                          b'\x16\x00\x00\x00\x00\x00\x00\x00\x00\x00\x00\x00\x00\x00\xe9\x00\x00\x00tensor.'
                          b'uint8.LE/data/0PK\x01\x02\x00\x00\x00\x00\x08\x08\x00\x00\x00\x00\x00\x00\xd1\x9e'
                          b'gU\x02\x00\x00\x00\x02\x00\x00\x00\x17\x00\x00\x00\x00\x00\x00\x00\x00\x00\x00\x00'
                          b'\x00\x00`\x01\x00\x00tensor.uint8.LE/versionPK\x06\x06,\x00\x00\x00\x00\x00\x00'
                          b'\x00\x1e\x03-\x00\x00\x00\x00\x00\x00\x00\x00\x00\x03\x00\x00\x00\x00\x00\x00\x00'
                          b'\x03\x00\x00\x00\x00\x00\x00\x00\xcf\x00\x00\x00\x00\x00\x00\x00\xd2\x01\x00\x00'
                          b'\x00\x00\x00\x00PK\x06\x07\x00\x00\x00\x00\xa1\x02\x00\x00\x00\x00\x00\x00\x01'
                          b'\x00\x00\x00PK\x05\x06\x00\x00\x00\x00\x03\x00\x03\x00\xcf\x00\x00\x00\xd2\x01\x00'
                          b'\x00\x00\x00')

        data_le_bom = (b'PK\x03\x04\x00\x00\x08\x08\x00\x00\x00\x00\x00\x00\x00\x00\x00\x00\x00\x00\x00'
                       b'\x00\x00\x00\x00\x00\x1c\x00\x06\x00tensor.uint8.LE.BOM/data.pklFB\x02\x00ZZ\x80'
                       b'\x02ctorch._utils\n_rebuild_tensor_v2\nq\x00((X\x07\x00\x00\x00storageq\x01ctorc'
                       b'h\nByteStorage\nq\x02X\x01\x00\x00\x000q\x03X\x03\x00\x00\x00cpuq\x04K\x10tq\x05'
                       b'QK\x00K\x04K\x04\x86q\x06K\x04K\x01\x86q\x07\x89ccollections\nOrderedDict\nq\x08'
                       b')Rq\ttq\nRq\x0b.PK\x07\x08\xff\xb9!\x97\x99\x00\x00\x00\x99\x00\x00\x00PK\x03\x04'
                       b'\x00\x00\x08\x08\x00\x00\x00\x00\x00\x00\x00\x00\x00\x00\x00\x00\x00\x00\x00\x00'
                       b'\x00\x00\x1d\x00\x1c\x00tensor.uint8.LE.BOM/byteorderFB\x18\x00ZZZZZZZZZZZZZZZZ'
                       b'ZZZZZZZZlittlePK\x07\x08\x85=\xe3\x19\x06\x00\x00\x00\x06\x00\x00\x00PK\x03\x04\x00'
                       b'\x00\x08\x08\x00\x00\x00\x00\x00\x00\x00\x00\x00\x00\x00\x00\x00\x00\x00\x00\x00'
                       b'\x00\x1a\x002\x00tensor.uint8.LE.BOM/data/0FB.\x00ZZZZZZZZZZZZZZZZZZZZZZZZZZZ'
                       b'ZZZZZZZZZZZZZZZZZZZ\xf7\xf20\x04\t\x8a!\xbev\xf4\xbe\x0e";\xbb\tPK\x07\x08\xa8\x94'
                       b'#\x08\x10\x00\x00\x00\x10\x00\x00\x00PK\x03\x04\x00\x00\x08\x08\x00\x00\x00\x00'
                       b'\x00\x00\x00\x00\x00\x00\x00\x00\x00\x00\x00\x00\x00\x00\x1b\x00\'\x00tensor.ui'
                       b'nt8.LE.BOM/versionFB#\x00ZZZZZZZZZZZZZZZZZZZZZZZZZZZZZZZZZZZ3\nPK\x07\x08\xd1\x9e'
                       b'gU\x02\x00\x00\x00\x02\x00\x00\x00PK\x01\x02\x00\x00\x00\x00\x08\x08\x00\x00\x00'
                       b'\x00\x00\x00\xff\xb9!\x97\x99\x00\x00\x00\x99\x00\x00\x00\x1c\x00\x00\x00\x00\x00'
                       b'\x00\x00\x00\x00\x00\x00\x00\x00\x00\x00\x00\x00tensor.uint8.LE.BOM/data.pklPK'
                       b'\x01\x02\x00\x00\x00\x00\x08\x08\x00\x00\x00\x00\x00\x00\x85=\xe3\x19\x06\x00\x00'
                       b'\x00\x06\x00\x00\x00\x1d\x00\x00\x00\x00\x00\x00\x00\x00\x00\x00\x00\x00\x00\xe9'
                       b'\x00\x00\x00tensor.uint8.LE.BOM/byteorderPK\x01\x02\x00\x00\x00\x00\x08\x08\x00'
                       b'\x00\x00\x00\x00\x00\xa8\x94#\x08\x10\x00\x00\x00\x10\x00\x00\x00\x1a\x00\x00\x00'
                       b'\x00\x00\x00\x00\x00\x00\x00\x00\x00\x00V\x01\x00\x00tensor.uint8.LE.BOM/data/0'
                       b'PK\x01\x02\x00\x00\x00\x00\x08\x08\x00\x00\x00\x00\x00\x00\xd1\x9egU\x02\x00\x00'
                       b'\x00\x02\x00\x00\x00\x1b\x00\x00\x00\x00\x00\x00\x00\x00\x00\x00\x00\x00\x00\xe0'
                       b'\x01\x00\x00tensor.uint8.LE.BOM/versionPK\x06\x06,\x00\x00\x00\x00\x00\x00\x00\x1e'
                       b'\x03-\x00\x00\x00\x00\x00\x00\x00\x00\x00\x04\x00\x00\x00\x00\x00\x00\x00\x04\x00'
                       b'\x00\x00\x00\x00\x00\x00&\x01\x00\x00\x00\x00\x00\x00R\x02\x00\x00\x00\x00\x00'
                       b'\x00PK\x06\x07\x00\x00\x00\x00x\x03\x00\x00\x00\x00\x00\x00\x01\x00\x00\x00PK\x05'
                       b'\x06\x00\x00\x00\x00\x04\x00\x04\x00&\x01\x00\x00R\x02\x00\x00\x00\x00')

        data_be_no_bom = (b'PK\x03\x04\x00\x00\x08\x08\x00\x00\x00\x00\x00\x00\x00\x00\x00\x00\x00\x00\x00'
                          b'\x00\x00\x00\x00\x00\x18\x00\n\x00tensor.uint8.BE/data.pklFB\x06\x00ZZZZZZ\x80\x02'
                          b'ctorch._utils\n_rebuild_tensor_v2\nq\x00((X\x07\x00\x00\x00storageq\x01ctorch\n'
                          b'ByteStorage\nq\x02X\x01\x00\x00\x000q\x03X\x03\x00\x00\x00cpuq\x04K\x10tq\x05QK'
                          b'\x00K\x04K\x04\x86q\x06K\x04K\x01\x86q\x07\x89ccollections\nOrderedDict\nq\x08)R'
                          b'q\ttq\nRq\x0b.PK\x07\x08\xff\xb9!\x97\x99\x00\x00\x00\x99\x00\x00\x00PK\x03\x04\x00'
                          b'\x00\x08\x08\x00\x00\x00\x00\x00\x00\x00\x00\x00\x00\x00\x00\x00\x00\x00\x00\x00'
                          b'\x00\x16\x00#\x00tensor.uint8.BE/data/0FB\x1f\x00ZZZZZZZZZZZZZZZZZZZZZZZZZZZZ'
                          b'ZZZ\xf7\xf20\x04\t\x8a!\xbev\xf4\xbe\x0e";\xbb\tPK\x07\x08\xa8\x94#\x08\x10\x00\x00'
                          b'\x00\x10\x00\x00\x00PK\x03\x04\x00\x00\x08\x08\x00\x00\x00\x00\x00\x00\x00\x00'
                          b'\x00\x00\x00\x00\x00\x00\x00\x00\x00\x00\x17\x00+\x00tensor.uint8.BE/versionFB\''
                          b'\x00ZZZZZZZZZZZZZZZZZZZZZZZZZZZZZZZZZZZZZZZ3\nPK\x07\x08\xd1\x9egU\x02\x00\x00\x00'
                          b'\x02\x00\x00\x00PK\x01\x02\x00\x00\x00\x00\x08\x08\x00\x00\x00\x00\x00\x00\xff'
                          b'\xb9!\x97\x99\x00\x00\x00\x99\x00\x00\x00\x18\x00\x00\x00\x00\x00\x00\x00\x00\x00'
                          b'\x00\x00\x00\x00\x00\x00\x00\x00tensor.uint8.BE/data.pklPK\x01\x02\x00\x00\x00'
                          b'\x00\x08\x08\x00\x00\x00\x00\x00\x00\xa8\x94#\x08\x10\x00\x00\x00\x10\x00\x00\x00'
                          b'\x16\x00\x00\x00\x00\x00\x00\x00\x00\x00\x00\x00\x00\x00\xe9\x00\x00\x00tensor.'
                          b'uint8.BE/data/0PK\x01\x02\x00\x00\x00\x00\x08\x08\x00\x00\x00\x00\x00\x00\xd1\x9e'
                          b'gU\x02\x00\x00\x00\x02\x00\x00\x00\x17\x00\x00\x00\x00\x00\x00\x00\x00\x00\x00\x00'
                          b'\x00\x00`\x01\x00\x00tensor.uint8.BE/versionPK\x06\x06,\x00\x00\x00\x00\x00\x00'
                          b'\x00\x1e\x03-\x00\x00\x00\x00\x00\x00\x00\x00\x00\x03\x00\x00\x00\x00\x00\x00\x00'
                          b'\x03\x00\x00\x00\x00\x00\x00\x00\xcf\x00\x00\x00\x00\x00\x00\x00\xd2\x01\x00\x00'
                          b'\x00\x00\x00\x00PK\x06\x07\x00\x00\x00\x00\xa1\x02\x00\x00\x00\x00\x00\x00\x01'
                          b'\x00\x00\x00PK\x05\x06\x00\x00\x00\x00\x03\x00\x03\x00\xcf\x00\x00\x00\xd2\x01\x00'
                          b'\x00\x00\x00')

        data_be_bom = (b'PK\x03\x04\x00\x00\x08\x08\x00\x00\x00\x00\x00\x00\x00\x00\x00\x00\x00\x00\x00'
                       b'\x00\x00\x00\x00\x00\x1c\x00\x06\x00tensor.uint8.BE.BOM/data.pklFB\x02\x00ZZ\x80'
                       b'\x02ctorch._utils\n_rebuild_tensor_v2\nq\x00((X\x07\x00\x00\x00storageq\x01ctorc'
                       b'h\nByteStorage\nq\x02X\x01\x00\x00\x000q\x03X\x03\x00\x00\x00cpuq\x04K\x10tq\x05'
                       b'QK\x00K\x04K\x04\x86q\x06K\x04K\x01\x86q\x07\x89ccollections\nOrderedDict\nq\x08'
                       b')Rq\ttq\nRq\x0b.PK\x07\x08\xff\xb9!\x97\x99\x00\x00\x00\x99\x00\x00\x00PK\x03\x04'
                       b'\x00\x00\x08\x08\x00\x00\x00\x00\x00\x00\x00\x00\x00\x00\x00\x00\x00\x00\x00\x00'
                       b'\x00\x00\x1d\x00\x1c\x00tensor.uint8.BE.BOM/byteorderFB\x18\x00ZZZZZZZZZZZZZZZZ'
                       b'ZZZZZZZZbigPK\x07\x08I\xe2\xfb\xd3\x03\x00\x00\x00\x03\x00\x00\x00PK\x03\x04\x00'
                       b'\x00\x08\x08\x00\x00\x00\x00\x00\x00\x00\x00\x00\x00\x00\x00\x00\x00\x00\x00\x00'
                       b'\x00\x1a\x005\x00tensor.uint8.BE.BOM/data/0FB1\x00ZZZZZZZZZZZZZZZZZZZZZZZZZZZZZZ'
                       b'ZZZZZZZZZZZZZZZZZZZ\xf7\xf20\x04\t\x8a!\xbev\xf4\xbe\x0e";\xbb\tPK\x07\x08\xa8\x94'
                       b'#\x08\x10\x00\x00\x00\x10\x00\x00\x00PK\x03\x04\x00\x00\x08\x08\x00\x00\x00\x00'
                       b'\x00\x00\x00\x00\x00\x00\x00\x00\x00\x00\x00\x00\x00\x00\x1b\x00\'\x00tensor.ui'
                       b'nt8.BE.BOM/versionFB#\x00ZZZZZZZZZZZZZZZZZZZZZZZZZZZZZZZZZZZ3\nPK\x07\x08\xd1\x9e'
                       b'gU\x02\x00\x00\x00\x02\x00\x00\x00PK\x01\x02\x00\x00\x00\x00\x08\x08\x00\x00\x00'
                       b'\x00\x00\x00\xff\xb9!\x97\x99\x00\x00\x00\x99\x00\x00\x00\x1c\x00\x00\x00\x00\x00'
                       b'\x00\x00\x00\x00\x00\x00\x00\x00\x00\x00\x00\x00tensor.uint8.BE.BOM/data.pklPK'
                       b'\x01\x02\x00\x00\x00\x00\x08\x08\x00\x00\x00\x00\x00\x00I\xe2\xfb\xd3\x03\x00\x00'
                       b'\x00\x03\x00\x00\x00\x1d\x00\x00\x00\x00\x00\x00\x00\x00\x00\x00\x00\x00\x00\xe9'
                       b'\x00\x00\x00tensor.uint8.BE.BOM/byteorderPK\x01\x02\x00\x00\x00\x00\x08\x08\x00'
                       b'\x00\x00\x00\x00\x00\xa8\x94#\x08\x10\x00\x00\x00\x10\x00\x00\x00\x1a\x00\x00\x00'
                       b'\x00\x00\x00\x00\x00\x00\x00\x00\x00\x00S\x01\x00\x00tensor.uint8.BE.BOM/data/0'
                       b'PK\x01\x02\x00\x00\x00\x00\x08\x08\x00\x00\x00\x00\x00\x00\xd1\x9egU\x02\x00\x00'
                       b'\x00\x02\x00\x00\x00\x1b\x00\x00\x00\x00\x00\x00\x00\x00\x00\x00\x00\x00\x00\xe0'
                       b'\x01\x00\x00tensor.uint8.BE.BOM/versionPK\x06\x06,\x00\x00\x00\x00\x00\x00\x00\x1e'
                       b'\x03-\x00\x00\x00\x00\x00\x00\x00\x00\x00\x04\x00\x00\x00\x00\x00\x00\x00\x04\x00'
                       b'\x00\x00\x00\x00\x00\x00&\x01\x00\x00\x00\x00\x00\x00R\x02\x00\x00\x00\x00\x00'
                       b'\x00PK\x06\x07\x00\x00\x00\x00x\x03\x00\x00\x00\x00\x00\x00\x01\x00\x00\x00PK\x05'
                       b'\x06\x00\x00\x00\x00\x04\x00\x04\x00&\x01\x00\x00R\x02\x00\x00\x00\x00')

        current_load_endian = get_default_load_endianness()

        buf_le_no_bom = io.BytesIO(data_le_no_bom)
        buf_le_bom = io.BytesIO(data_le_bom)
        buf_be_no_bom = io.BytesIO(data_be_no_bom)
        buf_be_bom = io.BytesIO(data_be_bom)

        try:
            set_default_load_endianness(LoadEndianness.NATIVE)
            tensor_le_no_bom = torch.load(buf_le_no_bom)
            tensor_be_no_bom = torch.load(buf_be_no_bom)
        finally:
            set_default_load_endianness(current_load_endian)

        tensor_le_bom = torch.load(buf_le_bom)
        tensor_be_bom = torch.load(buf_be_bom)

        buf_le_no_bom.seek(0)
        buf_be_no_bom.seek(0)

        try:
            set_default_load_endianness(LoadEndianness.LITTLE)
            tensor_le_no_bom_little = torch.load(buf_le_no_bom)
            tensor_be_no_bom_little = torch.load(buf_be_no_bom)
        finally:
            set_default_load_endianness(current_load_endian)

        buf_le_no_bom.seek(0)
        buf_be_no_bom.seek(0)

        try:
            set_default_load_endianness(LoadEndianness.BIG)
            tensor_le_no_bom_big = torch.load(buf_le_no_bom)
            tensor_be_no_bom_big = torch.load(buf_be_no_bom)
        finally:
            set_default_load_endianness(current_load_endian)

        # 1-byte types are same on BE and LE
        self.assertTrue(torch.equal(tensor_le_bom, tensor_be_bom))
        self.assertTrue(torch.equal(tensor_le_no_bom, tensor_be_no_bom))
        self.assertTrue(torch.equal(tensor_le_no_bom, tensor_le_bom))
        self.assertTrue(torch.equal(tensor_le_no_bom, tensor_be_bom))
        self.assertTrue(torch.equal(tensor_be_no_bom, tensor_le_bom))
        self.assertTrue(torch.equal(tensor_be_no_bom, tensor_be_bom))
        self.assertTrue(torch.equal(tensor_le_no_bom_little, tensor_le_bom))
        self.assertTrue(torch.equal(tensor_be_no_bom_little, tensor_be_bom))
        self.assertTrue(torch.equal(tensor_le_no_bom_big, tensor_le_bom))
        self.assertTrue(torch.equal(tensor_be_no_bom_big, tensor_be_bom))

    def test_serialization_load_bom_data_bool(self):
        # 1. Generated on LE system using following commands:
        #
        # import torch
        #
        # x = torch.randint(0, 2, [4, 4], dtype=torch.bool)
        #
        # torch.save(x, "tensor.bool.LE.pt", _disable_byteorder_record=True)
        # torch.save(x, "tensor.bool.LE.BOM.pt")
        #
        # print(x)
        #
        # 2. After that it is resaved on BE system with following commands:
        #
        # import torch
        #
        # x = torch.load('tensor.bool.LE.BOM.pt')
        #
        # torch.save(x, 'tensor.bool.BE.pt', _disable_byteorder_record=True)
        # torch.save(x, 'tensor.bool.BE.BOM.pt')
        #
        # print(x)
        #
        # Following commands and a bit of manual work were used to produce python bytes from resulting files:
        #
        # file = open('filename', 'rb')
        # data = file.read()
        # file.close()
        # print("\n".join(textwrap.wrap(str(data), 80)))
        #
        # BOM in this context is used as Byte Order Mark.
        #
        data_le_no_bom = (b"PK\x03\x04\x00\x00\x08\x08\x00\x00\x00\x00\x00\x00\x00\x00\x00\x00\x00\x00\x00"
                          b"\x00\x00\x00\x00\x00\x17\x00\x0b\x00tensor.bool.LE/data.pklFB\x07\x00ZZZZZZZ\x80"
                          b"\x02ctorch._utils\n_rebuild_tensor_v2\nq\x00((X\x07\x00\x00\x00storageq\x01ctorc"
                          b"h\nBoolStorage\nq\x02X\x01\x00\x00\x000q\x03X\x03\x00\x00\x00cpuq\x04K\x10tq\x05"
                          b"QK\x00K\x04K\x04\x86q\x06K\x04K\x01\x86q\x07\x89ccollections\nOrderedDict\nq\x08"
                          b")Rq\ttq\nRq\x0b.PK\x07\x08\x9a\xab='\x99\x00\x00\x00\x99\x00\x00\x00PK\x03\x04\x00"
                          b"\x00\x08\x08\x00\x00\x00\x00\x00\x00\x00\x00\x00\x00\x00\x00\x00\x00\x00\x00\x00"
                          b"\x00\x15\x00$\x00tensor.bool.LE/data/0FB \x00ZZZZZZZZZZZZZZZZZZZZZZZZZZZZZZZZ\x01"
                          b"\x00\x00\x01\x00\x01\x00\x00\x00\x00\x01\x00\x01\x00\x01\x00PK\x07\x08\x00Y04"
                          b"\x10\x00\x00\x00\x10\x00\x00\x00PK\x03\x04\x00\x00\x08\x08\x00\x00\x00\x00\x00\x00"
                          b"\x00\x00\x00\x00\x00\x00\x00\x00\x00\x00\x00\x00\x16\x00,\x00tensor.bool.LE/ve"
                          b"rsionFB(\x00ZZZZZZZZZZZZZZZZZZZZZZZZZZZZZZZZZZZZZZZZ3\nPK\x07\x08\xd1\x9egU\x02\x00"
                          b"\x00\x00\x02\x00\x00\x00PK\x01\x02\x00\x00\x00\x00\x08\x08\x00\x00\x00\x00\x00"
                          b"\x00\x9a\xab='\x99\x00\x00\x00\x99\x00\x00\x00\x17\x00\x00\x00\x00\x00\x00\x00\x00"
                          b"\x00\x00\x00\x00\x00\x00\x00\x00\x00tensor.bool.LE/data.pklPK\x01\x02\x00\x00"
                          b"\x00\x00\x08\x08\x00\x00\x00\x00\x00\x00\x00Y04\x10\x00\x00\x00\x10\x00\x00\x00\x15"
                          b"\x00\x00\x00\x00\x00\x00\x00\x00\x00\x00\x00\x00\x00\xe9\x00\x00\x00tensor.bo"
                          b"ol.LE/data/0PK\x01\x02\x00\x00\x00\x00\x08\x08\x00\x00\x00\x00\x00\x00\xd1\x9egU"
                          b"\x02\x00\x00\x00\x02\x00\x00\x00\x16\x00\x00\x00\x00\x00\x00\x00\x00\x00\x00\x00"
                          b"\x00\x00`\x01\x00\x00tensor.bool.LE/versionPK\x06\x06,\x00\x00\x00\x00\x00\x00\x00"
                          b"\x1e\x03-\x00\x00\x00\x00\x00\x00\x00\x00\x00\x03\x00\x00\x00\x00\x00\x00\x00\x03"
                          b"\x00\x00\x00\x00\x00\x00\x00\xcc\x00\x00\x00\x00\x00\x00\x00\xd2\x01\x00\x00\x00"
                          b"\x00\x00\x00PK\x06\x07\x00\x00\x00\x00\x9e\x02\x00\x00\x00\x00\x00\x00\x01\x00"
                          b"\x00\x00PK\x05\x06\x00\x00\x00\x00\x03\x00\x03\x00\xcc\x00\x00\x00\xd2\x01\x00\x00"
                          b"\x00\x00")

        data_le_bom = (b'PK\x03\x04\x00\x00\x08\x08\x00\x00\x00\x00\x00\x00\x00\x00\x00\x00\x00\x00\x00'
                       b'\x00\x00\x00\x00\x00\x1b\x00\x07\x00tensor.bool.LE.BOM/data.pklFB\x03\x00ZZZ\x80'
                       b'\x02ctorch._utils\n_rebuild_tensor_v2\nq\x00((X\x07\x00\x00\x00storageq\x01ctorc'
                       b'h\nBoolStorage\nq\x02X\x01\x00\x00\x000q\x03X\x03\x00\x00\x00cpuq\x04K\x10tq\x05'
                       b'QK\x00K\x04K\x04\x86q\x06K\x04K\x01\x86q\x07\x89ccollections\nOrderedDict\nq\x08'
                       b')Rq\ttq\nRq\x0b.PK\x07\x08\x9a\xab=\'\x99\x00\x00\x00\x99\x00\x00\x00PK\x03\x04\x00'
                       b'\x00\x08\x08\x00\x00\x00\x00\x00\x00\x00\x00\x00\x00\x00\x00\x00\x00\x00\x00\x00'
                       b'\x00\x1c\x00\x1d\x00tensor.bool.LE.BOM/byteorderFB\x19\x00ZZZZZZZZZZZZZZZZZZZ'
                       b'ZZZZZZlittlePK\x07\x08\x85=\xe3\x19\x06\x00\x00\x00\x06\x00\x00\x00PK\x03\x04\x00'
                       b'\x00\x08\x08\x00\x00\x00\x00\x00\x00\x00\x00\x00\x00\x00\x00\x00\x00\x00\x00\x00'
                       b'\x00\x19\x003\x00tensor.bool.LE.BOM/data/0FB/\x00ZZZZZZZZZZZZZZZZZZZZZZZZZZZZZZ'
                       b'ZZZZZZZZZZZZZZZZZ\x01\x00\x00\x01\x00\x01\x00\x00\x00\x00\x01\x00\x01\x00\x01\x00'
                       b'PK\x07\x08\x00Y04\x10\x00\x00\x00\x10\x00\x00\x00PK\x03\x04\x00\x00\x08\x08\x00'
                       b'\x00\x00\x00\x00\x00\x00\x00\x00\x00\x00\x00\x00\x00\x00\x00\x00\x00\x1a\x00(\x00'
                       b'tensor.bool.LE.BOM/versionFB$\x00ZZZZZZZZZZZZZZZZZZZZZZZZZZZZZZZZZZZZ3\nPK\x07\x08'
                       b'\xd1\x9egU\x02\x00\x00\x00\x02\x00\x00\x00PK\x01\x02\x00\x00\x00\x00\x08\x08\x00'
                       b'\x00\x00\x00\x00\x00\x9a\xab=\'\x99\x00\x00\x00\x99\x00\x00\x00\x1b\x00\x00\x00'
                       b'\x00\x00\x00\x00\x00\x00\x00\x00\x00\x00\x00\x00\x00\x00tensor.bool.LE.BOM/dat'
                       b'a.pklPK\x01\x02\x00\x00\x00\x00\x08\x08\x00\x00\x00\x00\x00\x00\x85=\xe3\x19\x06'
                       b'\x00\x00\x00\x06\x00\x00\x00\x1c\x00\x00\x00\x00\x00\x00\x00\x00\x00\x00\x00\x00'
                       b'\x00\xe9\x00\x00\x00tensor.bool.LE.BOM/byteorderPK\x01\x02\x00\x00\x00\x00\x08\x08'
                       b'\x00\x00\x00\x00\x00\x00\x00Y04\x10\x00\x00\x00\x10\x00\x00\x00\x19\x00\x00\x00'
                       b'\x00\x00\x00\x00\x00\x00\x00\x00\x00\x00V\x01\x00\x00tensor.bool.LE.BOM/data/0P'
                       b'K\x01\x02\x00\x00\x00\x00\x08\x08\x00\x00\x00\x00\x00\x00\xd1\x9egU\x02\x00\x00\x00'
                       b'\x02\x00\x00\x00\x1a\x00\x00\x00\x00\x00\x00\x00\x00\x00\x00\x00\x00\x00\xe0\x01'
                       b'\x00\x00tensor.bool.LE.BOM/versionPK\x06\x06,\x00\x00\x00\x00\x00\x00\x00\x1e'
                       b'\x03-\x00\x00\x00\x00\x00\x00\x00\x00\x00\x04\x00\x00\x00\x00\x00\x00\x00\x04\x00'
                       b'\x00\x00\x00\x00\x00\x00"\x01\x00\x00\x00\x00\x00\x00R\x02\x00\x00\x00\x00\x00\x00'
                       b'PK\x06\x07\x00\x00\x00\x00t\x03\x00\x00\x00\x00\x00\x00\x01\x00\x00\x00PK\x05'
                       b'\x06\x00\x00\x00\x00\x04\x00\x04\x00"\x01\x00\x00R\x02\x00\x00\x00\x00')

        data_be_no_bom = (b"PK\x03\x04\x00\x00\x08\x08\x00\x00\x00\x00\x00\x00\x00\x00\x00\x00\x00\x00\x00"
                          b"\x00\x00\x00\x00\x00\x17\x00\x0b\x00tensor.bool.BE/data.pklFB\x07\x00ZZZZZZZ\x80"
                          b"\x02ctorch._utils\n_rebuild_tensor_v2\nq\x00((X\x07\x00\x00\x00storageq\x01ctorc"
                          b"h\nBoolStorage\nq\x02X\x01\x00\x00\x000q\x03X\x03\x00\x00\x00cpuq\x04K\x10tq\x05"
                          b"QK\x00K\x04K\x04\x86q\x06K\x04K\x01\x86q\x07\x89ccollections\nOrderedDict\nq\x08"
                          b")Rq\ttq\nRq\x0b.PK\x07\x08\x9a\xab='\x99\x00\x00\x00\x99\x00\x00\x00PK\x03\x04\x00"
                          b"\x00\x08\x08\x00\x00\x00\x00\x00\x00\x00\x00\x00\x00\x00\x00\x00\x00\x00\x00\x00"
                          b"\x00\x15\x00$\x00tensor.bool.BE/data/0FB \x00ZZZZZZZZZZZZZZZZZZZZZZZZZZZZZZZZ\x01"
                          b"\x00\x00\x01\x00\x01\x00\x00\x00\x00\x01\x00\x01\x00\x01\x00PK\x07\x08\x00Y04"
                          b"\x10\x00\x00\x00\x10\x00\x00\x00PK\x03\x04\x00\x00\x08\x08\x00\x00\x00\x00\x00\x00"
                          b"\x00\x00\x00\x00\x00\x00\x00\x00\x00\x00\x00\x00\x16\x00,\x00tensor.bool.BE/ve"
                          b"rsionFB(\x00ZZZZZZZZZZZZZZZZZZZZZZZZZZZZZZZZZZZZZZZZ3\nPK\x07\x08\xd1\x9egU\x02\x00"
                          b"\x00\x00\x02\x00\x00\x00PK\x01\x02\x00\x00\x00\x00\x08\x08\x00\x00\x00\x00\x00"
                          b"\x00\x9a\xab='\x99\x00\x00\x00\x99\x00\x00\x00\x17\x00\x00\x00\x00\x00\x00\x00\x00"
                          b"\x00\x00\x00\x00\x00\x00\x00\x00\x00tensor.bool.BE/data.pklPK\x01\x02\x00\x00"
                          b"\x00\x00\x08\x08\x00\x00\x00\x00\x00\x00\x00Y04\x10\x00\x00\x00\x10\x00\x00\x00\x15"
                          b"\x00\x00\x00\x00\x00\x00\x00\x00\x00\x00\x00\x00\x00\xe9\x00\x00\x00tensor.bo"
                          b"ol.BE/data/0PK\x01\x02\x00\x00\x00\x00\x08\x08\x00\x00\x00\x00\x00\x00\xd1\x9egU"
                          b"\x02\x00\x00\x00\x02\x00\x00\x00\x16\x00\x00\x00\x00\x00\x00\x00\x00\x00\x00\x00"
                          b"\x00\x00`\x01\x00\x00tensor.bool.BE/versionPK\x06\x06,\x00\x00\x00\x00\x00\x00\x00"
                          b"\x1e\x03-\x00\x00\x00\x00\x00\x00\x00\x00\x00\x03\x00\x00\x00\x00\x00\x00\x00\x03"
                          b"\x00\x00\x00\x00\x00\x00\x00\xcc\x00\x00\x00\x00\x00\x00\x00\xd2\x01\x00\x00\x00"
                          b"\x00\x00\x00PK\x06\x07\x00\x00\x00\x00\x9e\x02\x00\x00\x00\x00\x00\x00\x01\x00"
                          b"\x00\x00PK\x05\x06\x00\x00\x00\x00\x03\x00\x03\x00\xcc\x00\x00\x00\xd2\x01\x00\x00"
                          b"\x00\x00")

        data_be_bom = (b'PK\x03\x04\x00\x00\x08\x08\x00\x00\x00\x00\x00\x00\x00\x00\x00\x00\x00\x00\x00'
                       b'\x00\x00\x00\x00\x00\x1b\x00\x07\x00tensor.bool.BE.BOM/data.pklFB\x03\x00ZZZ\x80'
                       b'\x02ctorch._utils\n_rebuild_tensor_v2\nq\x00((X\x07\x00\x00\x00storageq\x01ctorc'
                       b'h\nBoolStorage\nq\x02X\x01\x00\x00\x000q\x03X\x03\x00\x00\x00cpuq\x04K\x10tq\x05'
                       b'QK\x00K\x04K\x04\x86q\x06K\x04K\x01\x86q\x07\x89ccollections\nOrderedDict\nq\x08'
                       b')Rq\ttq\nRq\x0b.PK\x07\x08\x9a\xab=\'\x99\x00\x00\x00\x99\x00\x00\x00PK\x03\x04\x00'
                       b'\x00\x08\x08\x00\x00\x00\x00\x00\x00\x00\x00\x00\x00\x00\x00\x00\x00\x00\x00\x00'
                       b'\x00\x1c\x00\x1d\x00tensor.bool.BE.BOM/byteorderFB\x19\x00ZZZZZZZZZZZZZZZZZZZ'
                       b'ZZZZZZbigPK\x07\x08I\xe2\xfb\xd3\x03\x00\x00\x00\x03\x00\x00\x00PK\x03\x04\x00\x00'
                       b'\x08\x08\x00\x00\x00\x00\x00\x00\x00\x00\x00\x00\x00\x00\x00\x00\x00\x00\x00\x00'
                       b'\x19\x006\x00tensor.bool.BE.BOM/data/0FB2\x00ZZZZZZZZZZZZZZZZZZZZZZZZZZZZZZZZZ'
                       b'ZZZZZZZZZZZZZZZZZ\x01\x00\x00\x01\x00\x01\x00\x00\x00\x00\x01\x00\x01\x00\x01\x00'
                       b'PK\x07\x08\x00Y04\x10\x00\x00\x00\x10\x00\x00\x00PK\x03\x04\x00\x00\x08\x08\x00'
                       b'\x00\x00\x00\x00\x00\x00\x00\x00\x00\x00\x00\x00\x00\x00\x00\x00\x00\x1a\x00(\x00'
                       b'tensor.bool.BE.BOM/versionFB$\x00ZZZZZZZZZZZZZZZZZZZZZZZZZZZZZZZZZZZZ3\nPK\x07\x08'
                       b'\xd1\x9egU\x02\x00\x00\x00\x02\x00\x00\x00PK\x01\x02\x00\x00\x00\x00\x08\x08\x00'
                       b'\x00\x00\x00\x00\x00\x9a\xab=\'\x99\x00\x00\x00\x99\x00\x00\x00\x1b\x00\x00\x00'
                       b'\x00\x00\x00\x00\x00\x00\x00\x00\x00\x00\x00\x00\x00\x00tensor.bool.BE.BOM/dat'
                       b'a.pklPK\x01\x02\x00\x00\x00\x00\x08\x08\x00\x00\x00\x00\x00\x00I\xe2\xfb\xd3\x03'
                       b'\x00\x00\x00\x03\x00\x00\x00\x1c\x00\x00\x00\x00\x00\x00\x00\x00\x00\x00\x00\x00'
                       b'\x00\xe9\x00\x00\x00tensor.bool.BE.BOM/byteorderPK\x01\x02\x00\x00\x00\x00\x08\x08'
                       b'\x00\x00\x00\x00\x00\x00\x00Y04\x10\x00\x00\x00\x10\x00\x00\x00\x19\x00\x00\x00'
                       b'\x00\x00\x00\x00\x00\x00\x00\x00\x00\x00S\x01\x00\x00tensor.bool.BE.BOM/data/0P'
                       b'K\x01\x02\x00\x00\x00\x00\x08\x08\x00\x00\x00\x00\x00\x00\xd1\x9egU\x02\x00\x00\x00'
                       b'\x02\x00\x00\x00\x1a\x00\x00\x00\x00\x00\x00\x00\x00\x00\x00\x00\x00\x00\xe0\x01'
                       b'\x00\x00tensor.bool.BE.BOM/versionPK\x06\x06,\x00\x00\x00\x00\x00\x00\x00\x1e'
                       b'\x03-\x00\x00\x00\x00\x00\x00\x00\x00\x00\x04\x00\x00\x00\x00\x00\x00\x00\x04\x00'
                       b'\x00\x00\x00\x00\x00\x00"\x01\x00\x00\x00\x00\x00\x00R\x02\x00\x00\x00\x00\x00\x00'
                       b'PK\x06\x07\x00\x00\x00\x00t\x03\x00\x00\x00\x00\x00\x00\x01\x00\x00\x00PK\x05'
                       b'\x06\x00\x00\x00\x00\x04\x00\x04\x00"\x01\x00\x00R\x02\x00\x00\x00\x00')

        current_load_endian = get_default_load_endianness()

        buf_le_no_bom = io.BytesIO(data_le_no_bom)
        buf_le_bom = io.BytesIO(data_le_bom)
        buf_be_no_bom = io.BytesIO(data_be_no_bom)
        buf_be_bom = io.BytesIO(data_be_bom)

        try:
            set_default_load_endianness(LoadEndianness.NATIVE)
            tensor_le_no_bom = torch.load(buf_le_no_bom)
            tensor_be_no_bom = torch.load(buf_be_no_bom)
        finally:
            set_default_load_endianness(current_load_endian)

        tensor_le_bom = torch.load(buf_le_bom)
        tensor_be_bom = torch.load(buf_be_bom)

        buf_le_no_bom.seek(0)
        buf_be_no_bom.seek(0)

        try:
            set_default_load_endianness(LoadEndianness.LITTLE)
            tensor_le_no_bom_little = torch.load(buf_le_no_bom)
            tensor_be_no_bom_little = torch.load(buf_be_no_bom)
        finally:
            set_default_load_endianness(current_load_endian)

        buf_le_no_bom.seek(0)
        buf_be_no_bom.seek(0)

        try:
            set_default_load_endianness(LoadEndianness.BIG)
            tensor_le_no_bom_big = torch.load(buf_le_no_bom)
            tensor_be_no_bom_big = torch.load(buf_be_no_bom)
        finally:
            set_default_load_endianness(current_load_endian)

        # 1-byte types are same on BE and LE
        self.assertTrue(torch.equal(tensor_le_bom, tensor_be_bom))
        self.assertTrue(torch.equal(tensor_le_no_bom, tensor_be_no_bom))
        self.assertTrue(torch.equal(tensor_le_no_bom, tensor_le_bom))
        self.assertTrue(torch.equal(tensor_le_no_bom, tensor_be_bom))
        self.assertTrue(torch.equal(tensor_be_no_bom, tensor_le_bom))
        self.assertTrue(torch.equal(tensor_be_no_bom, tensor_be_bom))
        self.assertTrue(torch.equal(tensor_le_no_bom_little, tensor_le_bom))
        self.assertTrue(torch.equal(tensor_be_no_bom_little, tensor_be_bom))
        self.assertTrue(torch.equal(tensor_le_no_bom_big, tensor_le_bom))
        self.assertTrue(torch.equal(tensor_be_no_bom_big, tensor_be_bom))

    def test_serialization_load_bom_data_bfloat16(self):
        # 1. Generated on LE system using following commands:
        #
        # import torch
        #
        # x = torch.randn(2,2, dtype=torch.bfloat16)
        #
        # torch.save(x, "tensor.bfloat16.LE.pt", _disable_byteorder_record=True)
        # torch.save(x, "tensor.bfloat16.LE.BOM.pt")
        #
        # print(x)
        #
        # 2. After that it is resaved on BE system with following commands:
        #
        # import torch
        #
        # x = torch.load('tensor.bfloat16.LE.BOM.pt')
        #
        # torch.save(x, 'tensor.bfloat16.BE.pt', _disable_byteorder_record=True)
        # torch.save(x, 'tensor.bfloat16.BE.BOM.pt')
        #
        # print(x)
        #
        # Following commands and a bit of manual work were used to produce python bytes from resulting files:
        #
        # file = open('filename', 'rb')
        # data = file.read()
        # file.close()
        # print("\n".join(textwrap.wrap(str(data), 80)))
        #
        # BOM in this context is used as Byte Order Mark.
        #
        data_le_no_bom = (b'PK\x03\x04\x00\x00\x08\x08\x00\x00\x00\x00\x00\x00\x00\x00\x00\x00\x00\x00\x00'
                          b'\x00\x00\x00\x00\x00\x1b\x00\x07\x00tensor.bfloat16.LE/data.pklFB\x03\x00ZZZ\x80'
                          b'\x02ctorch._utils\n_rebuild_tensor_v2\nq\x00((X\x07\x00\x00\x00storageq\x01ctorc'
                          b'h\nBFloat16Storage\nq\x02X\x01\x00\x00\x000q\x03X\x03\x00\x00\x00cpuq\x04K\x04tq'
                          b'\x05QK\x00K\x02K\x02\x86q\x06K\x02K\x01\x86q\x07\x89ccollections\nOrderedDict\nq'
                          b'\x08)Rq\ttq\nRq\x0b.PK\x07\x08\x1f>\xd9\x7f\x9d\x00\x00\x00\x9d\x00\x00\x00PK\x03'
                          b'\x04\x00\x00\x08\x08\x00\x00\x00\x00\x00\x00\x00\x00\x00\x00\x00\x00\x00\x00\x00'
                          b'\x00\x00\x00\x19\x00\x1c\x00tensor.bfloat16.LE/data/0FB\x18\x00ZZZZZZZZZZZZZZZZ'
                          b'ZZZZZZZZ\r@i\xber?\xbc\xbfPK\x07\x085\xd2\x8f\xc7\x08\x00\x00\x00\x08\x00\x00\x00'
                          b'PK\x03\x04\x00\x00\x08\x08\x00\x00\x00\x00\x00\x00\x00\x00\x00\x00\x00\x00\x00\x00'
                          b'\x00\x00\x00\x00\x1a\x000\x00tensor.bfloat16.LE/versionFB,\x00ZZZZZZZZZZZZZZZ'
                          b'ZZZZZZZZZZZZZZZZZZZZZZZZZZZZZ3\nPK\x07\x08\xd1\x9egU\x02\x00\x00\x00\x02\x00\x00'
                          b'\x00PK\x01\x02\x00\x00\x00\x00\x08\x08\x00\x00\x00\x00\x00\x00\x1f>\xd9\x7f\x9d\x00'
                          b'\x00\x00\x9d\x00\x00\x00\x1b\x00\x00\x00\x00\x00\x00\x00\x00\x00\x00\x00\x00\x00'
                          b'\x00\x00\x00\x00tensor.bfloat16.LE/data.pklPK\x01\x02\x00\x00\x00\x00\x08\x08'
                          b'\x00\x00\x00\x00\x00\x005\xd2\x8f\xc7\x08\x00\x00\x00\x08\x00\x00\x00\x19\x00\x00'
                          b'\x00\x00\x00\x00\x00\x00\x00\x00\x00\x00\x00\xed\x00\x00\x00tensor.bfloat16.LE/'
                          b'data/0PK\x01\x02\x00\x00\x00\x00\x08\x08\x00\x00\x00\x00\x00\x00\xd1\x9egU\x02\x00'
                          b'\x00\x00\x02\x00\x00\x00\x1a\x00\x00\x00\x00\x00\x00\x00\x00\x00\x00\x00\x00\x00'
                          b'X\x01\x00\x00tensor.bfloat16.LE/versionPK\x06\x06,\x00\x00\x00\x00\x00\x00\x00'
                          b'\x1e\x03-\x00\x00\x00\x00\x00\x00\x00\x00\x00\x03\x00\x00\x00\x00\x00\x00\x00\x03'
                          b'\x00\x00\x00\x00\x00\x00\x00\xd8\x00\x00\x00\x00\x00\x00\x00\xd2\x01\x00\x00\x00'
                          b'\x00\x00\x00PK\x06\x07\x00\x00\x00\x00\xaa\x02\x00\x00\x00\x00\x00\x00\x01\x00\x00'
                          b'\x00PK\x05\x06\x00\x00\x00\x00\x03\x00\x03\x00\xd8\x00\x00\x00\xd2\x01\x00\x00'
                          b'\x00\x00')

        data_le_bom = (b'PK\x03\x04\x00\x00\x08\x08\x00\x00\x00\x00\x00\x00\x00\x00\x00\x00\x00\x00\x00'
                       b'\x00\x00\x00\x00\x00\x1f\x00C\x00tensor.bfloat16.LE.BOM/data.pklFB?\x00ZZZZZZZZZ'
                       b'ZZZZZZZZZZZZZZZZZZZZZZZZZZZZZZZZZZZZZZZZZZZZZZZZZZZZZZ\x80\x02ctorch._utils\n_re'
                       b'build_tensor_v2\nq\x00((X\x07\x00\x00\x00storageq\x01ctorch\nBFloat16Storage\nq\x02'
                       b'X\x01\x00\x00\x000q\x03X\x03\x00\x00\x00cpuq\x04K\x04tq\x05QK\x00K\x02K\x02\x86'
                       b'q\x06K\x02K\x01\x86q\x07\x89ccollections\nOrderedDict\nq\x08)Rq\ttq\nRq\x0b.PK'
                       b'\x07\x08\x1f>\xd9\x7f\x9d\x00\x00\x00\x9d\x00\x00\x00PK\x03\x04\x00\x00\x08\x08\x00'
                       b'\x00\x00\x00\x00\x00\x00\x00\x00\x00\x00\x00\x00\x00\x00\x00\x00\x00 \x00\x15'
                       b'\x00tensor.bfloat16.LE.BOM/byteorderFB\x11\x00ZZZZZZZZZZZZZZZZZlittlePK\x07\x08\x85'
                       b'=\xe3\x19\x06\x00\x00\x00\x06\x00\x00\x00PK\x03\x04\x00\x00\x08\x08\x00\x00\x00'
                       b'\x00\x00\x00\x00\x00\x00\x00\x00\x00\x00\x00\x00\x00\x00\x00\x1d\x00/\x00tenso'
                       b'r.bfloat16.LE.BOM/data/0FB+\x00ZZZZZZZZZZZZZZZZZZZZZZZZZZZZZZZZZZZZZZZZZZZ\r@i\xbe'
                       b'r?\xbc\xbfPK\x07\x085\xd2\x8f\xc7\x08\x00\x00\x00\x08\x00\x00\x00PK\x03\x04\x00'
                       b'\x00\x08\x08\x00\x00\x00\x00\x00\x00\x00\x00\x00\x00\x00\x00\x00\x00\x00\x00\x00'
                       b'\x00\x1e\x00,\x00tensor.bfloat16.LE.BOM/versionFB(\x00ZZZZZZZZZZZZZZZZZZZZZZZZZ'
                       b'ZZZZZZZZZZZZZZZ3\nPK\x07\x08\xd1\x9egU\x02\x00\x00\x00\x02\x00\x00\x00PK\x01\x02'
                       b'\x00\x00\x00\x00\x08\x08\x00\x00\x00\x00\x00\x00\x1f>\xd9\x7f\x9d\x00\x00\x00\x9d'
                       b'\x00\x00\x00\x1f\x00\x00\x00\x00\x00\x00\x00\x00\x00\x00\x00\x00\x00\x00\x00\x00'
                       b'\x00tensor.bfloat16.LE.BOM/data.pklPK\x01\x02\x00\x00\x00\x00\x08\x08\x00\x00\x00'
                       b'\x00\x00\x00\x85=\xe3\x19\x06\x00\x00\x00\x06\x00\x00\x00 \x00\x00\x00\x00\x00'
                       b'\x00\x00\x00\x00\x00\x00\x00\x00-\x01\x00\x00tensor.bfloat16.LE.BOM/byteorderPK\x01'
                       b'\x02\x00\x00\x00\x00\x08\x08\x00\x00\x00\x00\x00\x005\xd2\x8f\xc7\x08\x00\x00'
                       b'\x00\x08\x00\x00\x00\x1d\x00\x00\x00\x00\x00\x00\x00\x00\x00\x00\x00\x00\x00\x96'
                       b'\x01\x00\x00tensor.bfloat16.LE.BOM/data/0PK\x01\x02\x00\x00\x00\x00\x08\x08\x00\x00'
                       b'\x00\x00\x00\x00\xd1\x9egU\x02\x00\x00\x00\x02\x00\x00\x00\x1e\x00\x00\x00\x00'
                       b'\x00\x00\x00\x00\x00\x00\x00\x00\x00\x18\x02\x00\x00tensor.bfloat16.LE.BOM/vers'
                       b'ionPK\x06\x06,\x00\x00\x00\x00\x00\x00\x00\x1e\x03-\x00\x00\x00\x00\x00\x00\x00\x00'
                       b'\x00\x04\x00\x00\x00\x00\x00\x00\x00\x04\x00\x00\x00\x00\x00\x00\x002\x01\x00'
                       b'\x00\x00\x00\x00\x00\x92\x02\x00\x00\x00\x00\x00\x00PK\x06\x07\x00\x00\x00\x00\xc4'
                       b'\x03\x00\x00\x00\x00\x00\x00\x01\x00\x00\x00PK\x05\x06\x00\x00\x00\x00\x04\x00'
                       b'\x04\x002\x01\x00\x00\x92\x02\x00\x00\x00\x00')

        data_be_no_bom = (b'PK\x03\x04\x00\x00\x08\x08\x00\x00\x00\x00\x00\x00\x00\x00\x00\x00\x00\x00\x00'
                          b'\x00\x00\x00\x00\x00\x1b\x00\x07\x00tensor.bfloat16.BE/data.pklFB\x03\x00ZZZ\x80'
                          b'\x02ctorch._utils\n_rebuild_tensor_v2\nq\x00((X\x07\x00\x00\x00storageq\x01ctorc'
                          b'h\nBFloat16Storage\nq\x02X\x01\x00\x00\x000q\x03X\x03\x00\x00\x00cpuq\x04K\x04tq'
                          b'\x05QK\x00K\x02K\x02\x86q\x06K\x02K\x01\x86q\x07\x89ccollections\nOrderedDict\nq'
                          b'\x08)Rq\ttq\nRq\x0b.PK\x07\x08\x1f>\xd9\x7f\x9d\x00\x00\x00\x9d\x00\x00\x00PK\x03'
                          b'\x04\x00\x00\x08\x08\x00\x00\x00\x00\x00\x00\x00\x00\x00\x00\x00\x00\x00\x00\x00'
                          b'\x00\x00\x00\x19\x00\x1c\x00tensor.bfloat16.BE/data/0FB\x18\x00ZZZZZZZZZZZZZZZZ'
                          b'ZZZZZZZZ@\r\xbei?r\xbf\xbcPK\x07\x08d\x02=\xc7\x08\x00\x00\x00\x08\x00\x00\x00PK'
                          b'\x03\x04\x00\x00\x08\x08\x00\x00\x00\x00\x00\x00\x00\x00\x00\x00\x00\x00\x00\x00'
                          b'\x00\x00\x00\x00\x1a\x000\x00tensor.bfloat16.BE/versionFB,\x00ZZZZZZZZZZZZZZZZZZ'
                          b'ZZZZZZZZZZZZZZZZZZZZZZZZZZ3\nPK\x07\x08\xd1\x9egU\x02\x00\x00\x00\x02\x00\x00\x00'
                          b'PK\x01\x02\x00\x00\x00\x00\x08\x08\x00\x00\x00\x00\x00\x00\x1f>\xd9\x7f\x9d\x00'
                          b'\x00\x00\x9d\x00\x00\x00\x1b\x00\x00\x00\x00\x00\x00\x00\x00\x00\x00\x00\x00\x00'
                          b'\x00\x00\x00\x00tensor.bfloat16.BE/data.pklPK\x01\x02\x00\x00\x00\x00\x08\x08\x00'
                          b'\x00\x00\x00\x00\x00d\x02=\xc7\x08\x00\x00\x00\x08\x00\x00\x00\x19\x00\x00\x00\x00'
                          b'\x00\x00\x00\x00\x00\x00\x00\x00\x00\xed\x00\x00\x00tensor.bfloat16.BE/data/0'
                          b'PK\x01\x02\x00\x00\x00\x00\x08\x08\x00\x00\x00\x00\x00\x00\xd1\x9egU\x02\x00\x00'
                          b'\x00\x02\x00\x00\x00\x1a\x00\x00\x00\x00\x00\x00\x00\x00\x00\x00\x00\x00\x00X\x01'
                          b'\x00\x00tensor.bfloat16.BE/versionPK\x06\x06,\x00\x00\x00\x00\x00\x00\x00\x1e\x03'
                          b'-\x00\x00\x00\x00\x00\x00\x00\x00\x00\x03\x00\x00\x00\x00\x00\x00\x00\x03\x00\x00'
                          b'\x00\x00\x00\x00\x00\xd8\x00\x00\x00\x00\x00\x00\x00\xd2\x01\x00\x00\x00\x00\x00'
                          b'\x00PK\x06\x07\x00\x00\x00\x00\xaa\x02\x00\x00\x00\x00\x00\x00\x01\x00\x00\x00'
                          b'PK\x05\x06\x00\x00\x00\x00\x03\x00\x03\x00\xd8\x00\x00\x00\xd2\x01\x00\x00\x00\x00')

        data_be_bom = (b'PK\x03\x04\x00\x00\x08\x08\x00\x00\x00\x00\x00\x00\x00\x00\x00\x00\x00\x00\x00'
                       b'\x00\x00\x00\x00\x00\x1f\x00C\x00tensor.bfloat16.BE.BOM/data.pklFB?\x00ZZZZZZZZZ'
                       b'ZZZZZZZZZZZZZZZZZZZZZZZZZZZZZZZZZZZZZZZZZZZZZZZZZZZZZZ\x80\x02ctorch._utils\n_re'
                       b'build_tensor_v2\nq\x00((X\x07\x00\x00\x00storageq\x01ctorch\nBFloat16Storage\nq\x02'
                       b'X\x01\x00\x00\x000q\x03X\x03\x00\x00\x00cpuq\x04K\x04tq\x05QK\x00K\x02K\x02\x86'
                       b'q\x06K\x02K\x01\x86q\x07\x89ccollections\nOrderedDict\nq\x08)Rq\ttq\nRq\x0b.PK'
                       b'\x07\x08\x1f>\xd9\x7f\x9d\x00\x00\x00\x9d\x00\x00\x00PK\x03\x04\x00\x00\x08\x08\x00'
                       b'\x00\x00\x00\x00\x00\x00\x00\x00\x00\x00\x00\x00\x00\x00\x00\x00\x00 \x00\x15'
                       b'\x00tensor.bfloat16.BE.BOM/byteorderFB\x11\x00ZZZZZZZZZZZZZZZZZbigPK\x07\x08I\xe2'
                       b'\xfb\xd3\x03\x00\x00\x00\x03\x00\x00\x00PK\x03\x04\x00\x00\x08\x08\x00\x00\x00\x00'
                       b'\x00\x00\x00\x00\x00\x00\x00\x00\x00\x00\x00\x00\x00\x00\x1d\x002\x00tensor.b'
                       b'float16.BE.BOM/data/0FB.\x00ZZZZZZZZZZZZZZZZZZZZZZZZZZZZZZZZZZZZZZZZZZZZZZ@\r\xbe'
                       b'i?r\xbf\xbcPK\x07\x08d\x02=\xc7\x08\x00\x00\x00\x08\x00\x00\x00PK\x03\x04\x00\x00'
                       b'\x08\x08\x00\x00\x00\x00\x00\x00\x00\x00\x00\x00\x00\x00\x00\x00\x00\x00\x00\x00'
                       b'\x1e\x00,\x00tensor.bfloat16.BE.BOM/versionFB(\x00ZZZZZZZZZZZZZZZZZZZZZZZZZZZZ'
                       b'ZZZZZZZZZZZZ3\nPK\x07\x08\xd1\x9egU\x02\x00\x00\x00\x02\x00\x00\x00PK\x01\x02\x00'
                       b'\x00\x00\x00\x08\x08\x00\x00\x00\x00\x00\x00\x1f>\xd9\x7f\x9d\x00\x00\x00\x9d\x00'
                       b'\x00\x00\x1f\x00\x00\x00\x00\x00\x00\x00\x00\x00\x00\x00\x00\x00\x00\x00\x00\x00'
                       b'tensor.bfloat16.BE.BOM/data.pklPK\x01\x02\x00\x00\x00\x00\x08\x08\x00\x00\x00\x00'
                       b'\x00\x00I\xe2\xfb\xd3\x03\x00\x00\x00\x03\x00\x00\x00 \x00\x00\x00\x00\x00\x00'
                       b'\x00\x00\x00\x00\x00\x00\x00-\x01\x00\x00tensor.bfloat16.BE.BOM/byteorderPK\x01'
                       b'\x02\x00\x00\x00\x00\x08\x08\x00\x00\x00\x00\x00\x00d\x02=\xc7\x08\x00\x00\x00\x08'
                       b'\x00\x00\x00\x1d\x00\x00\x00\x00\x00\x00\x00\x00\x00\x00\x00\x00\x00\x93\x01\x00'
                       b'\x00tensor.bfloat16.BE.BOM/data/0PK\x01\x02\x00\x00\x00\x00\x08\x08\x00\x00\x00'
                       b'\x00\x00\x00\xd1\x9egU\x02\x00\x00\x00\x02\x00\x00\x00\x1e\x00\x00\x00\x00\x00\x00'
                       b'\x00\x00\x00\x00\x00\x00\x00\x18\x02\x00\x00tensor.bfloat16.BE.BOM/versionPK\x06'
                       b'\x06,\x00\x00\x00\x00\x00\x00\x00\x1e\x03-\x00\x00\x00\x00\x00\x00\x00\x00\x00'
                       b'\x04\x00\x00\x00\x00\x00\x00\x00\x04\x00\x00\x00\x00\x00\x00\x002\x01\x00\x00\x00'
                       b'\x00\x00\x00\x92\x02\x00\x00\x00\x00\x00\x00PK\x06\x07\x00\x00\x00\x00\xc4\x03'
                       b'\x00\x00\x00\x00\x00\x00\x01\x00\x00\x00PK\x05\x06\x00\x00\x00\x00\x04\x00\x04\x00'
                       b'2\x01\x00\x00\x92\x02\x00\x00\x00\x00')

        current_load_endian = get_default_load_endianness()

        buf_le_no_bom = io.BytesIO(data_le_no_bom)
        buf_le_bom = io.BytesIO(data_le_bom)
        buf_be_no_bom = io.BytesIO(data_be_no_bom)
        buf_be_bom = io.BytesIO(data_be_bom)

        try:
            set_default_load_endianness(LoadEndianness.NATIVE)
            tensor_le_no_bom = torch.load(buf_le_no_bom)
            tensor_be_no_bom = torch.load(buf_be_no_bom)
        finally:
            set_default_load_endianness(current_load_endian)

        tensor_le_bom = torch.load(buf_le_bom)
        tensor_be_bom = torch.load(buf_be_bom)

        buf_le_no_bom.seek(0)
        buf_be_no_bom.seek(0)

        try:
            set_default_load_endianness(LoadEndianness.LITTLE)
            tensor_le_no_bom_little = torch.load(buf_le_no_bom)
            tensor_be_no_bom_little = torch.load(buf_be_no_bom)
        finally:
            set_default_load_endianness(current_load_endian)

        buf_le_no_bom.seek(0)
        buf_be_no_bom.seek(0)

        try:
            set_default_load_endianness(LoadEndianness.BIG)
            tensor_le_no_bom_big = torch.load(buf_le_no_bom)
            tensor_be_no_bom_big = torch.load(buf_be_no_bom)
        finally:
            set_default_load_endianness(current_load_endian)

        self.assertTrue(torch.equal(tensor_le_bom, tensor_be_bom))
        self.assertFalse(torch.equal(tensor_le_no_bom, tensor_be_no_bom))
        self.assertTrue(torch.equal(tensor_le_no_bom_little, tensor_le_bom))
        self.assertFalse(torch.equal(tensor_be_no_bom_little, tensor_be_bom))
        self.assertFalse(torch.equal(tensor_le_no_bom_big, tensor_le_bom))
        self.assertTrue(torch.equal(tensor_be_no_bom_big, tensor_be_bom))

        if (sys.byteorder == 'little'):
            self.assertTrue(torch.equal(tensor_le_no_bom, tensor_le_bom))
            self.assertTrue(torch.equal(tensor_le_no_bom, tensor_be_bom))
            self.assertFalse(torch.equal(tensor_be_no_bom, tensor_le_bom))
            self.assertFalse(torch.equal(tensor_be_no_bom, tensor_be_bom))
        else:
            self.assertFalse(torch.equal(tensor_le_no_bom, tensor_le_bom))
            self.assertFalse(torch.equal(tensor_le_no_bom, tensor_be_bom))
            self.assertTrue(torch.equal(tensor_be_no_bom, tensor_le_bom))
            self.assertTrue(torch.equal(tensor_be_no_bom, tensor_be_bom))

    def test_serialization_load_bom_data_cdouble(self):
        # 1. Generated on LE system using following commands:
        #
        # import torch
        #
        # x = torch.randn(2,2, dtype=torch.cdouble)
        #
        # torch.save(x, "tensor.cdouble.LE.pt", _disable_byteorder_record=True)
        # torch.save(x, "tensor.cdouble.LE.BOM.pt")
        #
        # print(x)
        #
        # 2. After that it is resaved on BE system with following commands:
        #
        # import torch
        #
        # x = torch.load('tensor.cdouble.LE.BOM.pt')
        #
        # torch.save(x, 'tensor.cdouble.BE.pt', _disable_byteorder_record=True)
        # torch.save(x, 'tensor.cdouble.BE.BOM.pt')
        #
        # print(x)
        #
        # Following commands and a bit of manual work were used to produce python bytes from resulting files:
        #
        # file = open('filename', 'rb')
        # data = file.read()
        # file.close()
        # print("\n".join(textwrap.wrap(str(data), 80)))
        #
        # BOM in this context is used as Byte Order Mark.
        #
        data_le_no_bom = (b'PK\x03\x04\x00\x00\x08\x08\x00\x00\x00\x00\x00\x00\x00\x00\x00\x00\x00\x00\x00'
                          b'\x00\x00\x00\x00\x00\x1a\x00\x08\x00tensor.cdouble.LE/data.pklFB\x04\x00ZZZZ\x80'
                          b'\x02ctorch._utils\n_rebuild_tensor_v2\nq\x00((X\x07\x00\x00\x00storageq\x01ctorc'
                          b'h\nComplexDoubleStorage\nq\x02X\x01\x00\x00\x000q\x03X\x03\x00\x00\x00cpuq\x04K\x04'
                          b'tq\x05QK\x00K\x02K\x02\x86q\x06K\x02K\x01\x86q\x07\x89ccollections\nOrderedDi'
                          b'ct\nq\x08)Rq\ttq\nRq\x0b.PK\x07\x08(W{\xca\xa2\x00\x00\x00\xa2\x00\x00\x00PK\x03'
                          b'\x04\x00\x00\x08\x08\x00\x00\x00\x00\x00\x00\x00\x00\x00\x00\x00\x00\x00\x00\x00'
                          b'\x00\x00\x00\x18\x00\x18\x00tensor.cdouble.LE/data/0FB\x14\x00ZZZZZZZZZZZZZZZZZZ'
                          b'ZZ\xd1/\x84\xd8,\x00\xcd\xbf|L\xcf\xd0O\xee\xd7\xbfb\xb6<\xb4\xe2_\xec?v+\x86\xd9'
                          b'\xca\x0e\xf8?i#\xbb\xfcU\x1b\xe0\xbf\x984\xcd\x02q\x8a\xe9?\xc1_\xd7R\xe3\xfb\xe3'
                          b'\xbf\xcf\xce>\xcd\xa2\x9f\xe8?PK\x07\x08\x1d\xed\xed\xa0@\x00\x00\x00@\x00\x00'
                          b'\x00PK\x03\x04\x00\x00\x08\x08\x00\x00\x00\x00\x00\x00\x00\x00\x00\x00\x00\x00\x00'
                          b'\x00\x00\x00\x00\x00\x19\x009\x00tensor.cdouble.LE/versionFB5\x00ZZZZZZZZZZZZZ'
                          b'ZZZZZZZZZZZZZZZZZZZZZZZZZZZZZZZZZZZZZZZZ3\nPK\x07\x08\xd1\x9egU\x02\x00\x00\x00\x02'
                          b'\x00\x00\x00PK\x01\x02\x00\x00\x00\x00\x08\x08\x00\x00\x00\x00\x00\x00(W{\xca'
                          b'\xa2\x00\x00\x00\xa2\x00\x00\x00\x1a\x00\x00\x00\x00\x00\x00\x00\x00\x00\x00\x00'
                          b'\x00\x00\x00\x00\x00\x00tensor.cdouble.LE/data.pklPK\x01\x02\x00\x00\x00\x00\x08'
                          b'\x08\x00\x00\x00\x00\x00\x00\x1d\xed\xed\xa0@\x00\x00\x00@\x00\x00\x00\x18\x00\x00'
                          b'\x00\x00\x00\x00\x00\x00\x00\x00\x00\x00\x00\xf2\x00\x00\x00tensor.cdouble.LE/'
                          b'data/0PK\x01\x02\x00\x00\x00\x00\x08\x08\x00\x00\x00\x00\x00\x00\xd1\x9egU\x02\x00'
                          b'\x00\x00\x02\x00\x00\x00\x19\x00\x00\x00\x00\x00\x00\x00\x00\x00\x00\x00\x00\x00'
                          b'\x90\x01\x00\x00tensor.cdouble.LE/versionPK\x06\x06,\x00\x00\x00\x00\x00\x00\x00'
                          b'\x1e\x03-\x00\x00\x00\x00\x00\x00\x00\x00\x00\x03\x00\x00\x00\x00\x00\x00\x00\x03'
                          b'\x00\x00\x00\x00\x00\x00\x00\xd5\x00\x00\x00\x00\x00\x00\x00\x12\x02\x00\x00\x00'
                          b'\x00\x00\x00PK\x06\x07\x00\x00\x00\x00\xe7\x02\x00\x00\x00\x00\x00\x00\x01\x00'
                          b'\x00\x00PK\x05\x06\x00\x00\x00\x00\x03\x00\x03\x00\xd5\x00\x00\x00\x12\x02\x00\x00'
                          b'\x00\x00')

        data_le_bom = (b'PK\x03\x04\x00\x00\x08\x08\x00\x00\x00\x00\x00\x00\x00\x00\x00\x00\x00\x00\x00'
                       b'\x00\x00\x00\x00\x00\x1e\x00\x04\x00tensor.cdouble.LE.BOM/data.pklFB\x00\x00\x80'
                       b'\x02ctorch._utils\n_rebuild_tensor_v2\nq\x00((X\x07\x00\x00\x00storageq\x01ctorc'
                       b'h\nComplexDoubleStorage\nq\x02X\x01\x00\x00\x000q\x03X\x03\x00\x00\x00cpuq\x04K\x04'
                       b'tq\x05QK\x00K\x02K\x02\x86q\x06K\x02K\x01\x86q\x07\x89ccollections\nOrderedDi'
                       b'ct\nq\x08)Rq\ttq\nRq\x0b.PK\x07\x08(W{\xca\xa2\x00\x00\x00\xa2\x00\x00\x00PK\x03'
                       b'\x04\x00\x00\x08\x08\x00\x00\x00\x00\x00\x00\x00\x00\x00\x00\x00\x00\x00\x00\x00'
                       b'\x00\x00\x00\x1f\x00\x11\x00tensor.cdouble.LE.BOM/byteorderFB\r\x00ZZZZZZZZZZZZZ'
                       b'littlePK\x07\x08\x85=\xe3\x19\x06\x00\x00\x00\x06\x00\x00\x00PK\x03\x04\x00\x00\x08'
                       b'\x08\x00\x00\x00\x00\x00\x00\x00\x00\x00\x00\x00\x00\x00\x00\x00\x00\x00\x00\x1c'
                       b'\x000\x00tensor.cdouble.LE.BOM/data/0FB,\x00ZZZZZZZZZZZZZZZZZZZZZZZZZZZZZZZZZ'
                       b'ZZZZZZZZZZZ\xd1/\x84\xd8,\x00\xcd\xbf|L\xcf\xd0O\xee\xd7\xbfb\xb6<\xb4\xe2_\xec?'
                       b'v+\x86\xd9\xca\x0e\xf8?i#\xbb\xfcU\x1b\xe0\xbf\x984\xcd\x02q\x8a\xe9?\xc1_\xd7R\xe3'
                       b'\xfb\xe3\xbf\xcf\xce>\xcd\xa2\x9f\xe8?PK\x07\x08\x1d\xed\xed\xa0@\x00\x00\x00'
                       b'@\x00\x00\x00PK\x03\x04\x00\x00\x08\x08\x00\x00\x00\x00\x00\x00\x00\x00\x00\x00\x00'
                       b'\x00\x00\x00\x00\x00\x00\x00\x1d\x005\x00tensor.cdouble.LE.BOM/versionFB1\x00'
                       b'ZZZZZZZZZZZZZZZZZZZZZZZZZZZZZZZZZZZZZZZZZZZZZZZZZ3\nPK\x07\x08\xd1\x9egU\x02\x00'
                       b'\x00\x00\x02\x00\x00\x00PK\x01\x02\x00\x00\x00\x00\x08\x08\x00\x00\x00\x00\x00\x00'
                       b'(W{\xca\xa2\x00\x00\x00\xa2\x00\x00\x00\x1e\x00\x00\x00\x00\x00\x00\x00\x00\x00'
                       b'\x00\x00\x00\x00\x00\x00\x00\x00tensor.cdouble.LE.BOM/data.pklPK\x01\x02\x00\x00'
                       b'\x00\x00\x08\x08\x00\x00\x00\x00\x00\x00\x85=\xe3\x19\x06\x00\x00\x00\x06\x00\x00'
                       b'\x00\x1f\x00\x00\x00\x00\x00\x00\x00\x00\x00\x00\x00\x00\x00\xf2\x00\x00\x00te'
                       b'nsor.cdouble.LE.BOM/byteorderPK\x01\x02\x00\x00\x00\x00\x08\x08\x00\x00\x00\x00\x00'
                       b'\x00\x1d\xed\xed\xa0@\x00\x00\x00@\x00\x00\x00\x1c\x00\x00\x00\x00\x00\x00\x00'
                       b'\x00\x00\x00\x00\x00\x00V\x01\x00\x00tensor.cdouble.LE.BOM/data/0PK\x01\x02\x00'
                       b'\x00\x00\x00\x08\x08\x00\x00\x00\x00\x00\x00\xd1\x9egU\x02\x00\x00\x00\x02\x00\x00'
                       b'\x00\x1d\x00\x00\x00\x00\x00\x00\x00\x00\x00\x00\x00\x00\x00\x10\x02\x00\x00te'
                       b'nsor.cdouble.LE.BOM/versionPK\x06\x06,\x00\x00\x00\x00\x00\x00\x00\x1e\x03-\x00\x00'
                       b'\x00\x00\x00\x00\x00\x00\x00\x04\x00\x00\x00\x00\x00\x00\x00\x04\x00\x00\x00\x00'
                       b'\x00\x00\x00.\x01\x00\x00\x00\x00\x00\x00\x92\x02\x00\x00\x00\x00\x00\x00PK\x06'
                       b'\x07\x00\x00\x00\x00\xc0\x03\x00\x00\x00\x00\x00\x00\x01\x00\x00\x00PK\x05\x06'
                       b'\x00\x00\x00\x00\x04\x00\x04\x00.\x01\x00\x00\x92\x02\x00\x00\x00\x00')

        data_be_no_bom = (b'PK\x03\x04\x00\x00\x08\x08\x00\x00\x00\x00\x00\x00\x00\x00\x00\x00\x00\x00\x00'
                          b'\x00\x00\x00\x00\x00\x1a\x00\x08\x00tensor.cdouble.BE/data.pklFB\x04\x00ZZZZ\x80'
                          b'\x02ctorch._utils\n_rebuild_tensor_v2\nq\x00((X\x07\x00\x00\x00storageq\x01ctorc'
                          b'h\nComplexDoubleStorage\nq\x02X\x01\x00\x00\x000q\x03X\x03\x00\x00\x00cpuq\x04K\x04'
                          b'tq\x05QK\x00K\x02K\x02\x86q\x06K\x02K\x01\x86q\x07\x89ccollections\nOrderedDi'
                          b'ct\nq\x08)Rq\ttq\nRq\x0b.PK\x07\x08(W{\xca\xa2\x00\x00\x00\xa2\x00\x00\x00PK\x03'
                          b'\x04\x00\x00\x08\x08\x00\x00\x00\x00\x00\x00\x00\x00\x00\x00\x00\x00\x00\x00\x00'
                          b'\x00\x00\x00\x18\x00\x18\x00tensor.cdouble.BE/data/0FB\x14\x00ZZZZZZZZZZZZZZZZZZ'
                          b'ZZ\xbf\xcd\x00,\xd8\x84/\xd1\xbf\xd7\xeeO\xd0\xcfL|?\xec_\xe2\xb4<\xb6b?\xf8\x0e'
                          b'\xca\xd9\x86+v\xbf\xe0\x1bU\xfc\xbb#i?\xe9\x8aq\x02\xcd4\x98\xbf\xe3\xfb\xe3R\xd7'
                          b'_\xc1?\xe8\x9f\xa2\xcd>\xce\xcfPK\x07\x08\x91\xbey\x14@\x00\x00\x00@\x00\x00\x00'
                          b'PK\x03\x04\x00\x00\x08\x08\x00\x00\x00\x00\x00\x00\x00\x00\x00\x00\x00\x00\x00\x00'
                          b'\x00\x00\x00\x00\x19\x009\x00tensor.cdouble.BE/versionFB5\x00ZZZZZZZZZZZZZZZZ'
                          b'ZZZZZZZZZZZZZZZZZZZZZZZZZZZZZZZZZZZZZ3\nPK\x07\x08\xd1\x9egU\x02\x00\x00\x00\x02'
                          b'\x00\x00\x00PK\x01\x02\x00\x00\x00\x00\x08\x08\x00\x00\x00\x00\x00\x00(W{\xca\xa2'
                          b'\x00\x00\x00\xa2\x00\x00\x00\x1a\x00\x00\x00\x00\x00\x00\x00\x00\x00\x00\x00\x00'
                          b'\x00\x00\x00\x00\x00tensor.cdouble.BE/data.pklPK\x01\x02\x00\x00\x00\x00\x08\x08'
                          b'\x00\x00\x00\x00\x00\x00\x91\xbey\x14@\x00\x00\x00@\x00\x00\x00\x18\x00\x00\x00'
                          b'\x00\x00\x00\x00\x00\x00\x00\x00\x00\x00\xf2\x00\x00\x00tensor.cdouble.BE/data/0'
                          b'PK\x01\x02\x00\x00\x00\x00\x08\x08\x00\x00\x00\x00\x00\x00\xd1\x9egU\x02\x00\x00'
                          b'\x00\x02\x00\x00\x00\x19\x00\x00\x00\x00\x00\x00\x00\x00\x00\x00\x00\x00\x00\x90'
                          b'\x01\x00\x00tensor.cdouble.BE/versionPK\x06\x06,\x00\x00\x00\x00\x00\x00\x00\x1e'
                          b'\x03-\x00\x00\x00\x00\x00\x00\x00\x00\x00\x03\x00\x00\x00\x00\x00\x00\x00\x03\x00'
                          b'\x00\x00\x00\x00\x00\x00\xd5\x00\x00\x00\x00\x00\x00\x00\x12\x02\x00\x00\x00\x00'
                          b'\x00\x00PK\x06\x07\x00\x00\x00\x00\xe7\x02\x00\x00\x00\x00\x00\x00\x01\x00\x00\x00'
                          b'PK\x05\x06\x00\x00\x00\x00\x03\x00\x03\x00\xd5\x00\x00\x00\x12\x02\x00\x00\x00'
                          b'\x00')

        data_be_bom = (b'PK\x03\x04\x00\x00\x08\x08\x00\x00\x00\x00\x00\x00\x00\x00\x00\x00\x00\x00\x00'
                       b'\x00\x00\x00\x00\x00\x1e\x00\x04\x00tensor.cdouble.BE.BOM/data.pklFB\x00\x00\x80'
                       b'\x02ctorch._utils\n_rebuild_tensor_v2\nq\x00((X\x07\x00\x00\x00storageq\x01ctorc'
                       b'h\nComplexDoubleStorage\nq\x02X\x01\x00\x00\x000q\x03X\x03\x00\x00\x00cpuq\x04K\x04'
                       b'tq\x05QK\x00K\x02K\x02\x86q\x06K\x02K\x01\x86q\x07\x89ccollections\nOrderedDi'
                       b'ct\nq\x08)Rq\ttq\nRq\x0b.PK\x07\x08(W{\xca\xa2\x00\x00\x00\xa2\x00\x00\x00PK\x03'
                       b'\x04\x00\x00\x08\x08\x00\x00\x00\x00\x00\x00\x00\x00\x00\x00\x00\x00\x00\x00\x00'
                       b'\x00\x00\x00\x1f\x00\x11\x00tensor.cdouble.BE.BOM/byteorderFB\r\x00ZZZZZZZZZZZZZ'
                       b'bigPK\x07\x08I\xe2\xfb\xd3\x03\x00\x00\x00\x03\x00\x00\x00PK\x03\x04\x00\x00\x08'
                       b'\x08\x00\x00\x00\x00\x00\x00\x00\x00\x00\x00\x00\x00\x00\x00\x00\x00\x00\x00\x1c'
                       b'\x003\x00tensor.cdouble.BE.BOM/data/0FB/\x00ZZZZZZZZZZZZZZZZZZZZZZZZZZZZZZZZZZZZ'
                       b'ZZZZZZZZZZZ\xbf\xcd\x00,\xd8\x84/\xd1\xbf\xd7\xeeO\xd0\xcfL|?\xec_\xe2\xb4<\xb6b'
                       b'?\xf8\x0e\xca\xd9\x86+v\xbf\xe0\x1bU\xfc\xbb#i?\xe9\x8aq\x02\xcd4\x98\xbf\xe3\xfb'
                       b'\xe3R\xd7_\xc1?\xe8\x9f\xa2\xcd>\xce\xcfPK\x07\x08\x91\xbey\x14@\x00\x00\x00@\x00'
                       b'\x00\x00PK\x03\x04\x00\x00\x08\x08\x00\x00\x00\x00\x00\x00\x00\x00\x00\x00\x00'
                       b'\x00\x00\x00\x00\x00\x00\x00\x1d\x005\x00tensor.cdouble.BE.BOM/versionFB1\x00ZZZ'
                       b'ZZZZZZZZZZZZZZZZZZZZZZZZZZZZZZZZZZZZZZZZZZZZZZ3\nPK\x07\x08\xd1\x9egU\x02\x00\x00'
                       b'\x00\x02\x00\x00\x00PK\x01\x02\x00\x00\x00\x00\x08\x08\x00\x00\x00\x00\x00\x00('
                       b'W{\xca\xa2\x00\x00\x00\xa2\x00\x00\x00\x1e\x00\x00\x00\x00\x00\x00\x00\x00\x00\x00'
                       b'\x00\x00\x00\x00\x00\x00\x00tensor.cdouble.BE.BOM/data.pklPK\x01\x02\x00\x00\x00'
                       b'\x00\x08\x08\x00\x00\x00\x00\x00\x00I\xe2\xfb\xd3\x03\x00\x00\x00\x03\x00\x00\x00'
                       b'\x1f\x00\x00\x00\x00\x00\x00\x00\x00\x00\x00\x00\x00\x00\xf2\x00\x00\x00tenso'
                       b'r.cdouble.BE.BOM/byteorderPK\x01\x02\x00\x00\x00\x00\x08\x08\x00\x00\x00\x00\x00'
                       b'\x00\x91\xbey\x14@\x00\x00\x00@\x00\x00\x00\x1c\x00\x00\x00\x00\x00\x00\x00\x00\x00'
                       b'\x00\x00\x00\x00S\x01\x00\x00tensor.cdouble.BE.BOM/data/0PK\x01\x02\x00\x00\x00'
                       b'\x00\x08\x08\x00\x00\x00\x00\x00\x00\xd1\x9egU\x02\x00\x00\x00\x02\x00\x00\x00'
                       b'\x1d\x00\x00\x00\x00\x00\x00\x00\x00\x00\x00\x00\x00\x00\x10\x02\x00\x00tensor.c'
                       b'double.BE.BOM/versionPK\x06\x06,\x00\x00\x00\x00\x00\x00\x00\x1e\x03-\x00\x00\x00'
                       b'\x00\x00\x00\x00\x00\x00\x04\x00\x00\x00\x00\x00\x00\x00\x04\x00\x00\x00\x00\x00'
                       b'\x00\x00.\x01\x00\x00\x00\x00\x00\x00\x92\x02\x00\x00\x00\x00\x00\x00PK\x06\x07'
                       b'\x00\x00\x00\x00\xc0\x03\x00\x00\x00\x00\x00\x00\x01\x00\x00\x00PK\x05\x06\x00\x00'
                       b'\x00\x00\x04\x00\x04\x00.\x01\x00\x00\x92\x02\x00\x00\x00\x00')

        current_load_endian = get_default_load_endianness()

        buf_le_no_bom = io.BytesIO(data_le_no_bom)
        buf_le_bom = io.BytesIO(data_le_bom)
        buf_be_no_bom = io.BytesIO(data_be_no_bom)
        buf_be_bom = io.BytesIO(data_be_bom)

        try:
            set_default_load_endianness(LoadEndianness.NATIVE)
            tensor_le_no_bom = torch.load(buf_le_no_bom)
            tensor_be_no_bom = torch.load(buf_be_no_bom)
        finally:
            set_default_load_endianness(current_load_endian)

        tensor_le_bom = torch.load(buf_le_bom)
        tensor_be_bom = torch.load(buf_be_bom)

        buf_le_no_bom.seek(0)
        buf_be_no_bom.seek(0)

        try:
            set_default_load_endianness(LoadEndianness.LITTLE)
            tensor_le_no_bom_little = torch.load(buf_le_no_bom)
            tensor_be_no_bom_little = torch.load(buf_be_no_bom)
        finally:
            set_default_load_endianness(current_load_endian)

        buf_le_no_bom.seek(0)
        buf_be_no_bom.seek(0)

        try:
            set_default_load_endianness(LoadEndianness.BIG)
            tensor_le_no_bom_big = torch.load(buf_le_no_bom)
            tensor_be_no_bom_big = torch.load(buf_be_no_bom)
        finally:
            set_default_load_endianness(current_load_endian)

        self.assertTrue(torch.equal(tensor_le_bom, tensor_be_bom))
        self.assertFalse(torch.equal(tensor_le_no_bom, tensor_be_no_bom))
        self.assertTrue(torch.equal(tensor_le_no_bom_little, tensor_le_bom))
        self.assertFalse(torch.equal(tensor_be_no_bom_little, tensor_be_bom))
        self.assertFalse(torch.equal(tensor_le_no_bom_big, tensor_le_bom))
        self.assertTrue(torch.equal(tensor_be_no_bom_big, tensor_be_bom))

        if (sys.byteorder == 'little'):
            self.assertTrue(torch.equal(tensor_le_no_bom, tensor_le_bom))
            self.assertTrue(torch.equal(tensor_le_no_bom, tensor_be_bom))
            self.assertFalse(torch.equal(tensor_be_no_bom, tensor_le_bom))
            self.assertFalse(torch.equal(tensor_be_no_bom, tensor_be_bom))
        else:
            self.assertFalse(torch.equal(tensor_le_no_bom, tensor_le_bom))
            self.assertFalse(torch.equal(tensor_le_no_bom, tensor_be_bom))
            self.assertTrue(torch.equal(tensor_be_no_bom, tensor_le_bom))
            self.assertTrue(torch.equal(tensor_be_no_bom, tensor_be_bom))

    def test_serialization_load_bom_data_cfloat(self):
        # 1. Generated on LE system using following commands:
        #
        # import torch
        #
        # x = torch.randn(2,2, dtype=torch.cfloat)
        #
        # torch.save(x, "tensor.cfloat.LE.pt", _disable_byteorder_record=True)
        # torch.save(x, "tensor.cfloat.LE.BOM.pt")
        #
        # print(x)
        #
        # 2. After that it is resaved on BE system with following commands:
        #
        # import torch
        #
        # x = torch.load('tensor.cfloat.LE.BOM.pt')
        #
        # torch.save(x, 'tensor.cfloat.BE.pt', _disable_byteorder_record=True)
        # torch.save(x, 'tensor.cfloat.BE.BOM.pt')
        #
        # print(x)
        #
        # Following commands and a bit of manual work were used to produce python bytes from resulting files:
        #
        # file = open('filename', 'rb')
        # data = file.read()
        # file.close()
        # print("\n".join(textwrap.wrap(str(data), 80)))
        #
        # BOM in this context is used as Byte Order Mark.
        #
        data_le_no_bom = (b'PK\x03\x04\x00\x00\x08\x08\x00\x00\x00\x00\x00\x00\x00\x00\x00\x00\x00\x00\x00'
                          b'\x00\x00\x00\x00\x00\x12\x00\x10\x00tensor.le/data.pklFB\x0c\x00ZZZZZZZZZZZZ\x80'
                          b'\x02ctorch._utils\n_rebuild_tensor_v2\nq\x00((X\x07\x00\x00\x00storageq\x01ctorc'
                          b'h\nComplexFloatStorage\nq\x02X\x01\x00\x00\x000q\x03X\x03\x00\x00\x00cpuq\x04K\x04'
                          b'tq\x05QK\x00K\x02K\x02\x86q\x06K\x02K\x01\x86q\x07\x89ccollections\nOrderedDic'
                          b't\nq\x08)Rq\ttq\nRq\x0b.PK\x07\x08\xe4\x04T\xec\xa1\x00\x00\x00\xa1\x00\x00\x00P'
                          b'K\x03\x04\x00\x00\x08\x08\x00\x00\x00\x00\x00\x00\x00\x00\x00\x00\x00\x00\x00\x00'
                          b'\x00\x00\x00\x00\x10\x00!\x00tensor.le/data/0FB\x1d\x00ZZZZZZZZZZZZZZZZZZZZZZZZ'
                          b'ZZZZZ\x9e<5\xbe\x96\xd1\xf1=Q\xeaj\xbfiX\x02\xbfW`\xfe?+\xfd\x0c>;a\\\xbe.b\xe2>'
                          b'PK\x07\x08\xaa\x05\x14\x12 \x00\x00\x00 \x00\x00\x00PK\x03\x04\x00\x00\x08\x08\x00'
                          b'\x00\x00\x00\x00\x00\x00\x00\x00\x00\x00\x00\x00\x00\x00\x00\x00\x00\x11\x00!\x00'
                          b'tensor.le/versionFB\x1d\x00ZZZZZZZZZZZZZZZZZZZZZZZZZZZZZ3\nPK\x07\x08\xd1\x9e'
                          b'gU\x02\x00\x00\x00\x02\x00\x00\x00PK\x01\x02\x00\x00\x00\x00\x08\x08\x00\x00\x00'
                          b'\x00\x00\x00\xe4\x04T\xec\xa1\x00\x00\x00\xa1\x00\x00\x00\x12\x00\x00\x00\x00\x00'
                          b'\x00\x00\x00\x00\x00\x00\x00\x00\x00\x00\x00\x00tensor.le/data.pklPK\x01\x02\x00'
                          b'\x00\x00\x00\x08\x08\x00\x00\x00\x00\x00\x00\xaa\x05\x14\x12 \x00\x00\x00 \x00\x00'
                          b'\x00\x10\x00\x00\x00\x00\x00\x00\x00\x00\x00\x00\x00\x00\x00\xf1\x00\x00\x00t'
                          b'ensor.le/data/0PK\x01\x02\x00\x00\x00\x00\x08\x08\x00\x00\x00\x00\x00\x00\xd1\x9e'
                          b'gU\x02\x00\x00\x00\x02\x00\x00\x00\x11\x00\x00\x00\x00\x00\x00\x00\x00\x00\x00\x00'
                          b'\x00\x00p\x01\x00\x00tensor.le/versionPK\x06\x06,\x00\x00\x00\x00\x00\x00\x00'
                          b'\x1e\x03-\x00\x00\x00\x00\x00\x00\x00\x00\x00\x03\x00\x00\x00\x00\x00\x00\x00\x03'
                          b'\x00\x00\x00\x00\x00\x00\x00\xbd\x00\x00\x00\x00\x00\x00\x00\xd2\x01\x00\x00\x00'
                          b'\x00\x00\x00PK\x06\x07\x00\x00\x00\x00\x8f\x02\x00\x00\x00\x00\x00\x00\x01\x00\x00'
                          b'\x00PK\x05\x06\x00\x00\x00\x00\x03\x00\x03\x00\xbd\x00\x00\x00\xd2\x01\x00\x00'
                          b'\x00\x00')

        data_le_bom = (b'PK\x03\x04\x00\x00\x08\x08\x00\x00\x00\x00\x00\x00\x00\x00\x00\x00\x00\x00\x00'
                       b'\x00\x00\x00\x00\x00\x12\x00\x10\x00tensor.le/data.pklFB\x0c\x00ZZZZZZZZZZZZ\x80'
                       b'\x02ctorch._utils\n_rebuild_tensor_v2\nq\x00((X\x07\x00\x00\x00storageq\x01ctorc'
                       b'h\nComplexFloatStorage\nq\x02X\x01\x00\x00\x000q\x03X\x03\x00\x00\x00cpuq\x04K\x04'
                       b'tq\x05QK\x00K\x02K\x02\x86q\x06K\x02K\x01\x86q\x07\x89ccollections\nOrderedDic'
                       b't\nq\x08)Rq\ttq\nRq\x0b.PK\x07\x08\xe4\x04T\xec\xa1\x00\x00\x00\xa1\x00\x00\x00P'
                       b'K\x03\x04\x00\x00\x08\x08\x00\x00\x00\x00\x00\x00\x00\x00\x00\x00\x00\x00\x00\x00'
                       b'\x00\x00\x00\x00\x13\x00\x1e\x00tensor.le/byteorderFB\x1a\x00ZZZZZZZZZZZZZZZZZZ'
                       b'ZZZZZZZZlittlePK\x07\x08\x85=\xe3\x19\x06\x00\x00\x00\x06\x00\x00\x00PK\x03\x04\x00'
                       b'\x00\x08\x08\x00\x00\x00\x00\x00\x00\x00\x00\x00\x00\x00\x00\x00\x00\x00\x00\x00'
                       b'\x00\x10\x00<\x00tensor.le/data/0FB8\x00ZZZZZZZZZZZZZZZZZZZZZZZZZZZZZZZZZZZZZ'
                       b'ZZZZZZZZZZZZZZZZZZZ\x9e<5\xbe\x96\xd1\xf1=Q\xeaj\xbfiX\x02\xbfW`\xfe?+\xfd\x0c>;'
                       b'a\\\xbe.b\xe2>PK\x07\x08\xaa\x05\x14\x12 \x00\x00\x00 \x00\x00\x00PK\x03\x04\x00'
                       b'\x00\x08\x08\x00\x00\x00\x00\x00\x00\x00\x00\x00\x00\x00\x00\x00\x00\x00\x00\x00'
                       b'\x00\x11\x00!\x00tensor.le/versionFB\x1d\x00ZZZZZZZZZZZZZZZZZZZZZZZZZZZZZ3\nPK\x07'
                       b'\x08\xd1\x9egU\x02\x00\x00\x00\x02\x00\x00\x00PK\x01\x02\x00\x00\x00\x00\x08\x08'
                       b'\x00\x00\x00\x00\x00\x00\xe4\x04T\xec\xa1\x00\x00\x00\xa1\x00\x00\x00\x12\x00\x00'
                       b'\x00\x00\x00\x00\x00\x00\x00\x00\x00\x00\x00\x00\x00\x00\x00tensor.le/data.pk'
                       b'lPK\x01\x02\x00\x00\x00\x00\x08\x08\x00\x00\x00\x00\x00\x00\x85=\xe3\x19\x06\x00'
                       b'\x00\x00\x06\x00\x00\x00\x13\x00\x00\x00\x00\x00\x00\x00\x00\x00\x00\x00\x00\x00'
                       b'\xf1\x00\x00\x00tensor.le/byteorderPK\x01\x02\x00\x00\x00\x00\x08\x08\x00\x00\x00'
                       b'\x00\x00\x00\xaa\x05\x14\x12 \x00\x00\x00 \x00\x00\x00\x10\x00\x00\x00\x00\x00\x00'
                       b'\x00\x00\x00\x00\x00\x00\x00V\x01\x00\x00tensor.le/data/0PK\x01\x02\x00\x00\x00'
                       b'\x00\x08\x08\x00\x00\x00\x00\x00\x00\xd1\x9egU\x02\x00\x00\x00\x02\x00\x00\x00'
                       b'\x11\x00\x00\x00\x00\x00\x00\x00\x00\x00\x00\x00\x00\x00\xf0\x01\x00\x00tensor.l'
                       b'e/versionPK\x06\x06,\x00\x00\x00\x00\x00\x00\x00\x1e\x03-\x00\x00\x00\x00\x00\x00'
                       b'\x00\x00\x00\x04\x00\x00\x00\x00\x00\x00\x00\x04\x00\x00\x00\x00\x00\x00\x00\xfe'
                       b'\x00\x00\x00\x00\x00\x00\x00R\x02\x00\x00\x00\x00\x00\x00PK\x06\x07\x00\x00\x00'
                       b'\x00P\x03\x00\x00\x00\x00\x00\x00\x01\x00\x00\x00PK\x05\x06\x00\x00\x00\x00\x04\x00'
                       b'\x04\x00\xfe\x00\x00\x00R\x02\x00\x00\x00\x00')

        data_be_no_bom = (b'PK\x03\x04\x00\x00\x08\x08\x00\x00\x00\x00\x00\x00\x00\x00\x00\x00\x00\x00\x00'
                          b'\x00\x00\x00\x00\x00\x12\x00\x10\x00tensor.be/data.pklFB\x0c\x00ZZZZZZZZZZZZ\x80'
                          b'\x02ctorch._utils\n_rebuild_tensor_v2\nq\x00((X\x07\x00\x00\x00storageq\x01ctorc'
                          b'h\nComplexFloatStorage\nq\x02X\x01\x00\x00\x000q\x03X\x03\x00\x00\x00cpuq\x04K\x04'
                          b'tq\x05QK\x00K\x02K\x02\x86q\x06K\x02K\x01\x86q\x07\x89ccollections\nOrderedDic'
                          b't\nq\x08)Rq\ttq\nRq\x0b.PK\x07\x08\xe4\x04T\xec\xa1\x00\x00\x00\xa1\x00\x00\x00P'
                          b'K\x03\x04\x00\x00\x08\x08\x00\x00\x00\x00\x00\x00\x00\x00\x00\x00\x00\x00\x00\x00'
                          b'\x00\x00\x00\x00\x10\x00!\x00tensor.be/data/0FB\x1d\x00ZZZZZZZZZZZZZZZZZZZZZZZZ'
                          b'ZZZZZ\xbe5<\x9e=\xf1\xd1\x96\xbfj\xeaQ\xbf\x02Xi?\xfe`W>\x0c\xfd+\xbe\\a;>\xe2b.'
                          b'PK\x07\x08\xe0\x07\xaa8 \x00\x00\x00 \x00\x00\x00PK\x03\x04\x00\x00\x08\x08\x00\x00'
                          b'\x00\x00\x00\x00\x00\x00\x00\x00\x00\x00\x00\x00\x00\x00\x00\x00\x11\x00!\x00'
                          b'tensor.be/versionFB\x1d\x00ZZZZZZZZZZZZZZZZZZZZZZZZZZZZZ3\nPK\x07\x08\xd1\x9egU\x02'
                          b'\x00\x00\x00\x02\x00\x00\x00PK\x01\x02\x00\x00\x00\x00\x08\x08\x00\x00\x00\x00'
                          b'\x00\x00\xe4\x04T\xec\xa1\x00\x00\x00\xa1\x00\x00\x00\x12\x00\x00\x00\x00\x00\x00'
                          b'\x00\x00\x00\x00\x00\x00\x00\x00\x00\x00\x00tensor.be/data.pklPK\x01\x02\x00\x00'
                          b'\x00\x00\x08\x08\x00\x00\x00\x00\x00\x00\xe0\x07\xaa8 \x00\x00\x00 \x00\x00\x00'
                          b'\x10\x00\x00\x00\x00\x00\x00\x00\x00\x00\x00\x00\x00\x00\xf1\x00\x00\x00tensor.'
                          b'be/data/0PK\x01\x02\x00\x00\x00\x00\x08\x08\x00\x00\x00\x00\x00\x00\xd1\x9egU\x02'
                          b'\x00\x00\x00\x02\x00\x00\x00\x11\x00\x00\x00\x00\x00\x00\x00\x00\x00\x00\x00\x00'
                          b'\x00p\x01\x00\x00tensor.be/versionPK\x06\x06,\x00\x00\x00\x00\x00\x00\x00\x1e\x03'
                          b'-\x00\x00\x00\x00\x00\x00\x00\x00\x00\x03\x00\x00\x00\x00\x00\x00\x00\x03\x00\x00'
                          b'\x00\x00\x00\x00\x00\xbd\x00\x00\x00\x00\x00\x00\x00\xd2\x01\x00\x00\x00\x00\x00'
                          b'\x00PK\x06\x07\x00\x00\x00\x00\x8f\x02\x00\x00\x00\x00\x00\x00\x01\x00\x00\x00'
                          b'PK\x05\x06\x00\x00\x00\x00\x03\x00\x03\x00\xbd\x00\x00\x00\xd2\x01\x00\x00\x00\x00')

        data_be_bom = (b'PK\x03\x04\x00\x00\x08\x08\x00\x00\x00\x00\x00\x00\x00\x00\x00\x00\x00\x00\x00'
                       b'\x00\x00\x00\x00\x00\x12\x00\x10\x00tensor.be/data.pklFB\x0c\x00ZZZZZZZZZZZZ\x80'
                       b'\x02ctorch._utils\n_rebuild_tensor_v2\nq\x00((X\x07\x00\x00\x00storageq\x01ctorc'
                       b'h\nComplexFloatStorage\nq\x02X\x01\x00\x00\x000q\x03X\x03\x00\x00\x00cpuq\x04K\x04'
                       b'tq\x05QK\x00K\x02K\x02\x86q\x06K\x02K\x01\x86q\x07\x89ccollections\nOrderedDic'
                       b't\nq\x08)Rq\ttq\nRq\x0b.PK\x07\x08\xe4\x04T\xec\xa1\x00\x00\x00\xa1\x00\x00\x00P'
                       b'K\x03\x04\x00\x00\x08\x08\x00\x00\x00\x00\x00\x00\x00\x00\x00\x00\x00\x00\x00\x00'
                       b'\x00\x00\x00\x00\x13\x00\x1e\x00tensor.be/byteorderFB\x1a\x00ZZZZZZZZZZZZZZZZZZ'
                       b'ZZZZZZZZbigPK\x07\x08I\xe2\xfb\xd3\x03\x00\x00\x00\x03\x00\x00\x00PK\x03\x04\x00'
                       b'\x00\x08\x08\x00\x00\x00\x00\x00\x00\x00\x00\x00\x00\x00\x00\x00\x00\x00\x00\x00'
                       b'\x00\x10\x00?\x00tensor.be/data/0FB;\x00ZZZZZZZZZZZZZZZZZZZZZZZZZZZZZZZZZZZZZZZZ'
                       b'ZZZZZZZZZZZZZZZZZZZ\xbe5<\x9e=\xf1\xd1\x96\xbfj\xeaQ\xbf\x02Xi?\xfe`W>\x0c\xfd+\xbe'
                       b'\\a;>\xe2b.PK\x07\x08\xe0\x07\xaa8 \x00\x00\x00 \x00\x00\x00PK\x03\x04\x00\x00'
                       b'\x08\x08\x00\x00\x00\x00\x00\x00\x00\x00\x00\x00\x00\x00\x00\x00\x00\x00\x00\x00'
                       b'\x11\x00!\x00tensor.be/versionFB\x1d\x00ZZZZZZZZZZZZZZZZZZZZZZZZZZZZZ3\nPK\x07\x08'
                       b'\xd1\x9egU\x02\x00\x00\x00\x02\x00\x00\x00PK\x01\x02\x00\x00\x00\x00\x08\x08\x00'
                       b'\x00\x00\x00\x00\x00\xe4\x04T\xec\xa1\x00\x00\x00\xa1\x00\x00\x00\x12\x00\x00'
                       b'\x00\x00\x00\x00\x00\x00\x00\x00\x00\x00\x00\x00\x00\x00\x00tensor.be/data.pklPK'
                       b'\x01\x02\x00\x00\x00\x00\x08\x08\x00\x00\x00\x00\x00\x00I\xe2\xfb\xd3\x03\x00\x00'
                       b'\x00\x03\x00\x00\x00\x13\x00\x00\x00\x00\x00\x00\x00\x00\x00\x00\x00\x00\x00\xf1'
                       b'\x00\x00\x00tensor.be/byteorderPK\x01\x02\x00\x00\x00\x00\x08\x08\x00\x00\x00\x00'
                       b'\x00\x00\xe0\x07\xaa8 \x00\x00\x00 \x00\x00\x00\x10\x00\x00\x00\x00\x00\x00\x00'
                       b'\x00\x00\x00\x00\x00\x00S\x01\x00\x00tensor.be/data/0PK\x01\x02\x00\x00\x00\x00'
                       b'\x08\x08\x00\x00\x00\x00\x00\x00\xd1\x9egU\x02\x00\x00\x00\x02\x00\x00\x00\x11\x00'
                       b'\x00\x00\x00\x00\x00\x00\x00\x00\x00\x00\x00\x00\xf0\x01\x00\x00tensor.be/vers'
                       b'ionPK\x06\x06,\x00\x00\x00\x00\x00\x00\x00\x1e\x03-\x00\x00\x00\x00\x00\x00\x00\x00'
                       b'\x00\x04\x00\x00\x00\x00\x00\x00\x00\x04\x00\x00\x00\x00\x00\x00\x00\xfe\x00\x00'
                       b'\x00\x00\x00\x00\x00R\x02\x00\x00\x00\x00\x00\x00PK\x06\x07\x00\x00\x00\x00P\x03'
                       b'\x00\x00\x00\x00\x00\x00\x01\x00\x00\x00PK\x05\x06\x00\x00\x00\x00\x04\x00\x04'
                       b'\x00\xfe\x00\x00\x00R\x02\x00\x00\x00\x00')

        current_load_endian = get_default_load_endianness()

        buf_le_no_bom = io.BytesIO(data_le_no_bom)
        buf_le_bom = io.BytesIO(data_le_bom)
        buf_be_no_bom = io.BytesIO(data_be_no_bom)
        buf_be_bom = io.BytesIO(data_be_bom)

        try:
            set_default_load_endianness(LoadEndianness.NATIVE)
            tensor_le_no_bom = torch.load(buf_le_no_bom)
            tensor_be_no_bom = torch.load(buf_be_no_bom)
        finally:
            set_default_load_endianness(current_load_endian)

        tensor_le_bom = torch.load(buf_le_bom)
        tensor_be_bom = torch.load(buf_be_bom)

        buf_le_no_bom.seek(0)
        buf_be_no_bom.seek(0)

        try:
            set_default_load_endianness(LoadEndianness.LITTLE)
            tensor_le_no_bom_little = torch.load(buf_le_no_bom)
            tensor_be_no_bom_little = torch.load(buf_be_no_bom)
        finally:
            set_default_load_endianness(current_load_endian)

        buf_le_no_bom.seek(0)
        buf_be_no_bom.seek(0)

        try:
            set_default_load_endianness(LoadEndianness.BIG)
            tensor_le_no_bom_big = torch.load(buf_le_no_bom)
            tensor_be_no_bom_big = torch.load(buf_be_no_bom)
        finally:
            set_default_load_endianness(current_load_endian)

        self.assertTrue(torch.equal(tensor_le_bom, tensor_be_bom))
        self.assertFalse(torch.equal(tensor_le_no_bom, tensor_be_no_bom))
        self.assertTrue(torch.equal(tensor_le_no_bom_little, tensor_le_bom))
        self.assertFalse(torch.equal(tensor_be_no_bom_little, tensor_be_bom))
        self.assertFalse(torch.equal(tensor_le_no_bom_big, tensor_le_bom))
        self.assertTrue(torch.equal(tensor_be_no_bom_big, tensor_be_bom))

        if (sys.byteorder == 'little'):
            self.assertTrue(torch.equal(tensor_le_no_bom, tensor_le_bom))
            self.assertTrue(torch.equal(tensor_le_no_bom, tensor_be_bom))
            self.assertFalse(torch.equal(tensor_be_no_bom, tensor_le_bom))
            self.assertFalse(torch.equal(tensor_be_no_bom, tensor_be_bom))
        else:
            self.assertFalse(torch.equal(tensor_le_no_bom, tensor_le_bom))
            self.assertFalse(torch.equal(tensor_le_no_bom, tensor_be_bom))
            self.assertTrue(torch.equal(tensor_be_no_bom, tensor_le_bom))
            self.assertTrue(torch.equal(tensor_be_no_bom, tensor_be_bom))

    @unittest.skipIf(platform.machine() != 's390x', "s390x-specific test")
    def test_serialization_warning_s390x(self):
        data_be_no_bom = (b'PK\x03\x04\x00\x00\x08\x08\x00\x00\x00\x00\x00\x00\x00\x00\x00\x00\x00\x00\x00'
                          b'\x00\x00\x00\x00\x00\x19\x00\t\x00tensor.double.BE/data.pklFB\x05\x00ZZZZZ\x80\x02'
                          b'ctorch._utils\n_rebuild_tensor_v2\nq\x00((X\x07\x00\x00\x00storageq\x01ctorch\n'
                          b'DoubleStorage\nq\x02X\x01\x00\x00\x000q\x03X\x03\x00\x00\x00cpuq\x04K\x04tq\x05'
                          b'QK\x00K\x02K\x02\x86q\x06K\x02K\x01\x86q\x07\x89ccollections\nOrderedDict\nq\x08'
                          b')Rq\ttq\nRq\x0b.PK\x07\x08S\xd3\xba&\x9b\x00\x00\x00\x9b\x00\x00\x00PK\x03\x04\x00'
                          b'\x00\x08\x08\x00\x00\x00\x00\x00\x00\x00\x00\x00\x00\x00\x00\x00\x00\x00\x00\x00'
                          b'\x00\x17\x00 \x00tensor.double.BE/data/0FB\x1c\x00ZZZZZZZZZZZZZZZZZZZZZZZZZZZZ'
                          b'?\xc9^|\xff\xa4v\x97\xbf\xe9\xb0\x8dP\x8c\xbc\xce\xbf\xd3\xdb\xb7[\xef\x0e\xdc?\xde'
                          b'\x00\xf9Q\x08\xb14PK\x07\x083@\x82/ \x00\x00\x00 \x00\x00\x00PK\x03\x04\x00\x00'
                          b'\x08\x08\x00\x00\x00\x00\x00\x00\x00\x00\x00\x00\x00\x00\x00\x00\x00\x00\x00\x00'
                          b'\x18\x00\x1a\x00tensor.double.BE/versionFB\x16\x00ZZZZZZZZZZZZZZZZZZZZZZ3\nPK\x07'
                          b'\x08\xd1\x9egU\x02\x00\x00\x00\x02\x00\x00\x00PK\x01\x02\x00\x00\x00\x00\x08\x08'
                          b'\x00\x00\x00\x00\x00\x00S\xd3\xba&\x9b\x00\x00\x00\x9b\x00\x00\x00\x19\x00\x00'
                          b'\x00\x00\x00\x00\x00\x00\x00\x00\x00\x00\x00\x00\x00\x00\x00tensor.double.BE/da'
                          b'ta.pklPK\x01\x02\x00\x00\x00\x00\x08\x08\x00\x00\x00\x00\x00\x003@\x82/ '
                          b'\x00\x00\x00 \x00\x00\x00\x17\x00\x00\x00\x00\x00\x00\x00\x00\x00\x00\x00\x00\x00'
                          b'\xeb\x00\x00\x00tensor.double.BE/data/0PK\x01\x02\x00\x00\x00\x00\x08\x08\x00\x00'
                          b'\x00\x00\x00\x00\xd1\x9egU\x02\x00\x00\x00\x02\x00\x00\x00\x18\x00\x00\x00\x00'
                          b'\x00\x00\x00\x00\x00\x00\x00\x00\x00p\x01\x00\x00tensor.double.BE/versionPK\x06\x06'
                          b',\x00\x00\x00\x00\x00\x00\x00\x1e\x03-\x00\x00\x00\x00\x00\x00\x00\x00\x00\x03'
                          b'\x00\x00\x00\x00\x00\x00\x00\x03\x00\x00\x00\x00\x00\x00\x00\xd2\x00\x00\x00\x00'
                          b'\x00\x00\x00\xd2\x01\x00\x00\x00\x00\x00\x00PK\x06\x07\x00\x00\x00\x00\xa4\x02\x00'
                          b'\x00\x00\x00\x00\x00\x01\x00\x00\x00PK\x05\x06\x00\x00\x00\x00\x03\x00\x03\x00'
                          b'\xd2\x00\x00\x00\xd2\x01\x00\x00\x00\x00')

        current_load_endian = get_default_load_endianness()

        buf_be_no_bom = io.BytesIO(data_be_no_bom)

        try:
            set_default_load_endianness(None)
            with self.assertWarnsRegex(UserWarning, "The default load endianness for checkpoints "
                                       "without a byteorder mark on big endian machines "
                                       "was changed from 'native' to 'little' endian"):
                tensor_be_no_bom = torch.load(buf_be_no_bom)
        finally:
            set_default_load_endianness(current_load_endian)

    @parametrize('path_type', (str, Path))
    @parametrize('weights_only', (True, False))
    @unittest.skipIf(IS_WINDOWS, "NamedTemporaryFile on windows")
    def test_serialization_mmap_loading_options(self, weights_only, path_type):
        class DummyModel(torch.nn.Module):
            def __init__(self) -> None:
                super().__init__()
                self.fc1 = torch.nn.Linear(3, 1024)
                self.fc2 = torch.nn.Linear(1024, 5)

            def forward(self, input):
                return self.fc2(self.fc1(input))

        with TemporaryFileName() as f:
            f = path_type(f)
            state_dict = DummyModel().state_dict()
            torch.save(state_dict, f)
            result = torch.load(f, mmap=True, weights_only=weights_only)
            result_non_mmap = torch.load(f, mmap=False, weights_only=weights_only)

        model_mmap_state_dict = DummyModel()
        model_mmap_state_dict.load_state_dict(result)
        model_non_mmap_state_dict = DummyModel()
        model_non_mmap_state_dict.load_state_dict(result_non_mmap)
        input = torch.randn(4, 3)
        self.assertEqual(model_mmap_state_dict(input), model_non_mmap_state_dict(input.clone()))

    @unittest.skipIf(not torch.cuda.is_available() or IS_WINDOWS,
                     "CUDA is unavailable or NamedTemporaryFile on Windows")
    def test_serialization_mmap_loading_with_map_location(self):
        class DummyModel(torch.nn.Module):
            def __init__(self) -> None:
                super().__init__()
                self.fc1 = torch.nn.Linear(3, 1024)
                self.fc2 = torch.nn.Linear(1024, 5)

            def forward(self, input):
                return self.fc2(self.fc1(input))

        # make sure mmap where tensors' location tags are not CPU does not crash
        # zipfile will first be mmap-ed on CPU and storages are extracted using
        # overall_storage[start_offset:end_offset] before running
        # _{device}_deserialize, which moves the storage to device
        with TemporaryFileName() as f:
            with torch.device('cuda'):
                m = DummyModel()
            state_dict = m.state_dict()
            torch.save(state_dict, f)
            result = torch.load(f, mmap=True)
            for v in result.values():
                self.assertTrue(v.is_cuda)

    def test_serialization_mmap_loading(self):
        if IS_WINDOWS:
            with self.assertRaisesRegex(RuntimeError, "Changing the default mmap options is currently not supported"):
                torch.serialization.set_default_mmap_options(2)
            return
        m = torch.nn.Linear(3, 5)
        sd = m.state_dict()
        with tempfile.NamedTemporaryFile() as f:
            torch.save(sd, f)
            # with MmapVisibility.MAP_PRIVATE, should not be able to modify file
            sd_loaded = torch.load(f.name, mmap=True, weights_only=True)
            sd_loaded['weight'][0][0] = 0
            sd_loaded2 = torch.load(f.name, mmap=True, weights_only=True)
            self.assertEqual(sd_loaded2['weight'], sd['weight'])
            # with MmapVisibility.MAP_SHARED, should be able to modify file
            torch.serialization.set_default_mmap_options(MAP_SHARED)
            try:
                sd_loaded = torch.load(f.name, mmap=True, weights_only=True)
                sd_loaded['weight'][0][0] = 0
                sd_loaded2 = torch.load(f.name, mmap=True, weights_only=True)
                self.assertNotEqual(sd_loaded2['weight'], sd['weight'])
                self.assertEqual(sd_loaded2['weight'][0][0].item(), 0)
                self.assertEqual(sd_loaded2['weight'], sd_loaded['weight'])
            finally:
                torch.serialization.set_default_mmap_options(MAP_PRIVATE)

    @unittest.skipIf(IS_WINDOWS, "mmap ctx doesn't work on Windows")
    def test_serialization_mmap_loading_ctx(self):
        sd = torch.nn.Linear(3, 5).state_dict()
        with tempfile.NamedTemporaryFile() as f:
            torch.save(sd, f)
            with torch.serialization.set_default_mmap_options(MAP_SHARED):
                sd_loaded = torch.load(f.name, mmap=True, weights_only=True)
                sd_loaded['weight'][0][0] = 0
                sd_loaded2 = torch.load(f.name, mmap=True, weights_only=True)
                self.assertNotEqual(sd_loaded2['weight'], sd['weight'])
                self.assertEqual(sd_loaded2['weight'][0][0].item(), 0)
                self.assertEqual(sd_loaded2['weight'], sd_loaded['weight'])
            self.assertTrue(torch.serialization.get_default_mmap_options() == MAP_PRIVATE)

    @parametrize('dtype',
                 (torch.float8_e5m2, torch.float8_e4m3fn, torch.complex32, torch.uint16, torch.uint32, torch.uint64))
    @parametrize('weights_only', (True, False))
    def test_serialization_dtype(self, dtype, weights_only):
        """ Tests that newer dtypes can be serialized using `_rebuild_tensor_v3` """
        with tempfile.NamedTemporaryFile() as f:
            x = torch.arange(0.0, 100.0).to(dtype=dtype)
            torch.save({'x': x, 'even': x[0::2], 'odd': x[1::2]}, f)
            f.seek(0)
            y = torch.load(f, weights_only=weights_only)
            self.assertEqual(y['x'], x)
            # Check that views are actually views
            if dtype.is_signed:
                val1, val2, check_dtype = 0.25, -0.25, torch.float32
            else:
                val1, val2, check_dtype = 1, 2, torch.int64
            y['odd'][0] = torch.tensor(val1, dtype=dtype)
            y['even'][0] = torch.tensor(val2, dtype=dtype)
            self.assertEqual(y['x'][:2].to(dtype=check_dtype), torch.tensor([val2, val1]))

    @parametrize('byte_literals', (b'byte', bytearray(b'bytearray')))
    @parametrize('weights_only', (True, False))
    def test_serialization_byte_literal(self, byte_literals, weights_only):
        """ Tests that byte literal can be serialized.
        See: https://github.com/pytorch/pytorch/issues/133163"""
        with tempfile.NamedTemporaryFile() as f:
            torch.save(byte_literals, f)
            f.seek(0)
            y = torch.load(f, weights_only=weights_only)
            self.assertEqual(y, byte_literals)

    @parametrize('filename', (True, False))
    @unittest.skipIf(IS_WINDOWS, "NamedTemporaryFile on windows")
    @unittest.skipIf(IS_FBCODE, "miniz version differs between fbcode and oss")
    def test_filewriter_metadata_writing(self, filename):
        sd = torch.nn.Linear(3, 5).state_dict()
        weight_nbytes = sd['weight'].untyped_storage().nbytes()
        bias_nbytes = sd['bias'].untyped_storage().nbytes()
        # TemporaryFileName will give a string
        # NamedTemporaryFile will be treated as a buffer
        file_creation_func = TemporaryFileName if filename else tempfile.NamedTemporaryFile

        with file_creation_func() as f, file_creation_func() as g:
            # save state_dict in f
            torch.save(sd, f)
            if not filename:
                f.seek(0)
            # extract 'data.pkl' for use in our fake checkpoint
            with torch.serialization._open_file_like(f, 'rb') as opened_file:
                with torch.serialization._open_zipfile_reader(opened_file) as zip_file:
                    data_file = io.BytesIO(zip_file.get_record('data.pkl'))
                    data_0_offset = zip_file.get_record_offset('data/0')
                    data_1_offset = zip_file.get_record_offset('data/1')

            # write nulls for 'data/0' and 'data/1'
            with open(f if filename else f.name, 'rb+') as opened_f:
                opened_f.seek(data_0_offset)
                opened_f.write(b'0' * weight_nbytes)
                opened_f.seek(data_1_offset)
                opened_f.write(b'0' * bias_nbytes)

            with torch.serialization._open_zipfile_writer(g) as zip_file:
                data_value = data_file.getvalue()
                zip_file.write_record('data.pkl', data_value, len(data_value))
                zip_file.write_record('byteorder', sys.byteorder, len(sys.byteorder))
                # Only write metadata for storages
                zip_file.write_record_metadata('data/0', weight_nbytes)
                zip_file.write_record_metadata('data/1', bias_nbytes)

            if not filename:
                f.seek(0)
                g.seek(0)
            sd_loaded = torch.load(g)
            sd_loaded_ref = torch.load(f)
            self.assertEqual(sd_loaded, sd_loaded_ref)

    @parametrize("materialize_fake", (True, False))
    def test_skip_data_serialization(self, materialize_fake):
        # Create one tensor that uses each of the paths in __reduce_ex__ that should work
        t_device = "cuda" if torch.cuda.is_available() else "cpu"
        t_v2 = torch.randn(2, 3, device=t_device)
        t_v3 = torch.randn(2, 3, dtype=torch.complex32, device=t_device)
        i = torch.tensor([[0, 1, 1],
                          [2, 0, 2]])
        v = torch.tensor([3, 4, 5], dtype=torch.float32)
        if not materialize_fake:
            # FakeTensorConverter messes up sizes of i and v for the sparse tensor
            st = torch.sparse_coo_tensor(i, v, (2, 4))
        tt = TwoTensor(torch.randn(2, device=t_device), torch.randn(2, device=t_device))

        mode, converter = FakeTensorMode(), FakeTensorConverter()

        def fn(t):
            return converter.from_real_tensor(mode, t) if materialize_fake else t

        sd = {'t_v2': fn(t_v2), 't_v3': fn(t_v3), 'tt': fn(tt)}
        sd_expected = {
            't_v2': torch.zeros(2, 3, device=t_device),
            't_v3': torch.zeros(2, 3, dtype=torch.complex32, device=t_device),
            'tt': TwoTensor(torch.zeros(2, device=t_device), torch.zeros(2, device=t_device)),
        }

        if not materialize_fake:
            sd['st'] = st
            sd_expected['st'] = torch.sparse_coo_tensor(torch.zeros(2, 3), torch.zeros(3), (2, 4))

        with BytesIOContext() as f:
            with skip_data(materialize_fake_tensors=materialize_fake):
                torch.save(sd, f)
            f.seek(0)
            with safe_globals([TwoTensor]):
                sd_loaded = torch.load(f, weights_only=True)
            self.assertEqual(sd_loaded, sd_expected, exact_device=True)
            self.assertFalse(getattr(torch.serialization._serialization_tls, "materialize_fake_tensors", False))
            self.assertFalse(getattr(torch.serialization._serialization_tls, "skip_data", False))

        # Test that without materialize_fake_tensor, behavior for fake_tensors is not altered by ctx
        if not materialize_fake:
            ft = converter.from_real_tensor(mode, torch.randn(2, device=t_device))
            with self.assertRaisesRegex(
                AttributeError,
                "Can't (get|pickle) local object 'WeakValueDictionary.__init__.<locals>.remove'"
            ):
                with skip_data(), BytesIOContext() as f:
                    torch.save(ft, f)

    @parametrize("materialize_fake", (True, False))
    def test_skip_data_serialization_preserves_views(self, materialize_fake):
        ctx = FakeTensorMode if materialize_fake else contextlib.nullcontext
        with ctx():
            t = torch.randn(2, 3)
            t_view = t.view(-1)
            t_slice = t[1]
        sd = {'t': t, 't_view': t_view, 't_slice': t_slice}
        with BytesIOContext() as f:
            with skip_data(materialize_fake_tensors=materialize_fake):
                torch.save(sd, f)
            f.seek(0)
            sd_loaded = torch.load(f, weights_only=True)
            self.assertTrue(id(sd_loaded['t_view'].untyped_storage()) == id(sd_loaded['t'].untyped_storage()))
            self.assertTrue(id(sd_loaded['t_slice'].untyped_storage()) == id(sd_loaded['t'].untyped_storage()))

    def test_skip_data_serialization_error_cases(self):
        def _save_load(t):
            with BytesIOContext() as f:
                with skip_data():
                    torch.save(t, f)
                f.seek(0)
                torch.load(f, weights_only=True)

        nt = torch.nested.nested_tensor([torch.randn(2), torch.randn(3)])
        t = torch.randn(2, 3, device="meta")
        with self.assertRaisesRegex(RuntimeError, "Cannot serialize nested tensor under skip_data context manager"):
            _save_load(nt)

        with self.assertWarnsRegex(UserWarning, "meta device under skip_data context manager is a no-op"):
            _save_load(t)

        with self.assertRaisesRegex(RuntimeError, "Please call torch.load outside the skip_data context manager"):
            with skip_data(), BytesIOContext() as f:
                torch.save(torch.randn(2, 3), f)
                f.seek(0)
                torch.load(f, weights_only=True)

    @parametrize("force_weights_only", (True, False))
    def test_weights_only_env_variables(self, force_weights_only):
        env_var = "TORCH_FORCE_WEIGHTS_ONLY_LOAD" if force_weights_only else "TORCH_FORCE_NO_WEIGHTS_ONLY_LOAD"
        args = (
            (pickle.UnpicklingError, "Weights only load failed")
            if force_weights_only
            else (UserWarning, "forcing weights_only=False")
        )
        ctx = self.assertRaisesRegex if force_weights_only else self.assertWarnsRegex
        m = torch.nn.Linear(3, 5)
        with TemporaryFileName() as f:
            torch.save(m, f)
            try:
                old_value = os.environ[env_var] if env_var in os.environ else None
                os.environ[env_var] = "1"
                # if weights_only is explicitly set, TORCH_FORCE_NO_WEIGHTS_ONLY_LOAD cannot override it
                with self.assertRaisesRegex(pickle.UnpicklingError, "Weights only load failed"):
                    m = torch.load(f, weights_only=not force_weights_only)
                with ctx(*args):
                    m = torch.load(f, weights_only=None)
            finally:
                if old_value is None:
                    del os.environ[env_var]
                else:
                    os.environ[env_var] = old_value

<<<<<<< HEAD
    def test_get_unsafe_globals_in_checkpoint(self):
        t = torch.randn(2, 3)
        tt = TwoTensor(t, t)
        expected_unsafe_global_strs = {"torch.testing._internal.two_tensor.TwoTensor"}
        expected_all_global_strs = {
                                        "torch.testing._internal.two_tensor.TwoTensor",
                                        "torch._utils._rebuild_wrapper_subclass",
                                        "torch._tensor._rebuild_from_type_v2",
                                        "torch.serialization._get_layout",
                                        "torch.float32",
                                        "torch.device",
                                        "torch._utils._rebuild_tensor_v2",
                                        "torch.FloatStorage",
                                        "collections.OrderedDict",
                                    }
        with BytesIOContext() as f:
            torch.save(tt, f)
            f.seek(0)
            unsafe_globals = torch.serialization.get_unsafe_globals_in_checkpoint(f)
            self.assertEqual(set(unsafe_globals), expected_unsafe_global_strs)
            f.seek(0)
            try:
                old_get_allowed_globals = torch._weights_only_unpickler._get_allowed_globals
                torch._weights_only_unpickler._get_allowed_globals = lambda: {}
                unsafe_all_globals = torch.serialization.get_unsafe_globals_in_checkpoint(f)
                self.assertEqual(set(unsafe_all_globals), expected_all_global_strs)
            finally:
                torch._weights_only_unpickler._get_allowed_globals = old_get_allowed_globals
=======
    @unittest.skipIf(IS_FBCODE, "miniz version differs between fbcode and oss")
    @parametrize("compute_crc32", (True, False))
    @parametrize("filename", (True, False))
    def test_crc32_options(self, compute_crc32, filename):
        # test both path and buffer case
        file_creation_func = TemporaryFileName if filename else tempfile.NamedTemporaryFile
        sd = torch.nn.Linear(3, 5).state_dict()
        with file_creation_func() as f:
            try:
                torch.serialization.set_crc32_options(compute_crc32)
                torch.save(sd, f)
                if not filename:
                    f.seek(0)
                sd_loaded = torch.load(f, weights_only=True)
                self.assertEqual(sd_loaded, sd)
            finally:
                torch.serialization.set_crc32_options(True)

            args = () if compute_crc32 else (zipfile.BadZipFile, "Bad CRC-32 for file")
            ctx = contextlib.nullcontext if compute_crc32 else self.assertRaisesRegex

            if not filename:
                f.seek(0)
            # zip_file.extractall() will raise BadZipFile if CRC32 is not populated
            # we use the context manager to check whether CRC32 was populated
            with ctx(*args), tempfile.TemporaryDirectory() as temp_dir:
                with zipfile.ZipFile(f) as zip_file:
                    zip_file.extractall(path=temp_dir)
>>>>>>> 9af18169

    def run(self, *args, **kwargs):
        with serialization_method(use_zip=True):
            return super().run(*args, **kwargs)

class TestWrapperSubclass(torch.Tensor):
    elem: torch.Tensor
    __slots__ = ['elem', 'other']

    @staticmethod
    def __new__(cls, elem, *args, **kwargs):
        # The wrapping tensor (TestSubclass) is just a meta tensor, so it
        # doesn't hold any memory (meta tensor is generally the preferred type
        # of tensor you want to make a subclass from)...
        r = torch.Tensor._make_subclass(cls, elem.to('meta'), elem.requires_grad)
        # ...the real tensor is held as an element on the tensor.
        r.elem = elem
        return r

    def clone(self):
        return type(self)(self.elem.clone())


class TestGetStateSubclass(torch.Tensor):
    elem: torch.Tensor
    __slots__ = ['elem']

    @staticmethod
    def __new__(cls, elem, *args, **kwargs):
        # The wrapping tensor (TestSubclass) is just a meta tensor, so it
        # doesn't hold any memory (meta tensor is generally the preferred type
        # of tensor you want to make a subclass from)...
        r = torch.Tensor._make_subclass(cls, elem.to('meta'), elem.requires_grad)
        # ...the real tensor is held as an element on the tensor.
        r.elem = elem
        return r

    def __getstate__(self):
        return ("foo", getattr(self, "elem", None), self.__dict__)

    def __setstate__(self, state):
        marker, self.elem, self.__dict__ = state
        if not marker == "foo":
            raise RuntimeError("Invalid state for TestGetStateSubclass")
        self.reloaded = True


class TestEmptySubclass(torch.Tensor):
    ...


class TestSubclassSerialization(TestCase):
    def test_tensor_subclass_wrapper_serialization(self):
        wrapped_tensor = torch.rand(2)
        my_tensor = TestWrapperSubclass(wrapped_tensor)

        foo_val = "bar"
        my_tensor.foo = foo_val
        self.assertEqual(my_tensor.foo, foo_val)

        with BytesIOContext() as f:
            torch.save(my_tensor, f)
            f.seek(0)
            with safe_globals([TestWrapperSubclass]):
                new_tensor = torch.load(f)

        self.assertIsInstance(new_tensor, TestWrapperSubclass)
        self.assertEqual(new_tensor.elem, my_tensor.elem)
        self.assertEqual(new_tensor.foo, foo_val)

    def test_tensor_subclass_getstate_overwrite(self):
        wrapped_tensor = torch.rand(2)
        my_tensor = TestGetStateSubclass(wrapped_tensor)

        foo_val = "bar"
        my_tensor.foo = foo_val
        self.assertEqual(my_tensor.foo, foo_val)

        with BytesIOContext() as f:
            torch.save(my_tensor, f)
            f.seek(0)
            with safe_globals([TestGetStateSubclass]):
                new_tensor = torch.load(f)

        self.assertIsInstance(new_tensor, TestGetStateSubclass)
        self.assertEqual(new_tensor.elem, my_tensor.elem)
        self.assertEqual(new_tensor.foo, foo_val)
        self.assertTrue(new_tensor.reloaded)

    def test_tensor_subclass_deepcopy(self):
        wrapped_tensor = torch.rand(2)
        my_tensor = TestWrapperSubclass(wrapped_tensor)

        foo_val = "bar"
        my_tensor.foo = foo_val
        self.assertEqual(my_tensor.foo, foo_val)

        new_tensor = deepcopy(my_tensor)

        self.assertIsInstance(new_tensor, TestWrapperSubclass)
        self.assertEqual(new_tensor.elem, my_tensor.elem)
        self.assertEqual(new_tensor.foo, foo_val)

    @parametrize('requires_grad', (True, False))
    def test_cloned_deepcopy(self, requires_grad):
        my_tensor = torch.rand(2, requires_grad=requires_grad, device='meta')

        new_tensor = deepcopy(my_tensor)

        self.assertEqual(new_tensor.requires_grad, my_tensor.requires_grad)

    def test_empty_class_serialization(self):
        tensor = TestEmptySubclass([1.])
        # Ensures it runs fine
        tensor2 = copy.copy(tensor)

        with BytesIOContext() as f:
            torch.save(tensor, f)
            f.seek(0)
            with safe_globals([TestEmptySubclass]):
                tensor2 = torch.load(f)

        tensor = TestEmptySubclass()
        # Ensures it runs fine
        # Note that tensor.data_ptr() == 0 here
        tensor2 = copy.copy(tensor)

        with BytesIOContext() as f:
            torch.save(tensor, f)
            f.seek(0)
            with safe_globals([TestEmptySubclass]):
                tensor2 = torch.load(f)

    @skipIfTorchDynamo("name 'SYNTHETIC_LOCAL' is not defined")
    def test_safe_globals_for_weights_only(self):
        '''
        Tests import semantic for tensor subclass and the {add/get/clear}_safe_globals APIs
        '''
        t = TwoTensor(torch.randn(2, 3), torch.randn(2, 3))
        p = torch.nn.Parameter(t)
        sd = OrderedDict([('t', t), ('p', p)])

        with tempfile.NamedTemporaryFile() as f:
            torch.save(sd, f)

            # Loading tensor subclass with weights_only=True should fail
            # since tensor subclass is not in safe_globals
            with self.assertRaisesRegex(pickle.UnpicklingError,
                                        "Unsupported global: GLOBAL torch.testing._internal.two_tensor.TwoTensor"):
                f.seek(0)
                sd = torch.load(f, weights_only=True)

            # Loading tensor subclass should work if the class is marked safe
            f.seek(0)
            try:
                torch.serialization.add_safe_globals([TwoTensor])
                self.assertTrue(torch.serialization.get_safe_globals() == [TwoTensor])
                sd = torch.load(f, weights_only=True)
                self.assertEqual(sd['t'], t)
                self.assertEqual(sd['p'], p)

                # Should fail again when safe globals are cleared
                torch.serialization.clear_safe_globals()
                f.seek(0)
                with self.assertRaisesRegex(pickle.UnpicklingError,
                                            "Unsupported global: GLOBAL torch.testing._internal.two_tensor.TwoTensor"):
                    torch.load(f, weights_only=True)
            finally:
                torch.serialization.clear_safe_globals()

    def test_safe_globals_context_manager_weights_only(self):
        '''
        Tests safe_globals context manager
        '''
        t = TwoTensor(torch.randn(2, 3), torch.randn(2, 3))
        p = torch.nn.Parameter(t)
        sd = OrderedDict([('t', t), ('p', p)])

        try:
            torch.serialization.add_safe_globals([TestEmptySubclass])
            with tempfile.NamedTemporaryFile() as f:
                torch.save(sd, f)
                with safe_globals([TwoTensor]):
                    f.seek(0)
                    torch.load(f, weights_only=True)
                self.assertTrue(torch.serialization.get_safe_globals() == [TestEmptySubclass])
                f.seek(0)
                with self.assertRaisesRegex(pickle.UnpicklingError,
                                            "Unsupported global: GLOBAL torch.testing._internal.two_tensor.TwoTensor"):
                    torch.load(f, weights_only=True)
        finally:
            torch.serialization.clear_safe_globals()

    def test_sets_are_loadable_with_weights_only(self):
        s = {1, 2, 3}
        with tempfile.NamedTemporaryFile() as f:
            torch.save(s, f)
            f.seek(0)
            l_s = torch.load(f, weights_only=True)
            self.assertEqual(l_s, s)

    @unittest.skipIf(not torch.cuda.is_available(), "map_location loads to cuda")
    def test_tensor_subclass_map_location(self):
        t = TwoTensor(torch.randn(2, 3), torch.randn(2, 3))
        sd = {'t': t}

        with TemporaryFileName() as f:
            torch.save(sd, f)
            with safe_globals([TwoTensor]):
                sd_loaded = torch.load(f, map_location=torch.device('cuda:0'))
                self.assertTrue(sd_loaded['t'].device == torch.device('cuda:0'))
                self.assertTrue(sd_loaded['t'].a.device == torch.device('cuda:0'))
                self.assertTrue(sd_loaded['t'].b.device == torch.device('cuda:0'))
                # make sure map_location is not propagated over multiple torch.load calls
                sd_loaded = torch.load(f)
                self.assertTrue(sd_loaded['t'].device == torch.device('cpu'))
                self.assertTrue(sd_loaded['t'].a.device == torch.device('cpu'))
                self.assertTrue(sd_loaded['t'].b.device == torch.device('cpu'))


instantiate_device_type_tests(TestBothSerialization, globals())
instantiate_parametrized_tests(TestSubclassSerialization)
instantiate_parametrized_tests(TestOldSerialization)
instantiate_parametrized_tests(TestSerialization)

if __name__ == '__main__':
    run_tests()<|MERGE_RESOLUTION|>--- conflicted
+++ resolved
@@ -4334,36 +4334,6 @@
                 else:
                     os.environ[env_var] = old_value
 
-<<<<<<< HEAD
-    def test_get_unsafe_globals_in_checkpoint(self):
-        t = torch.randn(2, 3)
-        tt = TwoTensor(t, t)
-        expected_unsafe_global_strs = {"torch.testing._internal.two_tensor.TwoTensor"}
-        expected_all_global_strs = {
-                                        "torch.testing._internal.two_tensor.TwoTensor",
-                                        "torch._utils._rebuild_wrapper_subclass",
-                                        "torch._tensor._rebuild_from_type_v2",
-                                        "torch.serialization._get_layout",
-                                        "torch.float32",
-                                        "torch.device",
-                                        "torch._utils._rebuild_tensor_v2",
-                                        "torch.FloatStorage",
-                                        "collections.OrderedDict",
-                                    }
-        with BytesIOContext() as f:
-            torch.save(tt, f)
-            f.seek(0)
-            unsafe_globals = torch.serialization.get_unsafe_globals_in_checkpoint(f)
-            self.assertEqual(set(unsafe_globals), expected_unsafe_global_strs)
-            f.seek(0)
-            try:
-                old_get_allowed_globals = torch._weights_only_unpickler._get_allowed_globals
-                torch._weights_only_unpickler._get_allowed_globals = lambda: {}
-                unsafe_all_globals = torch.serialization.get_unsafe_globals_in_checkpoint(f)
-                self.assertEqual(set(unsafe_all_globals), expected_all_global_strs)
-            finally:
-                torch._weights_only_unpickler._get_allowed_globals = old_get_allowed_globals
-=======
     @unittest.skipIf(IS_FBCODE, "miniz version differs between fbcode and oss")
     @parametrize("compute_crc32", (True, False))
     @parametrize("filename", (True, False))
@@ -4392,7 +4362,6 @@
             with ctx(*args), tempfile.TemporaryDirectory() as temp_dir:
                 with zipfile.ZipFile(f) as zip_file:
                     zip_file.extractall(path=temp_dir)
->>>>>>> 9af18169
 
     def run(self, *args, **kwargs):
         with serialization_method(use_zip=True):
