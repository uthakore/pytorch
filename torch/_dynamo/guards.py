# mypy: allow-untyped-defs

from __future__ import annotations

import ast
import builtins
import collections
import dataclasses
import enum
import functools
import importlib
import inspect
import itertools
import logging
import math
import re
import sys
import textwrap
import types
import warnings
import weakref
from contextlib import contextmanager
from copy import deepcopy
from inspect import currentframe, getframeinfo
from typing import (
    Any,
    Callable,
    Dict,
    List,
    Optional,
    Set,
    Tuple,
    Type,
    TYPE_CHECKING,
    Union,
)
from weakref import ReferenceType

import torch
import torch.overrides
import torch.utils._device
from torch._C._dynamo.guards import (
    check_obj_id,
    check_type_id,
    dict_version,
    DictGuardManager,
    GuardManager,
    install_no_tensor_aliasing_guard,
    install_object_aliasing_guard,
    profile_guard_manager,
    RootGuardManager,
)
from torch._dynamo.source import (
    is_from_flatten_script_object_source,
    is_from_local_source,
    is_from_optimizer_source,
    TensorProperty,
    TensorPropertySource,
)
from torch._guards import (
    CompileContext,
    CompileId,
    DuplicateInputs,
    Guard,
    GuardBuilderBase,
    GuardEnvExpr,
    GuardSource,
    Source,
)
from torch._logging import structured
from torch._utils_internal import justknobs_check
from torch.fx.experimental.symbolic_shapes import (
    EqualityConstraint,
    is_symbolic,
    SYMPY_INTERP,
)
from torch.utils._traceback import format_frame, report_compile_source_on_error
from torch.utils.weak import TensorWeakRef

from . import config, convert_frame, exc, mutation_guard
from .eval_frame import set_guard_error_hook
from .source import (
    AttrProxySource,
    AttrSource,
    AutoDerefLocalSource,
    CallFunctionNoArgsSource,
    ChainedSource,
    ConstDictKeySource,
    DefaultsSource,
    FlattenScriptObjectSource,
    FSDPNNModuleSource,
    GetItemSource,
    GlobalSource,
    GlobalStateSource,
    GlobalWeakRefSource,
    GradSource,
    LocalSource,
    NNModuleSource,
    NumpyTensorSource,
    ODictGetItemSource,
    OptimizerSource,
    ScriptObjectQualifiedNameSource,
    ShapeEnvSource,
    SubclassAttrListSource,
    TorchFunctionModeStackSource,
    TupleIteratorGetItemSource,
    TypeSource,
    UnspecializedBuiltinNNModuleSource,
    UnspecializedNNModuleSource,
    UnspecializedParamBufferSource,
    WeakRefCallSource,
)
from .types import (  # noqa: F401
    CacheEntry,
    DynamoFrameType,
    ExtraState,
    GuardedCode,
    GuardFail,
    GuardFn,
)
from .utils import (
    common_constant_types,
    dict_keys_repr,
    get_custom_getattr,
    get_torch_function_mode_stack,
    get_torch_function_mode_stack_at,
    guard_failures,
    istype,
    key_is_id,
    key_to_id,
    orig_code_map,
    tensor_always_has_static_shape,
    tuple_iterator_getitem,
    tuple_iterator_len,
    unpatched_nn_module_getattr,
    verify_guard_fn_signature,
)


try:
    import numpy as np
except ModuleNotFoundError:
    np = None  # type: ignore[assignment]


if TYPE_CHECKING:
    from sympy import Symbol


log = logging.getLogger(__name__)
guards_log = torch._logging.getArtifactLogger(__name__, "guards")
recompiles_log = torch._logging.getArtifactLogger(__name__, "recompiles")
recompiles_verbose_log = torch._logging.getArtifactLogger(
    __name__, "recompiles_verbose"
)
verbose_guards_log = torch._logging.getArtifactLogger(__name__, "verbose_guards")


class GuardManagerWrapper:
    """
    A helper class that contains the root guard manager. An instance of this
    class is stored in the Dynamo cache entry, so that the cache entry can
    access the RootGuardManager stored in the "root" attribute and directly call
    the check_nopybind from C++.
    """

    def __init__(self):
        self.root = RootGuardManager()

        self.closure_vars = None
        self.args = None
        self.code_parts = []
        self.verbose_code_parts = None
        self.global_scope = None
        self.guard_fail_fn = None
        self.cache_entry = None
        self.extra_state = None
        self.id_matched_objs = {}
        self.no_tensor_aliasing_sources = []

        self.print_no_tensor_aliasing_guard = True

    @contextmanager
    def _preserve_print_no_tensor_aliasing_flag(self):
        self.print_no_tensor_aliasing_guard = True
        try:
            yield
        finally:
            self.print_no_tensor_aliasing_guard = True

<<<<<<< HEAD
=======
    def collect_diff_guard_sources(self):
        # At the time of finalize, we have only marked guard managers with
        # TENSOR_MATCH guards as diff guard managers. So, we do a tree traversal
        # and collect all the nodes in the tree (branches) that lead to tensor
        # guards.

        # After a recompilation, some of guard managers will have a fail_count >
        # 0, so we collect them as well. Later on, we accumulate the diff guard
        # sources for all the guard managers.

        def visit_dict_manager(node):
            is_diff_guard_node = (
                node.get_source() in self.diff_guard_sources or node.fail_count() > 0
            )
            for idx, (key_mgr, val_mgr) in sorted(
                node.get_key_value_managers().items()
            ):
                is_diff_guard_node |= visit(key_mgr) | visit(val_mgr)

            if is_diff_guard_node:
                self.diff_guard_sources.add(node.get_source())

            return is_diff_guard_node

        def visit_manager(node):
            assert not isinstance(node, DictGuardManager)

            is_diff_guard_node = (
                node.get_source() in self.diff_guard_sources or node.fail_count() > 0
            )
            for child_mgr in node.get_child_managers():
                is_diff_guard_node |= visit(child_mgr)

            if is_diff_guard_node:
                self.diff_guard_sources.add(node.get_source())

            return is_diff_guard_node

        def visit(node):
            if node is None:
                return False
            if isinstance(node, DictGuardManager):
                return visit_dict_manager(node)
            return visit_manager(node)

        visit(self.root)

        return self.diff_guard_sources

    def finalize(self):
        self.collect_diff_guard_sources()
        self.populate_diff_guard_manager()

    def populate_diff_guard_manager(self):
        self.diff_guard_root = self.clone_with_chosen_sources(self.diff_guard_sources)

        # Ensure that that C++ side points to the updated diff guard manager.
        # When a new GuardManagerWrapper is created, it does not have a
        # cache_entry attribute, so it relies on the CacheEntry constructor to
        # set the diff_guard_root in C++.  But once it is saved in the Dynamo
        # cache, C++ side adds a cache_entry attribute. On recompiles, this
        # cache_entry is visible, so we update the C++ side to point to the
        # update guard manager.
        if self.cache_entry:
            self.cache_entry.update_diff_guard_root_manager()

    def clone_with_chosen_sources(self, chosen_sources):
        def filter_fn(node_mgr):
            return node_mgr.get_source() in chosen_sources

        return self.root.clone_manager(filter_fn)

>>>>>>> 6a096a0b
    def get_guard_lines(self, guard):
        guard_name = guard.__class__.__name__
        parts = guard.verbose_code_parts()
        parts = [guard_name + ": " + part for part in parts]
        return parts

    def get_manager_line(self, guard_manager, accessor_str=None):
        source = guard_manager.get_source()
        t = guard_manager.__class__.__name__
        s = t + ": source=" + source
        if accessor_str:
            s += ", " + accessor_str
        return s

    def construct_dict_manager_string(self, mgr, body):
        for idx, (key_mgr, val_mgr) in sorted(mgr.get_key_value_managers().items()):
            body.writeline(f"KeyValueManager pair at index={idx}")
            with body.indent():
                if key_mgr:
                    body.writeline(f"KeyManager: {self.get_manager_line(key_mgr)}")
                    self.construct_manager_string(key_mgr, body)

                if val_mgr:
                    body.writeline(f"ValueManager: {self.get_manager_line(val_mgr)}")
                    self.construct_manager_string(val_mgr, body)

    def construct_manager_string(self, mgr, body):
        with body.indent():
            for guard in mgr.get_leaf_guards():
                if isinstance(guard, torch._C._dynamo.guards.NO_TENSOR_ALIASING):  # type: ignore[attr-defined]
                    if self.print_no_tensor_aliasing_guard:
                        self.print_no_tensor_aliasing_guard = False
                        body.writelines(self.get_guard_lines(guard))
                    else:
                        body.writelines(
                            [
                                guard.__class__.__name__,
                            ]
                        )
                else:
                    body.writelines(self.get_guard_lines(guard))

            # This works for both DictGuardManager and SubclassedDictGuardManager
            if isinstance(mgr, DictGuardManager):
                self.construct_dict_manager_string(mgr, body)

            # General case of GuardManager/RootGuardManager
            for accessor, child_mgr in zip(
                mgr.get_accessors(), mgr.get_child_managers()
            ):
                body.writeline(
                    self.get_manager_line(child_mgr, f"accessed_by={accessor.repr()}")
                )
                self.construct_manager_string(child_mgr, body)

    def __str__(self):
        from torch._inductor.utils import IndentedBuffer

        class IndentedBufferWithPrefix(IndentedBuffer):
            def prefix(self):
                return "| " * (self._indent * self.tabwidth)

            def writeline(self, line, skip_prefix=False):
                if skip_prefix:
                    super().writeline(line)
                else:
                    super().writeline("+- " + line)

        with self._preserve_print_no_tensor_aliasing_flag():
            body = IndentedBufferWithPrefix()
            body.tabwidth = 1
            body.writeline("", skip_prefix=True)
            body.writeline("TREE_GUARD_MANAGER:", skip_prefix=True)
            body.writeline("RootGuardManager")
            self.construct_manager_string(self.root, body)
            for guard in self.root.get_epilogue_lambda_guards():
                body.writelines(self.get_guard_lines(guard))
            return body.getvalue()

    def check(self, x):
        # Only needed for debugging purposes.
        return self.root.check(x)

    def check_verbose(self, x):
        # Only needed for debugging purposes.
        return self.root.check_verbose(x)

    def populate_code_parts_for_debugging(self):
        # This should be called when the guard manager is fully populated
        tensor_aliasing_guard_seen = False

        def get_code_parts(leaf_guard):
            code_parts = []
            for verbose_code_part in leaf_guard.verbose_code_parts():
                code_part = verbose_code_part.split("#")[0].rstrip()
                code_parts.append(code_part)
            return code_parts

        def visit(mgr):
            nonlocal tensor_aliasing_guard_seen
            for guard in mgr.get_leaf_guards():
                if isinstance(guard, torch._C._dynamo.guards.NO_TENSOR_ALIASING):  # type: ignore[attr-defined]
                    if not tensor_aliasing_guard_seen:
                        self.code_parts.extend(get_code_parts(guard))
                        tensor_aliasing_guard_seen = True
                else:
                    self.code_parts.extend(get_code_parts(guard))

            for child_mgr in mgr.get_child_managers():
                visit(child_mgr)

        visit(self.root)


def from_numpy(a):
    # If not numpy array, piggy back on e.g. tensor guards to check type
    # Re-enable torch function since we disable it on leaf guards
    # we need it to properly construct the tensor if a default device is set
    with torch.overrides._enable_torch_function():
        return torch.as_tensor(a) if isinstance(a, (np.generic, np.ndarray)) else a


# For user stack printing
@functools.lru_cache(None)
def uninteresting_files():
    import torch._dynamo.external_utils
    import torch._dynamo.polyfills

    mods = [torch._dynamo.external_utils, torch._dynamo.polyfills]

    from torch._dynamo.polyfills.loader import POLYFILLED_MODULES

    mods.extend(POLYFILLED_MODULES)

    return {inspect.getfile(m) for m in mods}


_CLOSURE_VARS: Optional[Dict[str, object]] = None


def _get_closure_vars():
    global _CLOSURE_VARS
    if _CLOSURE_VARS is None:
        _CLOSURE_VARS = {
            "___check_type_id": check_type_id,
            "___check_obj_id": check_obj_id,
            "___odict_getitem": collections.OrderedDict.__getitem__,
            "___key_to_id": key_to_id,
            "___dict_version": dict_version,
            "___dict_contains": lambda a, b: a in b,
            "___tuple_iterator_len": tuple_iterator_len,
            "___tuple_iterator_getitem": tuple_iterator_getitem,
            "___get_torch_function_mode_stack_at": get_torch_function_mode_stack_at,
            "__math_isnan": math.isnan,
            "__numpy_isnan": None if np is None else np.isnan,
            "inf": float("inf"),
            "__load_module": importlib.import_module,
            "utils_device": torch.utils._device,
            "device": torch.device,
            "___from_numpy": from_numpy,
            "___as_tensor": torch._as_tensor_fullprec,
            "torch": torch,
            "inspect": inspect,
        }
    return _CLOSURE_VARS


if sys.version_info[:2] <= (3, 8):
    # [Note: Python Version <= 3.8]
    # This branch should be dropped when we drop support for Python 3.8.
    # Reason: 'ast.unparse' function was introduced in Python 3.9.

    try:
        import astunparse  # type: ignore[import]

        def _ast_unparse(node: ast.AST) -> str:
            return astunparse.unparse(node).replace("\n", "")

        HAS_UNPARSE_FUNCTIONS = True
    except ImportError:
        HAS_UNPARSE_FUNCTIONS = False
else:
    HAS_UNPARSE_FUNCTIONS = True

    def _ast_unparse(node: ast.AST) -> str:
        return ast.unparse(node).replace("\n", "")


def strip_function_call(name):
    """
    "___odict_getitem(a, 1)" => "a"
    "a.layers[slice(2)][0]._xyz" ==> "a"
    "getattr(a.layers[slice(2)][0]._abc, '0')" ==> "a"
    "getattr(getattr(a.x[3], '0'), '3')" ==> "a"
    "a.layers[slice(None, -1, None)][0]._xyz" ==> "a"
    """
    # recursively find valid object name in function
    valid_name = re.compile("[A-Za-z_].*")
    curr = ""
    for char in name:
        if char in " (":
            curr = ""
        elif char in "),[]":
            if curr and curr != "None" and valid_name.match(curr):
                return strip_function_call(curr)
        else:
            curr += char

    return strip_getattr_getitem(name)


def strip_getattr_getitem(name):
    """
    "a[1]" => "a"
    "a.foo" => "a"
    """
    return re.split(r"[.\[]", name)[0]


def get_verbose_code_part(code_part: str, guard: Guard) -> str:
    extra = ""
    if guard.user_stack:
        for fs in reversed(guard.user_stack):
            if fs.filename not in uninteresting_files():
                extra = f"  # {format_frame(fs, line=True)}"
                break
    elif guard.stack:
        extra = f"  # {format_frame(guard.stack.summary()[-1])}"

    return f"{code_part:<60}{extra}"


def get_verbose_code_parts(
    code_parts: Union[str | List[str]], guard: Guard
) -> List[str]:
    if not isinstance(code_parts, list):
        code_parts = [code_parts]
    return [get_verbose_code_part(code_part, guard) for code_part in code_parts]


def convert_to_concrete_values(size_or_stride):
    converted: List[Optional[int]] = []
    for dim in size_or_stride:
        if not is_symbolic(dim):
            converted.append(dim)
        else:
            assert isinstance(dim, torch.SymInt)
            converted.append(dim.node.maybe_as_int())
    return converted


def get_tensor_guard_code_part(value, name, sizes, strides):
    pytype = type(value)
    dispatch_key = (
        torch._C._dispatch_keys(value) | torch._C._dispatch_tls_local_include_set()
    ) - torch._C._dispatch_tls_local_exclude_set()
    dtype = value.dtype
    device_index = value.device.index
    requires_grad = value.requires_grad
    guard_str = (
        f"check_tensor({name}, {pytype.__qualname__}, {dispatch_key}, {dtype}, "
        f"device={device_index}, requires_grad={requires_grad}, size={sizes}, stride={strides})"
    )
    return guard_str


def get_key_index(dct, key):
    return list(dct.keys()).index(key)


def get_key_index_source(source, index):
    return f"list({source}.keys())[{index}]"


@dataclasses.dataclass(frozen=True)
class NNModuleAttrAccessorInfo:
    # Represents where is the attr name is present in the nn module attribute
    # access

    # Tells that the attribute can be accessed via __dict__
    present_in_generic_dict: bool = False

    # Either the actual name or _parameters/_buffers/_modules
    l1_key: Optional[str] = None

    # Actual paramter/buffer/submodule name
    l2_key: Optional[str] = None


def getitem_on_dict_manager(
    source, base_guard_manager, base_example_value, example_value, guard_manager_enum
):
    base_source_name = source.base.name()
    source_name = source.name()
    if isinstance(source.index, ConstDictKeySource):
        index = source.index.index
    else:
        assert isinstance(base_example_value, dict)
        index = get_key_index(base_example_value, source.index)

    key_source = get_key_index_source(base_source_name, index)
    key_example_value = list(base_example_value.keys())[index]
    if isinstance(key_example_value, (int, str)):
        value_source = f"{base_source_name}[{key_example_value!r}]"
    else:
        value_source = f"{base_source_name}[{key_source}]"
    if not isinstance(source.index, ConstDictKeySource):
        # We have to insert a key manager guard here
        # TODO - source debug string is probably wrong here.
        base_guard_manager.get_key_manager(
            index=index,
            source=key_source,
            example_value=source.index,
            guard_manager_enum=GuardManagerType.GUARD_MANAGER,
        ).add_equals_match_guard(
            source.index, [f"{key_source} == {key_example_value!r}"]
        )

    return base_guard_manager.get_value_manager(
        index=index,
        source=value_source,
        example_value=example_value,
        guard_manager_enum=guard_manager_enum,
    )


def match_on_id_for_tensor(guard):
    source = guard.originating_source
    return source.is_dict_key() and not isinstance(source, GradSource)


# The ready to eval generated code (possibly multiple parts) for a guard, plus
# the original guard object that created it for provenance
@dataclasses.dataclass
class GuardCodeList:
    code_list: List[str]
    guard: Guard


class GuardManagerType(enum.Enum):
    GUARD_MANAGER = 1
    DICT_GUARD_MANAGER = 2
    DICT_SUBCLASS_GUARD_MANAGER = 3


class GuardBuilder(GuardBuilderBase):
    def __init__(
        self,
        id_ref: Callable[[Any, str], str],
        source_ref: Callable[[Source], str],
        lookup_weakrefs: Callable[[object], ReferenceType[object]],
        local_scope: Dict[str, object],
        global_scope: Dict[str, object],
        guard_manager: GuardManagerWrapper,
        check_fn_manager: CheckFunctionManager,
    ):
        self.id_ref = id_ref
        self.source_ref = source_ref
        self.lookup_weakrefs = lookup_weakrefs
        self.scope: Dict[str, Dict[str, object]] = {"L": local_scope, "G": global_scope}
        self.scope["__builtins__"] = builtins.__dict__.copy()
        for (
            name,
            package_module,
        ) in torch.package.package_importer._package_imported_modules.items():
            name = name.replace(">", "_").replace("<", "_").replace(".", "_dot_")
            # Write the package module into the scope so that we can import it
            self.scope["__builtins__"][name] = package_module
            # Write the demangled name to the scope so that we can use it
            self.scope[name] = package_module
        self.guard_manager = guard_manager

        self.argnames: List[str] = []
        # Code is python expression strings generated for each guard
        self.code: List[GuardCodeList] = []
        # shape_env_code is only used by builder and is used for
        # shape env code.  This exists only because we need to make sure
        # shape env guards get run after tensor match guards (since the
        # tensor match guards make sure we actually have tensors)
        self.shape_env_code: List[GuardCodeList] = []

        # Collect the guard managers and debug info to insert no tensor aliasing
        # guards.
        self.no_tensor_aliasing_names: List[str] = []
        self.no_tensor_aliasing_guard_managers: List[GuardManagerWrapper] = []

        self.check_fn_manager: CheckFunctionManager = check_fn_manager

        # Collect the ids of dicts which need key order guarding. source_name is
        # not sufficient because for nn modules, we can have different sources
        # to access the same object - self._module["param"] is same as
        # self.param.
        self.key_order_guarded_dict_ids = set()
        for source_name in self.check_fn_manager.output_graph.guard_on_key_order:
            self.key_order_guarded_dict_ids.add(id(self.get(source_name)))

        # Keep track of weak references of objects with ID_MATCH guard. This
        # info is stored alongside optimized_code and guard_manager and is used to
        # limit the number of cache entries with same ID_MATCH'd object.
        self.id_matched_objs: Dict[str, ReferenceType[object]] = {}

        # Save the guard managers to avoid repeatedly traversing sources.
        self._cached_guard_managers: Dict[
            str, torch._C._dynamo.guards.GuardManager
        ] = {}
        self._cached_duplicate_input_guards: Set[Tuple[str, str]] = set()

    def guard_on_dict_keys_and_ignore_order(self, example_value, guard):
        dict_mgr = self.get_guard_manager(guard)
        if isinstance(dict_mgr, DictGuardManager):
            raise NotImplementedError(
                "Not expecting a DictGuardManager. Seems like Dynamo incorrectly "
                f"added the dict to tx.output.guard_on_key_order for {guard.name}"
            )

        # Iterate over the dicts and install a dict_getitem_manager.
        dict_source = guard.originating_source.name()
        for key in example_value.keys():
            value = example_value[key]
            value_source = GetItemSource(guard.originating_source, index=key)
            guard_manager_enum = self.get_guard_manager_type(
                value_source, example_value
            )
            dict_mgr.dict_getitem_manager(
                key=key,
                source=f"{dict_source}[{key!r}]",
                example_value=value,
                guard_manager_enum=guard_manager_enum,
            )

    def guard_on_dict_keys_and_order(self, value, guard):
        # Add key managers for the DictGuardManager. Then add either an
        # ID_MATCH or EQUALS_MATCH guard on the key.
        dict_mgr = self.get_guard_manager(guard)
        if not isinstance(dict_mgr, DictGuardManager):
            raise NotImplementedError(
                "Expecting a DictGuardManager. Seems like Dynamo forgot "
                f"to set the right guard manager enum for {guard.name}"
            )
        assert isinstance(dict_mgr, DictGuardManager)

        for idx, key in enumerate(value.keys()):
            key_source = get_key_index_source(guard.name, idx)
            key_manager = dict_mgr.get_key_manager(
                index=idx,
                source=key_source,
                example_value=key,
                guard_manager_enum=GuardManagerType.GUARD_MANAGER,
            )
            if key_is_id(key):
                # Install ID_MATCH guard
                id_val = self.id_ref(key, key_source)
                key_manager.add_id_match_guard(
                    id_val,
                    get_verbose_code_parts(
                        f"__check_obj_id({key_source}, {id_val})", guard
                    ),
                )
            else:
                # Install EQUALS_MATCH guard
                key_manager.add_equals_match_guard(
                    key, get_verbose_code_parts(f"{key_source} == {key!r}", guard)
                )

    @staticmethod
    def _get_generic_dict_manager_example_value(example_value):
        # due to a bug in 3.13.0 (introduced by https://github.com/python/cpython/pull/116115,
        # reported in https://github.com/python/cpython/issues/125608,
        # fixed by https://github.com/python/cpython/pull/125611), we cannot take
        # advantage of __dict__ versions to speed up guard checks.
        if sys.version_info >= (3, 13) and sys.version_info < (3, 13, 1):
            warnings.warn(
                "Guards may run slower on Python 3.13.0. Consider upgrading to Python 3.13.1+.",
                RuntimeWarning,
            )
            return None
        return example_value

    def getattr_on_nn_module(
        self,
        source,
        base_guard_manager,
        base_example_value,
        example_value,
        base_source_name,
        source_name,
        guard_manager_enum,
    ):
        """
        This tries to avoid calling the expensive nn module custom getattr method by
        checking if the attribute is accessible via __dict__. For attributes that
        are not accessible via __dict__ (like descriptors), we fallback to
        PyObject_GetAttr.

        There are two cases that we optimize for
        1) attributes present directly in __dict__, e.g training.
        2) parameters/buffers/modules - they can be accessed via _parameters,
        _buffers, _modules keys in __dict__. For example, mod.linear can be
        accessed as mod.__dict__["_parameters"]["linear"]

        The most common and expensive case for nn module guards is of type
        mod.submod1.submod2.submod3.training. We avoid the python getattr of nn
        modules by going through the __dict__.
        """

        def getitem_on_dict_mgr(
            mgr, key, source_name, base_example_value, example_value, guard_manager_enum
        ):
            if isinstance(mgr, DictGuardManager):
                # Case where the user code relies on key order, e.g.,
                # named_parameters
                index = get_key_index(base_example_value, key)

                # Install the key manager and add equals match guard
                key_source = f"list({source_name}.keys())[{index!r}]"
                mgr.get_key_manager(
                    index=index,
                    source=key_source,
                    example_value=key,
                    guard_manager_enum=GuardManagerType.GUARD_MANAGER,
                ).add_equals_match_guard(key, [f"{key_source} == {key!r}"])

                # Install the value manager
                return mgr.get_value_manager(
                    index=index,
                    source=source_name,
                    example_value=example_value,
                    guard_manager_enum=guard_manager_enum,
                )
            else:
                return mgr.dict_getitem_manager(
                    key=key,
                    source=source_name,
                    example_value=example_value,
                    guard_manager_enum=guard_manager_enum,
                )

        attr_name = source.member
        mod_dict = base_example_value.__dict__

        all_class_attribute_names: Set[str] = set()
        for x in inspect.getmro(base_example_value.__class__):
            all_class_attribute_names.update(x.__dict__.keys())

        accessor_info = NNModuleAttrAccessorInfo(False, None, None)

        if attr_name in mod_dict:
            accessor_info = NNModuleAttrAccessorInfo(True, attr_name, None)
        elif "_parameters" in mod_dict and attr_name in mod_dict["_parameters"]:
            accessor_info = NNModuleAttrAccessorInfo(True, "_parameters", attr_name)
        elif "_buffers" in mod_dict and attr_name in mod_dict["_buffers"]:
            accessor_info = NNModuleAttrAccessorInfo(True, "_buffers", attr_name)
        elif (
            attr_name not in all_class_attribute_names
            and "_modules" in mod_dict
            and attr_name in mod_dict["_modules"]
        ):
            # Check test_attr_precedence test - instance attributes always take precedence unless its an nn.Module.
            accessor_info = NNModuleAttrAccessorInfo(True, "_modules", attr_name)

        if not accessor_info.present_in_generic_dict:
            # The attribute can be accessed by __getattribute__ call, so rely on
            # PyObject_GetAttr
            return base_guard_manager.getattr_manager(
                attr=source.member,
                source=source_name,
                example_value=example_value,
                guard_manager_enum=guard_manager_enum,
            )
        else:
            assert accessor_info.l1_key
            l1_key = accessor_info.l1_key
            l2_key = accessor_info.l2_key

            # Set source strings for debug info
            mod_dict_source = f"{base_source_name}.__dict__"
            l1_source_name = l2_source_name = None
            l1_value = l2_value = None
            l1_guard_manager_enum = l2_guard_manager_enum = None
            if l2_key:
                l1_source = AttrSource(source.base, l1_key)
                l1_source_name = l1_source.name()
                l1_value = mod_dict[l1_key]
                # do not guard on key order for _parameters etc unless the user code
                # actually needs the key order (e.g. calling named_parameters)
                l1_guard_manager_enum = self.get_guard_manager_type(l1_source, l1_value)

                l2_source_name = source_name
                l2_value = example_value
                l2_guard_manager_enum = self.get_guard_manager_type(
                    source, example_value
                )
            else:
                l1_source_name = source_name
                l1_value = example_value
                l1_guard_manager_enum = self.get_guard_manager_type(
                    source, example_value
                )

            # Get __dict__ accessor. No need to guard on dict key order, so use base
            # Guard Manager
            mod_generic_dict_manager = base_guard_manager.get_generic_dict_manager(
                source=mod_dict_source,
                example_value=self._get_generic_dict_manager_example_value(mod_dict),
                guard_manager_enum=GuardManagerType.GUARD_MANAGER,
            )

            l1_mgr = getitem_on_dict_mgr(
                mgr=mod_generic_dict_manager,
                key=l1_key,
                source_name=l1_source_name,
                base_example_value=mod_dict,
                example_value=l1_value,
                guard_manager_enum=l1_guard_manager_enum,
            )

            if l2_key:
                return getitem_on_dict_mgr(
                    mgr=l1_mgr,
                    key=l2_key,
                    source_name=l2_source_name,
                    base_example_value=l1_value,
                    example_value=l2_value,
                    guard_manager_enum=l2_guard_manager_enum,
                )
            return l1_mgr

    def requires_key_order_guarding(self, source):
        source_name = source.name()
        if source_name == "":
            return False
        obj_id = id(self.get(source_name))
        return obj_id in self.key_order_guarded_dict_ids

    def get_guard_manager_type(self, source, example_value):
        guard_manager_enum = GuardManagerType.GUARD_MANAGER
        if self.requires_key_order_guarding(source):
            assert isinstance(example_value, dict)
            # If keys method is not overriden, we can use PyDict_Next to get key
            # orderings. Read more in guards.cpp
            if type(example_value).keys is type({}).keys:
                guard_manager_enum = GuardManagerType.DICT_GUARD_MANAGER
            else:
                guard_manager_enum = GuardManagerType.DICT_SUBCLASS_GUARD_MANAGER
        return guard_manager_enum

    def manager_guards_on_keys(self, mgr_enum):
        return (
            mgr_enum == GuardManagerType.DICT_GUARD_MANAGER
            or mgr_enum == GuardManagerType.DICT_SUBCLASS_GUARD_MANAGER
        )

    def get_global_guard_manager(self):
        return self.guard_manager.root.globals_dict_manager(
            f_globals=self.scope["G"],
            source="G",
            example_value=self.scope["G"],
            guard_manager_enum=GuardManagerType.GUARD_MANAGER,
        )

    def get_guard_manager_from_source(self, source):
        root_guard_manager = self.guard_manager.root

        example_value = None
        source_name = source.name()

        if source_name != "" and source_name in self._cached_guard_managers:
            return self._cached_guard_managers[source_name]

        if source_name != "":
            example_value = self.get(source_name)

        guard_manager_enum = self.get_guard_manager_type(source, example_value)

        # Get base manager related information
        base_source_name = None
        base_example_value = None
        base_guard_manager = None
        base_guard_manager_enum = GuardManagerType.GUARD_MANAGER
        if isinstance(source, ChainedSource):
            base_source_name = source.base.name()
            base_example_value = self.get(base_source_name)
            base_guard_manager = self.get_guard_manager_from_source(source.base)
            base_guard_manager_enum = self.get_guard_manager_type(
                source.base, base_example_value
            )

        # Use istype instead of isinstance to check for exact type of source.
        if istype(source, LocalSource):
            # RootGuardManager accepts a dict but still its not a
            # DictGuardManager because we will eventually move to
            # fastlocals.
            out = root_guard_manager.dict_getitem_manager(
                key=source.local_name,
                source=source_name,
                example_value=example_value,
                guard_manager_enum=guard_manager_enum,
            )
        elif istype(source, AutoDerefLocalSource):
            # Guard checks run on f_locals, in which the python level
            # auto-dereferenced cell objects are also dereferenced (e.g., rather
            # than `f_locals` being `{ 'cell' : <cell object of int> }`, it'll
            # be `{ 'cell' : <int> }`. So the guard manager is the same as the
            # base guard manager.
            assert isinstance(base_guard_manager, GuardManager)  # tame mypy
            out = base_guard_manager
        elif istype(source, GlobalSource):
            # Global manager accepts a dict but it is not a DictGuardManager
            # because globals dict is big and we typically guard on a very
            # selected items on globals.
            out = self.get_global_guard_manager().dict_getitem_manager(
                key=source.global_name,
                source=source_name,
                example_value=example_value,
                guard_manager_enum=guard_manager_enum,
            )
        elif istype(source, GlobalWeakRefSource):
            out = self.get_global_guard_manager().global_weakref_manager(
                global_name=source.global_name,
                source=source_name,
                example_value=example_value,
                guard_manager_enum=guard_manager_enum,
            )
        elif istype(source, GlobalStateSource):
            # Don't do anything here. We guard on global state completely in
            # C++. So just return the root mgr.
            return root_guard_manager
        elif istype(source, ShapeEnvSource):
            return root_guard_manager
        elif istype(source, TypeSource):
            assert base_guard_manager  # to make mypy happy
            out = base_guard_manager.type_manager(
                source=source_name,
                example_value=example_value,
                guard_manager_enum=guard_manager_enum,
            )
        elif istype(
            source,
            (
                OptimizerSource,
                NNModuleSource,
                UnspecializedNNModuleSource,
                UnspecializedBuiltinNNModuleSource,
                FSDPNNModuleSource,
            ),
        ):
            assert base_guard_manager  # to make mypy happy
            out = base_guard_manager
        elif istype(source, TorchFunctionModeStackSource):
            out = root_guard_manager.lambda_manager(
                python_lambda=lambda _: get_torch_function_mode_stack_at(
                    source._get_index()
                ),
                source=source_name,
                example_value=example_value,
                guard_manager_enum=guard_manager_enum,
            )
        elif istype(source, GradSource):
            assert base_guard_manager  # to make mypy happy
            out = base_guard_manager.grad_manager(
                source=source_name,
                example_value=example_value,
                guard_manager_enum=guard_manager_enum,
            )
        elif istype(source, (AttrSource, UnspecializedParamBufferSource)):
            assert base_guard_manager  # to make mypy happy

            if (
                isinstance(base_example_value, torch.nn.Module)
                and get_custom_getattr(base_example_value)
                is unpatched_nn_module_getattr
            ):
                out = self.getattr_on_nn_module(
                    source,
                    base_guard_manager,
                    base_example_value,
                    example_value,
                    base_source_name,
                    source_name,
                    guard_manager_enum,
                )
            else:
                out = base_guard_manager.getattr_manager(
                    attr=source.member,
                    source=source_name,
                    example_value=example_value,
                    guard_manager_enum=guard_manager_enum,
                )
        elif istype(source, GetItemSource):
            assert base_guard_manager  # to make mypy happy
            if isinstance(base_example_value, (dict, collections.OrderedDict)):
                # TODO(anijain2305) - Consider isolating GetItemSource and
                # DictGetItemSource (or maybe use ODictGetItemSource for
                # dicts) so that GetItemSource is only for non dict objects.
                if isinstance(base_guard_manager, DictGuardManager):
                    assert self.manager_guards_on_keys(base_guard_manager_enum)
                    out = getitem_on_dict_manager(
                        source,
                        base_guard_manager,
                        base_example_value,
                        example_value,
                        guard_manager_enum,
                    )
                else:
                    if isinstance(source.index, ConstDictKeySource):
                        raise RuntimeError(
                            "Expecting clean index here. Likely Dynamo forgot to mark"
                            " a dict as guard_on_key_order"
                        )
                    out = base_guard_manager.dict_getitem_manager(
                        key=source.index,
                        source=source_name,
                        example_value=example_value,
                        guard_manager_enum=guard_manager_enum,
                    )
            elif isinstance(base_example_value, list) and not source.index_is_slice:
                out = base_guard_manager.list_getitem_manager(
                    key=source.index,
                    source=source_name,
                    example_value=example_value,
                    guard_manager_enum=guard_manager_enum,
                )
            elif isinstance(base_example_value, tuple) and not source.index_is_slice:
                out = base_guard_manager.tuple_getitem_manager(
                    key=source.index,
                    source=source_name,
                    example_value=example_value,
                    guard_manager_enum=guard_manager_enum,
                )
            else:
                index = source.index
                if source.index_is_slice:
                    index = source.unpack_slice()
                out = base_guard_manager.getitem_manager(
                    key=index,
                    source=source_name,
                    example_value=example_value,
                    guard_manager_enum=guard_manager_enum,
                )
        elif istype(source, ODictGetItemSource):
            if isinstance(base_guard_manager, DictGuardManager):
                assert self.manager_guards_on_keys(base_guard_manager_enum)
                out = getitem_on_dict_manager(
                    source,
                    base_guard_manager,
                    base_example_value,
                    example_value,
                    guard_manager_enum,
                )
            else:
                assert base_guard_manager  # to make mypy happy
                out = base_guard_manager.dict_getitem_manager(
                    key=source.index,
                    source=source_name,
                    example_value=example_value,
                    guard_manager_enum=guard_manager_enum,
                )
        elif istype(source, DefaultsSource):
            assert base_guard_manager  # to make mypy happy
            assert callable(base_example_value)
            if not source.is_kw:
                out = base_guard_manager.func_defaults_manager(
                    source=base_source_name,
                    example_value=base_example_value.__defaults__,
                    guard_manager_enum=GuardManagerType.GUARD_MANAGER,
                ).getitem_manager(
                    key=source.idx_key,
                    source=source_name,
                    example_value=example_value,
                    guard_manager_enum=guard_manager_enum,
                )
            else:
                # kwdefauts is a dict, so use a DictGuardManager
                kwdefaults = base_example_value.__kwdefaults__
                assert base_source_name is not None
                kw_source = base_source_name + ".__kwdefaults__"

                # kwdefaults is a dict. No need to guard on dict order.
                dict_mgr = base_guard_manager.func_kwdefaults_manager(
                    source=kw_source,
                    example_value=kwdefaults,
                    guard_manager_enum=GuardManagerType.GUARD_MANAGER,
                )
                assert not isinstance(dict_mgr, DictGuardManager)

                out = dict_mgr.dict_getitem_manager(
                    key=source.idx_key,
                    source=source_name,
                    example_value=example_value,
                    guard_manager_enum=guard_manager_enum,
                )
        elif istype(source, NumpyTensorSource):
            assert base_guard_manager  # to make mypy happy
            out = base_guard_manager.lambda_manager(
                python_lambda=from_numpy,
                source=source_name,
                example_value=example_value,
                guard_manager_enum=guard_manager_enum,
            )
        elif istype(source, SubclassAttrListSource):
            assert base_guard_manager  # to make mypy happy
            out = base_guard_manager.lambda_manager(
                python_lambda=lambda x: x.__tensor_flatten__()[0],
                source=source_name,
                example_value=example_value,
                guard_manager_enum=guard_manager_enum,
            )
        elif istype(source, FlattenScriptObjectSource):
            assert base_guard_manager  # to make mypy happy
            out = base_guard_manager.lambda_manager(
                python_lambda=lambda x: x.__obj_flatten__(),
                source=source_name,
                example_value=example_value,
                guard_manager_enum=guard_manager_enum,
            )
        elif istype(source, ScriptObjectQualifiedNameSource):
            assert base_guard_manager  # to make mypy happy
            out = base_guard_manager.lambda_manager(
                python_lambda=lambda x: x._type().qualified_name(),
                source=source_name,
                example_value=example_value,
                guard_manager_enum=guard_manager_enum,
            )
        elif istype(source, AttrProxySource):
            assert base_guard_manager  # to make mypy happy
            out = base_guard_manager.lambda_manager(
                python_lambda=lambda x: x.get_base(),
                source=source_name,
                example_value=example_value,
                guard_manager_enum=guard_manager_enum,
            )
        elif istype(source, TupleIteratorGetItemSource):
            assert base_guard_manager  # to make mypy happy
            out = base_guard_manager.tuple_iterator_getitem_manager(
                index=source.index,
                source=source_name,
                example_value=example_value,
                guard_manager_enum=guard_manager_enum,
            )
        elif isinstance(source, ConstDictKeySource):
            if not isinstance(base_guard_manager, DictGuardManager):
                raise AssertionError(
                    "ConstDictKeySource can only work on DictGuardManager"
                )
            out = base_guard_manager.get_key_manager(
                index=source.index,
                source=source_name,
                example_value=example_value,
                guard_manager_enum=guard_manager_enum,
            )
        elif istype(source, WeakRefCallSource):
            assert base_guard_manager  # to make mypy happy
            out = base_guard_manager.weakref_call_manager(
                source=source_name,
                example_value=example_value,
                guard_manager_enum=guard_manager_enum,
            )
        elif istype(source, CallFunctionNoArgsSource):
            assert base_guard_manager  # to make mypy happy
            out = base_guard_manager.call_function_no_args_manager(
                source=source_name,
                example_value=example_value,
                guard_manager_enum=guard_manager_enum,
            )
        else:
            raise AssertionError(
                f"missing guard manager builder {source} - {source.name()}"
            )

        self._cached_guard_managers[source.name()] = out
        return out

    def get_guard_manager(self, guard: Guard):
        return self.get_guard_manager_from_source(guard.originating_source)

    def add_python_lambda_leaf_guard_to_root(
        self,
        code_parts,
        verbose_code_parts,
        closure_vars=None,
        is_epilogue=True,
    ):
        if closure_vars is None:
            closure_vars = _get_closure_vars()
        # Adds a lambda leaf guard to the root guard manager. It wraps the
        # code_parts in a function object which is then passed on to the leaf
        # guard.
        make_guard_fn_args = ", ".join(closure_vars.keys())
        guard_body, pycode = build_guard_function(code_parts, make_guard_fn_args)
        out: Dict[str, Any] = {}
        globals_for_guard_fn = {"G": self.scope["G"]}
        exec(pycode, globals_for_guard_fn, out)
        guard_fn = out["___make_guard_fn"](*closure_vars.values())
        if is_epilogue:
            # Epilogue guards are run after all the other guards have finished.
            # If epilogue guards contain a getattr or getitem access, one of the
            # other guards would fail preventing the epilogue guards to run.
            self.guard_manager.root.add_epilogue_lambda_guard(
                guard_fn, verbose_code_parts
            )
        else:
            self.guard_manager.root.add_lambda_guard(guard_fn, verbose_code_parts)

    # Warning: use this with care!  This lets you access what the current
    # value of the value you are guarding on is.  You probably don't want
    # to actually durably save this value though (because it's specific
    # to this frame!)  Instead, you should be reading out some property
    # (like its type) which is what you permanently install into the
    # guard code.
    def get(self, name: str) -> Any:
        return eval(name, self.scope, _get_closure_vars())

    # Registers the usage of the source name referenced by the
    # string (or stored in the Guard) as being guarded upon.  It's important
    # to call this before generating some code that makes use of 'guard',
    # because without this call, we won't actually bind the variable
    # you reference in the actual guard closure (oops!)
    def arg_ref(self, guard: Union[str, Guard]) -> str:
        name: str
        if isinstance(guard, str):
            name = guard
        else:
            name = guard.name
        base = strip_getattr_getitem(strip_function_call(name))
        if base not in self.argnames:
            if re.match(r"[a-zA-Z0-9_]+", base):
                if re.match(r"^\d+$", base):
                    log.warning("invalid var name: %s", guard)
                self.argnames.append(base)

        return name

    def _guard_on_attribute(self, guard: Guard, attr_name: str, guard_fn):
        attr_source = AttrSource(guard.originating_source, attr_name)
        # Copy the stack info
        new_guard = Guard(
            attr_source, guard_fn, stack=guard.stack, user_stack=guard.user_stack
        )
        new_guard.create(self)

    # Note: the order of the guards in this file matters since we sort guards on the same object by lineno
    def HASATTR(self, guard: Guard):
        source = guard.originating_source
        if isinstance(source, NNModuleSource):
            source = source.base
        assert isinstance(source, AttrSource), f"invalid source {guard.name}"
        base_source = source.base
        base = base_source.name()
        attr = source.member

        ref = self.arg_ref(base)
        val = hasattr(self.get(base), attr)
        code = None
        if val:
            code = f"hasattr({ref}, {attr!r})"
        else:
            code = f"not hasattr({ref}, {attr!r})"
        self._set_guard_export_info(
            guard, [code], provided_guarded_object=self.get(base)
        )

        base_manager = self.get_guard_manager_from_source(base_source)
        if val:
            # Just install a getattr manager. GetAttrGuardAccessor itself
            # acts as hasattr guard.
            example_value = self.get(source.name())
            base_example_value = self.get(base)
            guard_manager_enum = self.get_guard_manager_type(source, example_value)

            # if the base value is nn.Module, check if we can speedup the
            # guard by going through __dict__ attrs.
            if (
                isinstance(base_example_value, torch.nn.Module)
                and get_custom_getattr(base_example_value)
                is unpatched_nn_module_getattr
            ):
                return self.getattr_on_nn_module(
                    source,
                    base_manager,
                    base_example_value,
                    example_value,
                    base,
                    source.name(),
                    guard_manager_enum,
                )
            else:
                base_manager.getattr_manager(
                    attr=attr,
                    source=guard.name,
                    example_value=example_value,
                    guard_manager_enum=guard_manager_enum,
                )
        else:
            base_manager.add_no_hasattr_guard(attr, get_verbose_code_parts(code, guard))

    def NOT_PRESENT_IN_GENERIC_DICT(self, guard: Guard, attr=None) -> None:
        assert attr is not None
        ref = self.arg_ref(guard)
        val = self.get(guard.name)
        assert isinstance(val, torch.nn.Module)

        base_manager = self.get_guard_manager(guard)

        mod_dict_source = f"{guard.name}.__dict__"
        mod_generic_dict_manager = base_manager.get_generic_dict_manager(
            source=mod_dict_source,
            example_value=self._get_generic_dict_manager_example_value(val.__dict__),
            guard_manager_enum=GuardManagerType.GUARD_MANAGER,
        )

        code = f"not ___dict_contains({attr!r}, {ref}.__dict__)"
        mod_generic_dict_manager.add_dict_contains_guard(
            False, attr, get_verbose_code_parts(code, guard)
        )

    def TYPE_MATCH(self, guard: Guard) -> None:
        # ___check_type_id is same as `id(type(x)) == y`
        t = type(self.get(guard.name))
        obj_id = self.id_ref(t, f"type({guard.name})")
        code = f"___check_type_id({self.arg_ref(guard)}, {obj_id})"
        self._set_guard_export_info(guard, [code])

        self.get_guard_manager(guard).add_type_match_guard(
            obj_id, get_verbose_code_parts(code, guard)
        )

    def DICT_VERSION(self, guard: Guard):
        # ___check_dict_version is same as `dict_version(x) == y`
        ref = self.arg_ref(guard)
        val = self.get(guard.name)
        version = dict_version(self.get(guard.name))
        code = f"___dict_version({ref}) == {version}"
        self._set_guard_export_info(guard, [code])

        # TODO(anijain2305) - Delete this when DictGuardManager uses tags
        # for dicts.
        self.get_guard_manager(guard).add_dict_version_guard(
            val, get_verbose_code_parts(code, guard)
        )

    def DICT_CONTAINS(self, guard: Guard, key: str, invert: bool):
        dict_ref = self.arg_ref(guard)

        maybe_not = "not " if invert else ""
        code = f"{maybe_not}___dict_contains({key!r}, {dict_ref})"
        self._set_guard_export_info(guard, [code])

        self.get_guard_manager(guard).add_dict_contains_guard(
            not invert, key, get_verbose_code_parts(code, guard)
        )

    def ID_MATCH(self, guard: Guard):
        # ___check_obj_id is same as `id(x) == y`
        if isinstance(guard.originating_source, TypeSource):
            # optional optimization to produce cleaner/faster guard code
            return self.TYPE_MATCH(
                Guard(guard.originating_source.base, GuardBuilder.TYPE_MATCH)  # type: ignore[arg-type]
            )

        ref = self.arg_ref(guard)
        val = self.get(guard.name)
        id_val = self.id_ref(val, guard.name)
        code = f"___check_obj_id({ref}, {id_val})"
        self._set_guard_export_info(guard, [code])

        self.get_guard_manager(guard).add_id_match_guard(
            id_val, get_verbose_code_parts(code, guard)
        )

        # Keep track of ID_MATCH'd objects. This will be used to modify the
        # cache size logic
        if isinstance(guard.originating_source, LocalSource):
            # TODO(anijain2305) - This is currently restricted to nn.Module objects
            # because many other ID_MATCH'd objects fail - like DeviceMesh.
            # Increase the scope of ID_MATCH'd objects.
            if isinstance(val, torch.nn.Module):
                local_name = guard.originating_source.local_name
                weak_id = self.lookup_weakrefs(val)
                if weak_id is not None:
                    self.id_matched_objs[local_name] = weak_id

    def NOT_NONE_MATCH(self, guard: Guard, value=None):
        ref = self.arg_ref(guard)
        val = self.get(guard.name)
        assert isinstance(val, torch.Tensor)
        code = f"{ref} is not None"
        self._set_guard_export_info(guard, [code])

        self.get_guard_manager(guard).add_not_none_guard(
            get_verbose_code_parts(code, guard)
        )

    def NAME_MATCH(self, guard: Guard):
        self._guard_on_attribute(guard, "__name__", GuardBuilder.EQUALS_MATCH)

    def DATA_PTR_MATCH(self, guard: Guard):
        # C++ guard has the type check internally
        obj = self.get(guard.name)
        code = f"{self.arg_ref(guard)}.data_ptr() == {obj.data_ptr()}"
        self._set_guard_export_info(guard, [code])

        self.get_guard_manager(guard).add_data_ptr_guard(
            obj, get_verbose_code_parts(code, guard)
        )

    def DUAL_LEVEL(self, guard: Guard):
        # Invalidate dual level if current dual level is different than the one
        # in the fx graph
        dual_level = torch.autograd.forward_ad._current_level
        code = [f"torch.autograd.forward_ad._current_level == {dual_level}"]
        self._set_guard_export_info(guard, [code])
        # TODO(anijain2305) - Consider this moving this guard to C++
        forward_ad = torch.autograd.forward_ad

        def fn(x):
            return forward_ad._current_level == dual_level

        self.guard_manager.root.add_lambda_guard(
            fn, get_verbose_code_parts(code, guard)
        )

    def FUNCTORCH_STACK_MATCH(self, guard: Guard):
        # Invalidate functorch code if current level is different than
        # the one when FX graph was generated
        cis = torch._functorch.pyfunctorch.retrieve_all_functorch_interpreters()
        states = [ci.get_state() for ci in cis]
        code = [f"torch._functorch.pyfunctorch.compare_functorch_state({states})"]
        self._set_guard_export_info(guard, code)

        # TODO(anijain2305) - Consider this moving this guard to C++
        compare_fn = torch._functorch.pyfunctorch.compare_functorch_state

        def fn(x):
            return compare_fn(states)

        self.guard_manager.root.add_lambda_guard(
            fn, get_verbose_code_parts(code, guard)
        )

    def TENSOR_SUBCLASS_METADATA_MATCH(self, guard: Guard):
        value = self.get(guard.name)
        original_metadata = deepcopy(self.get(guard.name).__tensor_flatten__()[1])
        if hasattr(value, "__metadata_guard__"):
            verify_guard_fn_signature(value)

            def metadata_checker(x):
                return value.__metadata_guard__(
                    original_metadata, x.__tensor_flatten__()[1]
                )

        else:

            def metadata_checker(x):
                return x.__tensor_flatten__()[1] == original_metadata

        global_name = f"___check_metadata_{id(metadata_checker)}_c{CompileContext.current_compile_id()}"
        self.get_guard_manager(guard).add_lambda_guard(
            metadata_checker, get_verbose_code_parts(global_name, guard)
        )

    def EQUALS_MATCH(self, guard: Guard):
        ref = self.arg_ref(guard)
        val = self.get(guard.name)
        t = type(val)
        if np:
            np_types: Tuple[Type[Any], ...] = (
                np.int8,
                np.int16,
                np.int32,
                np.int64,
                np.uint8,
                np.uint16,
                np.uint32,
                np.uint64,
                np.float16,
                np.float32,
                np.float64,
            )
        else:
            np_types = ()

        ok_mutable_types = (list, set)

        ok_types = tuple(
            common_constant_types
            | {
                type,
                tuple,
                frozenset,
                slice,
                range,
                torch.Size,
                *np_types,
                *ok_mutable_types,
            }
        )

        if torch.distributed.is_available():
            from torch.distributed.device_mesh import DeviceMesh
            from torch.distributed.tensor.placement_types import (
                Partial,
                Replicate,
                Shard,
            )

            ok_types = ok_types + (
                Shard,
                Replicate,
                Partial,
                DeviceMesh,
            )

        if istype(val, dict):
            assert all(
                istype(x, ok_types) for x in itertools.chain(val.keys(), val.values())
            )
        else:
            assert istype(
                val,
                ok_types,
            ), f"Unexpected type {type(val)}, not in {ok_types}"

        # Special case for nan because float("nan") == float("nan") evaluates to False
        if istype(val, float) and math.isnan(val):
            self.TYPE_MATCH(guard)
            code = []
            code.append(f"__math_isnan({ref})")
            self._set_guard_export_info(guard, code)

            self.get_guard_manager(guard).add_lambda_guard(
                _get_closure_vars()["__math_isnan"],
                get_verbose_code_parts(code, guard),
            )
            return

        # Python math library doesn't support complex nan, so we need to use numpy
        if istype(val, complex) and np.isnan(val):
            self.TYPE_MATCH(guard)
            code = []
            code.append(f"__numpy_isnan({ref})")
            self._set_guard_export_info(guard, code)

            self.get_guard_manager(guard).add_lambda_guard(
                _get_closure_vars()["__numpy_isnan"],
                get_verbose_code_parts(code, guard),
            )
            return

        # Construct a debug string to put into the c++ equals match guard.
        code = [f"{ref} == {val!r}"]
        if istype(val, ok_mutable_types):
            # C++ guards perform a pointer equality check to speedup guards, but the assumption is that the object
            # is mutable. For a few corner cases like sets and lists, we make a deepcopy to purposefully fail the
            # pointer equality check.
            val = deepcopy(val)
        self.get_guard_manager(guard).add_equals_match_guard(
            val, get_verbose_code_parts(code, guard)
        )
        self._set_guard_export_info(guard, code)
        return

    def CONSTANT_MATCH(self, guard: Guard):
        val = self.get(guard.name)
        if istype(val, (bool, type(None), types.CodeType)):
            self.ID_MATCH(guard)
        else:
            self.EQUALS_MATCH(guard)

    def NN_MODULE(self, guard: Guard):
        self.ID_MATCH(guard)
        val = self.get(guard.name)
        if hasattr(val, "training"):
            assert istype(val.training, bool)
            self._guard_on_attribute(guard, "training", GuardBuilder.CONSTANT_MATCH)
        else:
            exc.unimplemented(f"Guard setup for uninitialized class {type(val)}")

    def FUNCTION_MATCH(self, guard: Guard):
        """things like torch.add and user defined functions"""
        return self.ID_MATCH(guard)

    def CLOSURE_MATCH(self, guard: Guard):
        """matches a closure by __code__ id."""
        val = self.get(guard.name)
        # Strictly only want user-defined functions
        if type(val) == types.FunctionType and hasattr(val, "__code__"):
            self._guard_on_attribute(guard, "__code__", GuardBuilder.HASATTR)
            self._guard_on_attribute(guard, "__code__", GuardBuilder.FUNCTION_MATCH)
        else:
            self.FUNCTION_MATCH(guard)

    def BUILTIN_MATCH(self, guard: Guard):
        return self.FUNCTION_MATCH(guard)

    def PYMODULE_MATCH(self, guard: Guard):
        return self.FUNCTION_MATCH(guard)

    def SEQUENCE_LENGTH(self, guard):
        # This guard is used to check lenght of PySequence objects like list,
        # tuple, collections.deque etc
        ref = self.arg_ref(guard)
        value = self.get(guard.name)
        t = type(value)

        if not isinstance(value, dict):
            # C++ DICT_LENGTH checks for type
            self.TYPE_MATCH(guard)

        code = []
        if len(value) == 0:
            code.append(f"not {ref}")
        else:
            code.append(f"len({ref}) == {len(value)}")

        self._set_guard_export_info(guard, code)
        if isinstance(value, dict):
            self.get_guard_manager(guard).add_dict_length_check_guard(
                len(value), get_verbose_code_parts(code, guard)
            )
        else:
            self.get_guard_manager(guard).add_length_check_guard(
                len(value), get_verbose_code_parts(code, guard)
            )

    def TUPLE_ITERATOR_LEN(self, guard):
        ref = self.arg_ref(guard)
        value = self.get(guard.name)
        t = type(value)

        code = []
        code.append(f"___tuple_iterator_len({ref}) == {tuple_iterator_len(value)}")
        self._set_guard_export_info(guard, code)

        t = type(value)
        obj_id = self.id_ref(t, f"type({guard.name})")

        self.get_guard_manager(guard).add_tuple_iterator_length_guard(
            tuple_iterator_len(value), obj_id, get_verbose_code_parts(code, guard)
        )

    # TODO(voz): Deduplicate w/ AOTAutograd dupe input guards
    def DUPLICATE_INPUT(self, guard, source_b):
        ref_a = self.arg_ref(guard)
        ref_b = self.arg_ref(source_b.name())

        if is_from_optimizer_source(
            guard.originating_source
        ) or is_from_optimizer_source(source_b):
            return

        code = [f"{ref_b} is {ref_a}"]
        self._set_guard_export_info(guard, code)

        # Check that the guard has not been inserted already
        key = (ref_a, ref_b)
        if key in self._cached_duplicate_input_guards:
            return
        self._cached_duplicate_input_guards.add((ref_a, ref_b))
        self._cached_duplicate_input_guards.add((ref_b, ref_a))

        install_object_aliasing_guard(
            self.get_guard_manager(guard),
            self.get_guard_manager_from_source(source_b),
            get_verbose_code_parts(code, guard),
        )

    def DICT_KEYS(self, guard):
        # Guard on the keys and their order
        ref = self.arg_ref(guard)
        value = self.get(guard.name)
        t = type(value)

        self.TYPE_MATCH(guard)
        code = []
        any_key_is_id = any(key_is_id(k) for k in value.keys())
        const_keys_repr = dict_keys_repr(
            key_to_id(value),
            local=is_from_local_source(guard.originating_source),
        )
        if any_key_is_id:
            code.append(f"___key_to_id({ref}) == {const_keys_repr}")
        else:
            code.append(f"list({ref}.keys()) == {const_keys_repr}")

        self._set_guard_export_info(guard, code)
        if self.requires_key_order_guarding(guard.originating_source):
            self.guard_on_dict_keys_and_order(value, guard)
        else:
            self.guard_on_dict_keys_and_ignore_order(value, guard)

    def WEAKREF_ALIVE(self, guard):
        code = [f"{self.arg_ref(guard)} is not None"]

        self._set_guard_export_info(guard, code)
        self.get_guard_manager(guard).add_not_none_guard(
            get_verbose_code_parts(code, guard)
        )

    def DICT_CONST_KEYS(self, guard):
        """Constant keys match"""
        ref = self.arg_ref(guard)
        value = self.get(guard.name)
        t = type(value)

        code = []
        code.append(f"list({ref}.keys()) == {list(value.keys())!r}")
        self._set_guard_export_info(guard, code)

        if self.requires_key_order_guarding(guard.originating_source):
            self.guard_on_dict_keys_and_order(value, guard)
        else:
            self.guard_on_dict_keys_and_ignore_order(value, guard)

    def EMPTY_NN_MODULE_HOOKS_DICT(self, guard):
        """Special guard to skip guards on empty hooks. This is controlled by skip_nnmodule_hook_guards"""
        if config.skip_nnmodule_hook_guards:
            # This is unsafe if you add/remove a hook on nn module variable
            return
        self.SEQUENCE_LENGTH(guard)

    def OBJECT_MUTATION(self, guard: Guard):
        mutation_guard.watch(self.get(guard.name), self.check_fn_manager)

    def GRAD_MODE(self, guard: Guard):
        pass  # we always guard on this via GlobalStateGuard()

    def DETERMINISTIC_ALGORITHMS(self, guard: Guard):
        pass  # we always guard on this via GlobalStateGuard()

    def TORCH_FUNCTION_STATE(self, guard: Guard):
        pass  # we always guard on this via GlobalStateGuard()

    def FSDP_TRAINING_STATE(self, guard: Guard):
        pass  # we always guard on this via GlobalStateGuard()

    def DEFAULT_DEVICE(self, guard: Guard):
        """Guard on CURRENT_DEVICE per torch.utils._device"""
        assert guard.source is GuardSource.GLOBAL
        import torch.utils._device as m

        code = [f"utils_device.CURRENT_DEVICE == {m.CURRENT_DEVICE!r}"]
        self._set_guard_export_info(guard, code)

        self.get_guard_manager(guard).add_default_device_guard(
            get_verbose_code_parts(code, guard)
        )

    def SHAPE_ENV(self, guard: Guard):
        # Let's handle ShapeEnv guards.  To do this, we will resolve
        # shape variables to sources from tracked_fakes.  This must happen after
        # tensor checks.
        assert guard.name == ""
        output_graph = self.check_fn_manager.output_graph
        # NB: self.output_graph can be None in the debug_nops tests
        fs = output_graph.tracked_fakes
        input_contexts = [a.symbolic_context for a in fs]

        def get_sources(t_id, dim):
            # Looks up base sources mapped to a tensor id and uses them to create
            # sources for the corresponding tensor dimension.
            return [
                TensorPropertySource(source, TensorProperty.SIZE, dim)
                for source in output_graph.tracked_fakes_id_to_source[t_id]
            ]

        if output_graph.export_constraints:
            names: Dict[str, Tuple[int, int]] = {}
            source_pairs: List[Tuple[Source, Source]] = []
            derived_equalities: List[  # type: ignore[type-arg]
                Tuple[Source, Union[Source, Symbol], Callable]
            ] = []
            phantom_symbols: Dict[str, Symbol] = {}
            relaxed_sources: Set[Source] = set()
            for constraint in output_graph.export_constraints:
                if constraint.t_id in output_graph.tracked_fakes_id_to_source:
                    torch.export.dynamic_shapes._process_equalities(
                        constraint,
                        get_sources,
                        output_graph.shape_env,
                        names,
                        source_pairs,
                        derived_equalities,
                        phantom_symbols,
                        relaxed_sources,
                    )
                else:
                    log.warning("Untracked tensor used in export constraints")
            equalities_inputs = EqualityConstraint(
                source_pairs=source_pairs,
                derived_equalities=derived_equalities,
                phantom_symbols=list(phantom_symbols.values()),
                relaxed_sources=relaxed_sources,
                warn_only=False,
            )
        else:
            equalities_inputs = None
        code_parts, verbose_code_parts = output_graph.shape_env.produce_guards_verbose(
            [a.fake for a in fs],
            [a.source for a in fs],
            input_contexts=input_contexts,
            equalities_inputs=equalities_inputs,
            source_ref=self.source_ref,
            # Export keeps static.
            ignore_static=(not self.check_fn_manager.output_graph.export),
        )
        # When exporting, we may work with the shape constraints some more in
        # postprocessing, so don't freeze yet
        if not self.check_fn_manager.output_graph.export:
            output_graph.shape_env.freeze()

        for code in code_parts:
            self._set_guard_export_info(guard, [code])

        # Install all the symbolic guards in one lambda guard. These are run
        # at the very end of the RootGuardManager via epilogue guards.
        # TODO(anijain2305,williamwen42) - Consider moving this to C++.
        self.add_python_lambda_leaf_guard_to_root(
            code_parts,
            verbose_code_parts,
            closure_vars={**SYMPY_INTERP, **_get_closure_vars()},
        )

    def TENSOR_MATCH(self, guard: Guard, value=None):
        # For tensors that are part of the Dynamo extracted Fx graph module, an
        # ID_MATCH suffices. Once we turn on inline_inbuilt_nn_modules, these
        # will be lifted as inputs and have a TENSOR_MATCH guard.
        # For numpy tensors, always use TENSOR_MATCH because __from_numpy leads
        # to a new tensor everytime and therefore id differs.
        if (
            guard.is_specialized_nn_module()
            and not isinstance(guard.originating_source, NumpyTensorSource)
        ) or match_on_id_for_tensor(guard):
            self.ID_MATCH(guard)
        else:
            if isinstance(value, TensorWeakRef):
                value = value()

            value = value if value is not None else self.get(guard.name)
            assert isinstance(value, torch.Tensor)

            tensor_name = self.arg_ref(guard)
            # [Note - On Export Tensor Guards]
            #
            # In eager mode, tensor guards are evaluated through C++, in guards.cpp
            # see [Note - On Eager Tensor Guards] for more info.
            #
            # In export mode, we instead maintain parallel logic between C++ and python
            # here, with an exception of checking the dispatch key - with the idea that a dispatch key
            # is an entirely runtime notion that would make no sense to keep in an exported graph.
            #
            # Now, this idea is okay, but to paraphrase @ezyang, this mental model is sufficient for now, although
            # not entirely true.
            # For example, suppose one of the input tensors had the negative dispatch key.
            # You should end up with a graph that is specialized for tensors that have a negative dispatch key.
            # If you allow a Tensor that does NOT have this bit set, you will accidentally run it "as if" it were negated.
            # Now, negative key only shows up for complex numbers, and most likely, the exported to target doesn't
            # support this feature at all, but the point stands that :some: tensor state only shows up on dispatch key.
            # TODO(voz): Either populate a dispatch_key check into the guards, or error on users passing in an unsupported
            # subset of keys during export.
            #
            # The list of tensor fields and calls we care about can be found in `terms` below.
            # TODO(voz): We are missing storage offset in all our tensor guards?
            code: List[str] = []
            if self.check_fn_manager.output_graph.export:
                self.TYPE_MATCH(guard)
                terms = [
                    "dtype",
                    "device",
                    "requires_grad",
                    "ndimension()",
                ]

                for term in terms:
                    real_value = self.get(tensor_name + "." + term)
                    if istype(real_value, (torch.device, torch.dtype)):
                        # copy pasted from EQUALS_MATCH
                        code.append(f"str({tensor_name}.{term}) == {str(real_value)!r}")
                    else:
                        code.append(f"{tensor_name}.{term} == {real_value}")
            else:
                guard_manager = self.get_guard_manager(guard)

                # skip_no_tensor_aliasing_guards_on_parameters bring
                # unsoundness. If you compile a function with two different
                # parameters, but later on you pass on same tensor as two
                # different outputs (aliasing), Dynamo will not detect this.
                # But we deliberately take this soundness hit because this
                # usecase is quite rare and there is substantial reduction in
                # guard overhead.
                if not (
                    config.skip_no_tensor_aliasing_guards_on_parameters
                    and istype(value, torch.nn.Parameter)
                ):
                    # Keep track of all the tensor guard managers to insert
                    # NoAliasing check at the end.
                    self.no_tensor_aliasing_names.append(tensor_name)
                    self.no_tensor_aliasing_guard_managers.append(guard_manager)

                output_graph = self.check_fn_manager.output_graph
                metadata = output_graph.input_source_to_sizes_strides[
                    guard.originating_source
                ]
                size = convert_to_concrete_values(metadata["size"])
                stride = convert_to_concrete_values(metadata["stride"])

                verbose_code_parts = get_verbose_code_parts(
                    get_tensor_guard_code_part(value, tensor_name, size, stride),
                    guard,
                )
                guard_manager.add_tensor_match_guard(
                    value,
                    size,
                    stride,
                    tensor_name,
                    verbose_code_parts,
                )

            # A frame is valid for reuse with dynamic dimensions if the new
            # (user-requested) dynamic dimensions are a subset of the old
            # (already compiled) dynamic dimensions.
            #
            # It's a little non-obvious why you'd want this: in particular,
            # if an already compiled frame matches all of the guards, why
            # not just use it, why force a recompile?
            #
            # We force it for two reasons:
            #
            #   - The user *required* us to compile with a new dynamic dimension,
            #     we should not ignore that and serve up the old, specialized
            #     frame.  Listen to the user!
            #
            #   - In fact, we are obligated to *raise an error* if we fail to
            #     make the requested dimension dynamic.  If we don't
            #     recompile, we can't tell if that dimension can actually be
            #     made dynamic.
            #
            # If the new dynamic dims are a subset of the old, we already know
            # we can make them dynamic (since we made them dynamic in old).
            # This is slightly unsound, because maybe your input size is
            # [s0, s0, s1] and so you can do it dynamic if you say dynamic
            # dims {0, 1, 2} but you can't if you only do {0, 2} (because now
            # the second s0 is specialized).  But we're not entirely sure if
            # this is a good idea anyway lol... (if you want to try removing
            # this logic, be my guest!  -- ezyang 2024)
            #
            assert guard.source is not None
            static, reason = tensor_always_has_static_shape(
                value, is_tensor=True, tensor_source=guard.originating_source
            )

            if not static:
                if hasattr(value, "_dynamo_dynamic_indices"):
                    dynamic_indices = value._dynamo_dynamic_indices
                    code_part = f"(({tensor_name}._dynamo_dynamic_indices.issubset({dynamic_indices})) if hasattr({tensor_name}, '_dynamo_dynamic_indices') else True)"  # noqa: B950
                    code.append(code_part)
                    self.get_guard_manager(guard).add_dynamic_indices_guard(
                        dynamic_indices, get_verbose_code_parts(code_part, guard)
                    )
                # In the case of us not having any dynamic dimension indices, we compiled the frame with no chance of
                # raising for this specific tensor - and any inputs with more dynamic user directives specified must be recompiled.
                else:
                    code_part = (
                        f"hasattr({tensor_name}, '_dynamo_dynamic_indices') == False"
                    )
                    code.append(code_part)
                    self.get_guard_manager(guard).add_no_hasattr_guard(
                        "_dynamo_dynamic_indices",
                        get_verbose_code_parts(code_part, guard),
                    )
            if len(code) > 0:
                self._set_guard_export_info(guard, code)

    # A util that in the case of export, adds data onto guards
    def _set_guard_export_info(self, guard, code_list, provided_guarded_object=None):
        # WARNING: It is important that cur_frame/caller do NOT stay in
        # the current frame, because they will keep things live longer
        # than they should.  See TestMisc.test_release_module_memory
        cur_frame = currentframe()
        assert cur_frame is not None
        caller = cur_frame.f_back
        del cur_frame
        assert caller is not None
        func_name = getframeinfo(caller)[2]
        del caller
        # We use func_name for export, so might as well get a nice defensive check out of it
        assert func_name in dir(
            self.__class__
        ), f"_produce_guard_code must be called from inside GuardedCode. Called from {func_name}"

        # Not all guards have names, some can be installed globally (see asserts on HAS_GRAD)
        if provided_guarded_object is None:
            name_valid = guard.name is not None and guard.name != ""

            guarded_object = self.get(guard.name) if name_valid else None
        else:
            guarded_object = provided_guarded_object

        guarded_object_type = (
            weakref.ref(type(guarded_object)) if guarded_object is not None else None
        )
        obj_ref = None
        # Not necessary to have weakref for Enum type, but there is a bug that
        # makes hasattr(guarded_object.__class__, "__weakref__") return True.
        # See D64140537 for why we are checking for tuple.
        if hasattr(guarded_object.__class__, "__weakref__") and not isinstance(
            guarded_object, (enum.Enum, tuple)
        ):
            obj_ref = weakref.ref(guarded_object)

        guard.set_export_info(
            func_name,
            guarded_object_type,
            code_list,
            obj_ref,
        )


# Common Sub-Expression Elimination for Python expressions.
#
# There are 2 steps to this pass:
#     1. Count the frequency of each sub-expression (i.e. inner
#        node in the AST tree)
#
#     2. Replace those that occur more than once by a fresh variable 'v'.
#        'v' will be defined in the 'preface' list (output argument to
#        'NodeTransformer')
#
# NB: the use of 'ast.unparse' while visiting the nodes makes this pass
# quadratic on the depth of the tree.
#
# NB: this pass creates a new variable for each AST node that is repeated
# more than 'USE_THRESHOLD'. e.g. if 'a.b.c.d' is used 10 times, 'a.b.c'
# and 'a.b' are also used 10 times. So, there will be a new variable for
# each of them.
class PyExprCSEPass:
    # Maximum number of times a given expression can be used without being
    # replaced by a fresh variable.
    USE_THRESHOLD = 1

    # Ad-Hoc: AST nodes this pass focuses on.
    ALLOWED_NODE_TYPES = (ast.Attribute, ast.Call, ast.Subscript)

    @dataclasses.dataclass
    class Config:
        expr_count: Dict[str, int]
        expr_to_name: Dict[str, str]

    class ExprCounter(ast.NodeVisitor):
        def __init__(self, config: PyExprCSEPass.Config) -> None:
            self._config = config

        def visit(self, node: ast.AST) -> Any:
            if isinstance(node, PyExprCSEPass.ALLOWED_NODE_TYPES):
                self._config.expr_count[_ast_unparse(node)] += 1
            super().visit(node)

    class Replacer(ast.NodeTransformer):
        def __init__(
            self,
            config: PyExprCSEPass.Config,
            gen_name: Callable[[], str],
        ) -> None:
            super().__init__()
            self._config = config
            self._gen_name = gen_name
            self.preface: List[str] = []

        def visit(self, node: ast.AST) -> Any:
            if isinstance(node, PyExprCSEPass.ALLOWED_NODE_TYPES):
                expr = _ast_unparse(node)

                # Replacement only occurs if a given expression is used more
                # than once.
                if self._config.expr_count[expr] > PyExprCSEPass.USE_THRESHOLD:
                    if expr not in self._config.expr_to_name:
                        # Parent 'visit' is called so that we CSE the inner expressions first.
                        #
                        # The resulting expression is used as right-hand-side of the variable
                        # assignment. i.e. we are CSE-ing the children before the parents.
                        #
                        # Indexing still uses the old 'node', since that's what was counted
                        # by the 'NodeVisitor'.
                        node_ = super().visit(node)
                        expr_ = _ast_unparse(node_)
                        var_name = self._gen_name()
                        self.preface.append(f"{var_name} = {expr_}")
                        self._config.expr_to_name[expr] = var_name
                    else:
                        var_name = self._config.expr_to_name[expr]
                    return ast.Name(var_name, ast.Load())

            return super().visit(node)

    def __init__(self) -> None:
        self._counter = 0
        self._config = self.Config(
            expr_count=collections.defaultdict(lambda: 0), expr_to_name={}
        )

    def _new_var(self, prefix: str = "_var") -> str:
        name = f"{prefix}{self._counter}"
        self._counter += 1
        return name

    def count(self, exprs: List[str]) -> None:
        counter = self.ExprCounter(self._config)
        for e in exprs:
            try:
                counter.visit(ast.parse(e))
            except SyntaxError as ex:
                log.exception("Failed to visit expr at line %s.\n%s", ex.lineno, e)
                raise

    def replace(self, expr: str) -> Tuple[List[str], str]:
        replacer = self.Replacer(self._config, self._new_var)
        new_node = replacer.visit(ast.parse(expr))
        return replacer.preface, _ast_unparse(new_node)


def must_add_nn_module_guards(guard):
    # For config.guard_nn_modules=False, we can skip all the guards that
    # originate from inside of nn module except for a few categories.
    return (
        # Guard for defaults
        isinstance(guard.originating_source, DefaultsSource)
        # Guard using dict tags if the config flag is set
        or (
            config.guard_nn_modules_using_dict_tags
            and guard.create_fn is GuardBuilder.NN_MODULE
        )
    )


class DeletedGuardManagerWrapper(GuardManagerWrapper):
    def __init__(self, reason):
        super().__init__()
        self.invalidation_reason = reason

    def populate_diff_guard_manager(self):
        self.diff_guard_root = None


# NB: Naively, you'd expect this to only be a function that produces
# the callable that constitutes the guard.  However, there is some
# delicate handling for invalidating this check function when the
# locals/globals get invalidated, so there's some extra state
# we have to hold in this manager class.
class CheckFunctionManager:
    def __init__(
        self,
        output_graph=None,
        guard_fail_fn: Optional[Callable[[GuardFail], None]] = None,
    ):
        guards = output_graph.guards if output_graph else None
        self._weakrefs: Dict[int, ReferenceType[object]] = {}
        self.guard_manager = GuardManagerWrapper()
        self.output_graph = output_graph
        w_builder = None

        # NB: Until we trace device contexts, we need to use the stack recorded at the beginning of tracing
        # in case a set default device call was made in the graph.
        self.torch_function_mode_stack = (
            output_graph.torch_function_mode_stack if output_graph else None
        )

        def source_ref(source):
            guard_source = source.guard_source()
            if guard_source is GuardSource.CONSTANT:
                # No need to track constants
                return source.name()
            assert w_builder
            r_builder = w_builder()
            assert r_builder is not None
            return r_builder.arg_ref(source.name())

        builder = GuardBuilder(
            self.id_ref,
            source_ref,
            self.lookup_weakrefs,
            output_graph.local_scope,
            output_graph.global_scope,
            self.guard_manager,
            self,
        )

        # Break retain cycle. See test_release_scope_memory
        def cleanup_builder(weak_b):
            b = weak_b()
            if b:
                b.scope = None

        # Break retain cycle. See test_release_input_memory
        w_builder = weakref.ref(builder, cleanup_builder)

        guard_on_nn_modules = config.guard_nn_modules and justknobs_check(
            "pytorch/compiler:guard_nn_modules"
        )

        if not justknobs_check("pytorch/compiler:guard_nn_modules"):
            log.warning("guard_nn_modules is turned off using justknobs killswitch")

        for guard in sorted(guards or [], key=Guard.sort_key):
            if (
                not guard_on_nn_modules
                and guard.is_specialized_nn_module()
                # Default func args must be guarded on.
                # TODO: we could make use of 'DefaultsSource' and offer a .guard.is_defaults() API
                and "__defaults__" not in guard.name
                and "__kwdefaults__" not in guard.name
                and (config.skip_nnmodule_hook_guards or "hooks" not in guard.name)
            ):
                continue

            guard.create(builder)

        self.compile_check_fn(builder, guards, guard_fail_fn)

        # Keep track of weak references of objects with ID_MATCH guard. This
        # info is stored alongside optimized_code and guard_manager and is used to
        # limit the number of cache entries with same ID_MATCH'd object.
        # TODO(anijain2305) - Currently this information is stored as an attr on
        # the guard_manager itself to avoid changing CacheEntry data structure in
        # eval_frame.c. In future, we should probably replace guard_manager with a
        # queryable data structure such that this information is already present
        # in some form.
        self.guard_manager.id_matched_objs = builder.id_matched_objs

        # TODO: don't do the string rep, do something more structured here
        torch._logging.trace_structured(
            "dynamo_cpp_guards_str", payload_fn=lambda: str(self.guard_manager)
        )
        guards_log.debug("%s", self.guard_manager)
        self.guard_manager.id_matched_objs = builder.id_matched_objs

        # Check that the guard returns True. False means that we will always
        # recompile.
        # TODO(anijain2305, ydwu4) - Skipping export because of following test
        # python -s test/dynamo/test_export.py -k test_export_with_symbool_inputs
        if not output_graph.export:
            if not self.guard_manager.check(output_graph.local_scope):
                reasons = get_guard_fail_reason_helper(
                    self.guard_manager,  # type: ignore[arg-type]
                    output_graph.local_scope,
                    CompileContext.current_compile_id(),
                )
                raise AssertionError(f"Guard check failed: {reasons}")

            if guards_log.isEnabledFor(logging.DEBUG):
                latency = profile_guard_manager(
                    self.guard_manager.root, output_graph.local_scope
                )
                guards_log.debug("Guard eval latency = %s us", f"{latency:.2f}")

        # NB - We have to very careful of cleaning up here. Because of the
        # invalidate function, we can create a weakref finalizer that keeps
        # `self` alive for very long. Sometimes by mistake, we can run
        # invalidate for a type/object (check id_ref method) that Python can
        # leak by design, preventing us from calling the finalizer. In that
        # case, the `self` will be alive even though the cache entry will be
        # deleted (check invalidate method), which can cause a memory leak,
        # e.g., not setting output_graph = None can keep hold of nn_modules.
        self._weakrefs.clear()
        self.output_graph = None

    def compile_check_fn(self, builder, guards_out, guard_fail_fn):
        # see parallel handling of ".0" / "___implicit0" in _eval_frame.c
        largs = builder.argnames
        largs += ["**___kwargs_ignored"]

        guards_log.debug("GUARDS:")

        code_parts = []
        verbose_code_parts = []
        structured_guard_fns: list[Callable[[], dict[str, Any]]] = []

        torch_function_mode_stack_check_fn = make_torch_function_mode_stack_guard(
            self.torch_function_mode_stack
        )

        # Insert the global_state guard
        self.guard_manager.root.add_global_state_guard(["___check_global_state()"])

        self.guard_manager.root.add_torch_function_mode_stack_guard(
            self.torch_function_mode_stack,
            ["___check_torch_function_mode_stack()"],
        )
        # Clear references to torch_function modes held in the list
        self.torch_function_mode_stack = None

        def add_code_part(code_part, guard, log_only=False):
            verbose_code_part = get_verbose_code_part(code_part, guard)
            guards_log.debug("%s", verbose_code_part)

            structured_guard_fns.append(
                lambda: {
                    "code": code_part,
                    "stack": (
                        structured.from_traceback(guard.stack.summary())
                        if guard.stack
                        else None
                    ),
                    "user_stack": (
                        structured.from_traceback(guard.user_stack)
                        if guard.user_stack
                        else None
                    ),
                }
            )

            if verbose_guards_log.isEnabledFor(logging.DEBUG):
                maybe_stack = ""
                maybe_user_stack = ""
                if guard is not None:
                    if guard.stack:
                        maybe_stack = f"\nStack:\n{''.join(guard.stack.format())}"
                    if guard.user_stack:
                        maybe_user_stack = (
                            f"\nUser stack:\n{''.join(guard.user_stack.format())}"
                        )
                verbose_guards_log.debug(
                    "Guard: %s%s%s",
                    code_part,
                    maybe_stack,
                    maybe_user_stack,
                )

            if not log_only:
                code_parts.append(code_part)
                verbose_code_parts.append(verbose_code_part)

        seen = set()
        for gcl in builder.code:
            for code in gcl.code_list:
                if code not in seen:
                    # If Cpp guard manager is enabled, we don't need to add to
                    # code_parts.
                    add_code_part(code, gcl.guard, True)
                    seen.add(code)

        no_tensor_aliasing_names = builder.no_tensor_aliasing_names
        check_tensors_fn = None
        check_tensors_verbose_fn = None

        if len(no_tensor_aliasing_names) > 1:
            # Install tensor aliasing guard. TENSOR_MATCH guards are already
            # installed for cpp guard manager.
            install_no_tensor_aliasing_guard(
                builder.no_tensor_aliasing_guard_managers,
                no_tensor_aliasing_names,
                ["check_no_aliasing(" + ", ".join(no_tensor_aliasing_names) + ")"],
            )

        aotautograd_guards: List[GuardEnvExpr] = (
            self.output_graph.tracing_context.guards_context.aotautograd_guards
            if self.output_graph
            else []
        )

        # TODO(anijain2305) - There is a duplicate logic in Dynamo to find
        # aliased input tensors. So most probably we don't need this here.
        # Revisit.
        for guard in aotautograd_guards:
            if isinstance(guard, DuplicateInputs):
                source_a = guard.input_source_a
                source_b = guard.input_source_b
                code_part = f"{source_a.name()} is {source_b.name()}"
                install_object_aliasing_guard(
                    builder.get_guard_manager_from_source(source_a),
                    builder.get_guard_manager_from_source(source_b),
                    [code_part],
                )
                add_code_part(code_part, None, True)
            else:
                raise RuntimeError(f"Unknown GuardEnvExpr: {guard}")

        # TODO: the "guard" here is actually just the top level SHAPE_ENV
        # which is useless.  Get ShapeEnv to pass in more provenance.
        for gcl in builder.shape_env_code:
            for code in gcl.code_list:
                # Shape env guards are already added for CPP guard manager in
                # SHAPE_ENV implementation.
                add_code_part(code, gcl.guard, True)

        # OK, all done generating guards
        if structured_guard_fns:
            torch._logging.trace_structured(
                "dynamo_guards", payload_fn=lambda: [f() for f in structured_guard_fns]
            )

        global_state = convert_frame.initial_global_state
        if global_state is None:
            # we should only hit this case in NopTests()
            global_state = convert_frame.GlobalStateGuard()
        closure_vars = {
            "___check_tensors": check_tensors_fn,
            "___check_tensors_verbose": check_tensors_verbose_fn,
            "___check_global_state": global_state.check,
            "___check_torch_function_mode_stack": torch_function_mode_stack_check_fn,
            **SYMPY_INTERP,
            **_get_closure_vars(),
        }

        globals_for_guard_fn = {"G": builder.scope["G"]}
        # Guard manager construction is complete. Ensure we did not miss to
        # insert a guard in cpp guard manager.
        assert len(code_parts) == 0

        self.guard_manager.closure_vars = closure_vars
        self.guard_manager.args = largs
        self.guard_manager.populate_code_parts_for_debugging()
        self.guard_manager.verbose_code_parts = verbose_code_parts
        # Grab only G, but preserve "G" because guards access it as "G"
        self.guard_manager.global_scope = globals_for_guard_fn
        self.guard_manager.guard_fail_fn = guard_fail_fn
        # will be populated by a non-owning reference to CacheEntry/ExtraState
        # when the CacheEntry is constructed
        self.guard_manager.cache_entry = None
        self.guard_manager.extra_state = None
        self.guard_manager.no_tensor_aliasing_sources = no_tensor_aliasing_names

    def invalidate(self, obj_str):
        # Some tests reveal that CheckFunctionManager has no attribute
        # guard_manager, but this case should not be of any concern.
        # This case doesn't seem easy to repro.
        if (
            hasattr(self, "guard_manager")
            and not isinstance(self.guard_manager, DeletedGuardManagerWrapper)
            and (cache_entry := self.guard_manager.cache_entry) is not None
            and (extra_state := self.guard_manager.extra_state) is not None
        ):
            assert isinstance(cache_entry, CacheEntry)
            assert isinstance(extra_state, ExtraState)
            reason = f"Cache line invalidated because {obj_str} got deallocated"
            deleted_guard_manager = DeletedGuardManagerWrapper(reason)
            extra_state.invalidate(cache_entry, deleted_guard_manager)
            self.guard_manager = deleted_guard_manager

    def id_ref(self, obj, obj_str):
        """add a weakref, return the id"""
        try:
            if id(obj) not in self._weakrefs:
                # We will clear the _weakrefs dict at the end of __init__
                # function, which will delete the callbacks as well. Therefore,
                # we are using a finalizer which is kept alive.
                self._weakrefs[id(obj)] = weakref.ref(obj)
                weakref.finalize(
                    obj, functools.partial(self.invalidate, obj_str=obj_str)
                )
        except TypeError:
            pass  # cannot weakref bool object
        return id(obj)

    def lookup_weakrefs(self, obj):
        """Lookup the _weakrefs created in id_ref function for ID_MATCH'd objects"""
        if id(obj) in self._weakrefs:
            return self._weakrefs[id(obj)]
        return None


def build_guard_function(code_parts, closure_args) -> Tuple[str, str]:
    from torch._inductor.utils import IndentedBuffer

    if HAS_UNPARSE_FUNCTIONS:
        csepass = PyExprCSEPass()
        csepass.count(code_parts)

        def replace(expr: str) -> Tuple[List[str], str]:
            return csepass.replace(expr)

    else:

        def replace(expr: str) -> Tuple[List[str], str]:
            return [], expr

    # Generate the inner body of the guard function.
    # i.e. if-chain of the guard expressions.
    guard_body = IndentedBuffer()
    for expr in code_parts:
        preface, expr = replace(expr)
        guard_body.writelines(preface)
        guard_body.writeline(f"if not ({expr}):")
        with guard_body.indent():
            guard_body.writeline("return False")

    # Wrap the inner body into the actual guard function.
    guard = IndentedBuffer()
    guard.writeline("def guard(L):")
    with guard.indent():
        guard.splice(guard_body)
        guard.writeline("return True")

    # Wrap the whole guard function into another function
    # with the closure variables.
    make_guard_fn = IndentedBuffer()
    make_guard_fn.writeline(f"def ___make_guard_fn({closure_args}):")
    with make_guard_fn.indent():
        make_guard_fn.splice(guard)
        make_guard_fn.writeline("return guard")

    return guard_body.getvalue(), make_guard_fn.getvalue()


def is_recompiles_enabled():
    return torch._logging._internal.log_state.is_artifact_enabled("recompiles")


def is_recompiles_verbose_enabled():
    return torch._logging._internal.log_state.is_artifact_enabled("recompiles_verbose")


# this will only be used if cpp guards are disabled
def make_torch_function_mode_stack_guard(intial_stack):
    types = [type(x) for x in intial_stack]

    def check_torch_function_mode_stack():
        cur_stack = get_torch_function_mode_stack()

        if len(cur_stack) != len(types):
            return False

        for ty, mode in zip(types, cur_stack):
            if ty != type(mode):
                return False

        return True

    return check_torch_function_mode_stack


def recompilation_reason_for_no_tensor_aliasing_guard(guard_manager, scope):
    duplicate_tensors = []
    global_scope = dict(guard_manager.global_scope)
    ids_to_source = collections.defaultdict(list)
    for tensor_source in guard_manager.no_tensor_aliasing_sources:  # type: ignore[attr-defined]
        global_scope["__compile_source__"] = tensor_source
        tensor_id = id(eval(tensor_source, global_scope, scope))
        ids_to_source[tensor_id].append(tensor_source)

    for key in ids_to_source:
        if len(ids_to_source[key]) > 1:
            duplicate_tensors.append(f"{ids_to_source[key]}")

    reason = ", ".join(duplicate_tensors)
    return [f"Duplicate tensors found: {reason}"]


def get_guard_fail_reason_helper(
    guard_manager: GuardFn,
    f_locals: Dict[str, object],
    compile_id: CompileId,
) -> str:
    """
    Return the reason why `guard_manager` failed.
    Updates `guard_failures` with the generated reason.
    Only the first failed check of guard_manager is reported.
    """
    scope = {"L": f_locals, "G": guard_manager.global_scope["G"]}
    scope.update(guard_manager.closure_vars)
    reasons: List[str] = []

    no_tensor_aliasing_check_failed = False

    verbose_code_parts: List[str] = []
    guard_debug_info = guard_manager.check_verbose(f_locals)  # type: ignore[attr-defined]
    # For test_export_with_map_cond, the check_verbose fail even without the
    # C++ guard manager. We need to fix the issue to remove the comment.
    # assert not guard_debug_info.result
    if not guard_debug_info.result:
        verbose_code_parts = guard_debug_info.verbose_code_parts
        # verbose_code_parts is either the actual reason (e.g. in case of
        # TENSOR_MATCH) or it could be a list of verbose_code_part that we
        # passed to the leaf guard at construction time. If its a list, we
        # walk through this list and find the guard that failed. This is
        # very important for symbolic shape guards which are currently
        # installed as a lambda guard and can encompass a long list of code_parts.

        if len(verbose_code_parts) == 1:
            if "Duplicate tensor found" in verbose_code_parts[0]:
                no_tensor_aliasing_check_failed = True
            else:
                reasons = verbose_code_parts
                verbose_code_parts = []

    if no_tensor_aliasing_check_failed:
        reasons = recompilation_reason_for_no_tensor_aliasing_guard(
            guard_manager, scope
        )
    else:
        for part in verbose_code_parts:
            global_scope = dict(guard_manager.global_scope)
            global_scope["__compile_source__"] = part
            with report_compile_source_on_error():
                try:
                    fail_reason = eval(part, global_scope, scope)
                except Exception as e:
                    if is_recompiles_verbose_enabled():
                        continue
                    else:
                        raise
            # Only ___check_tensors knows how to return a fancy fail reason;
            # for everything else we just report the code that failed

            if isinstance(fail_reason, bool) and not fail_reason:
                fail_reason = part
            if isinstance(fail_reason, str):
                reasons.append(fail_reason)
                if not is_recompiles_verbose_enabled():
                    break

    reason_str = f"{compile_id}: " + "; ".join(reasons)
    return reason_str


def get_guard_fail_reason(
    guard_manager: GuardFn,
    code: types.CodeType,
    f_locals: Dict[str, object],
    compile_id: CompileId,
) -> str:
    if isinstance(guard_manager, DeletedGuardManagerWrapper):
        return f"{compile_id}: {guard_manager.invalidation_reason}"
    reason_str = get_guard_fail_reason_helper(guard_manager, f_locals, compile_id)
    guard_failures[orig_code_map[code]].append(reason_str)

    try:
        if guard_manager.guard_fail_fn is not None:
            guard_manager.guard_fail_fn(
                GuardFail(reason_str or "unknown reason", orig_code_map[code])
            )
    except Exception as e:
        log.exception(
            "Failure in guard_fail_fn callback - raising here will cause a NULL Error on guard eval",
        )

    return reason_str


def get_and_maybe_log_recompilation_reason(
    cache_entry, frame: DynamoFrameType
) -> List[str]:
    """
    Return the list of guard failure reasons using cache_entry.
    Logs the recompilation reason if `recompiles` logging is enabled.
    Raises a RecompileError if `config.error_on_recompile` is enabled.
    """
    reasons = []
    while cache_entry is not None:
        reason = get_guard_fail_reason(
            cache_entry.guard_manager,
            cache_entry.code,
            frame.f_locals,
            cache_entry.compile_id,
        )
        if reason:
            reasons.append(reason)
        cache_entry = cache_entry.next

    code = frame.f_code

    # at least one of "recompiles" or "recompiles_verbose" is enabled
    do_recompiles_log = is_recompiles_enabled() or is_recompiles_verbose_enabled()

    if do_recompiles_log or config.error_on_recompile:
        if is_recompiles_verbose_enabled():
            failures = "\n\n".join(
                f"guard {i} failures:\n" + textwrap.indent(reason, "- ")
                for i, reason in enumerate(reasons)
            )
        else:
            failures = textwrap.indent("\n".join(reasons), "- ")
        guard_failure_details = (
            f"triggered by the following guard failure(s):\n{failures}"
        )
        message = (
            f"Recompiling function {code.co_name} in {code.co_filename}:{code.co_firstlineno}\n"
            f"{textwrap.indent(guard_failure_details, '    ')}"
        )
        if do_recompiles_log:
            if is_recompiles_verbose_enabled():
                recompiles_verbose_log.debug(message)
            else:
                recompiles_log.debug(message)
        if config.error_on_recompile:
            raise exc.RecompileError(message)

    torch._logging.trace_structured(
        "artifact",
        metadata_fn=lambda: {
            "name": "recompile_reasons",
            "encoding": "json",
        },
        payload_fn=lambda: reasons,
    )

    return reasons


def guard_error_hook(
    guard_manager: GuardFn,
    code: types.CodeType,
    f_locals: Dict[str, object],
    index: int,
    last: bool,
):
    print(
        f"ERROR RUNNING GUARDS {code.co_name} {code.co_filename}:{code.co_firstlineno}"
    )
    print("lambda " + ", ".join(guard_manager.args) + ":")
    print(" ", " and\n  ".join(guard_manager.code_parts))

    print(guard_manager)

    local_scope = {"L": f_locals, **guard_manager.closure_vars}
    for guard in guard_manager.code_parts:
        try:
            eval(guard, guard_manager.global_scope, local_scope)
        except:  # noqa: B001,E722
            print(f"Malformed guard:\n{guard}")


set_guard_error_hook(guard_error_hook)


def unique(seq):
    seen = set()
    for x in seq:
        if x not in seen:
            yield x
            seen.add(x)


def make_dupe_guard(obj_source, dupe_source):
    # Note - we may end up in a situation where we invoke something like
    # def fn(x, y)
    # with fn(x, x)
    # Prior to the addition of tracking to all relevant objects, we would handle this just fine by
    # eagerly re-entering VB and rewrapping inputs, correctly creating graphargs and placeholders. However,
    # with tracking on inputs, duplicate inputs or aliased relationships may end up getting erased here -
    # In the fn(x, x) example call above look like a graph with a single input.
    # In order to ensure that we do not reuse fn(x, x) for fn(x, y), we create a duplicate input guard.

    # Note - we may not have a source, that is fine, it just means we had an object that is safe to have
    # leave unsourced - like a local list created and discharged entirely within a local scope.
    if dupe_source and dupe_source != obj_source:
        ser_source_is_local = is_from_local_source(dupe_source)
        source_is_local = is_from_local_source(obj_source)
        if is_from_flatten_script_object_source(
            dupe_source
        ) or is_from_flatten_script_object_source(obj_source):
            raise exc.UnsafeScriptObjectError(
                f"{obj_source.name()} is alising {dupe_source.name()}. This is not supported."
                f" Please do a clone for corresponding input."
            )

        # Note - both must be local, or global, or we will run afoul of a lack of merging in how we currently
        # reconcile guards builder scopes in compile_check_fn. This technically means we miss a guard here,
        # so maybe we should do this refactor before we land this...
        # TODO(voz): Combine local and global guard builders.
        if ser_source_is_local == source_is_local:
            # Note - this is a little aggressive - these being duplicate input does not always matter.
            # However, this should always be a sound guard to add here.
            return functools.partial(GuardBuilder.DUPLICATE_INPUT, source_b=dupe_source)
    return None


def install_guard(*guards, skip=0):
    """
    Add dynamo guards to the current tracing context.

    Args:
        guards: guard(s) to add
        skip: number of stack frames to ignore for debug stack trace
    """
    from torch._guards import TracingContext

    collect_debug_stack = guards_log.isEnabledFor(
        logging.DEBUG
    ) or verbose_guards_log.isEnabledFor(logging.DEBUG)
    add = TracingContext.get().guards_context.dynamo_guards.add
    for guard in guards:
        assert isinstance(guard, Guard)
        add(guard, collect_debug_stack=collect_debug_stack, skip=skip + 1)<|MERGE_RESOLUTION|>--- conflicted
+++ resolved
@@ -74,6 +74,7 @@
     is_symbolic,
     SYMPY_INTERP,
 )
+from torch.utils._ordered_set import OrderedSet
 from torch.utils._traceback import format_frame, report_compile_source_on_error
 from torch.utils.weak import TensorWeakRef
 
@@ -137,6 +138,8 @@
 )
 
 
+guard_manager_testing_hook_fn: Optional[Callable[[Any, Any], Any]] = None
+
 try:
     import numpy as np
 except ModuleNotFoundError:
@@ -164,9 +167,13 @@
     the check_nopybind from C++.
     """
 
-    def __init__(self):
-        self.root = RootGuardManager()
-
+    def __init__(self, root=None):
+        if root is None:
+            self.root = RootGuardManager()
+        else:
+            self.root = root
+
+        self.diff_guard_root = None
         self.closure_vars = None
         self.args = None
         self.code_parts = []
@@ -180,6 +187,8 @@
 
         self.print_no_tensor_aliasing_guard = True
 
+        self.diff_guard_sources: OrderedSet[str] = OrderedSet()
+
     @contextmanager
     def _preserve_print_no_tensor_aliasing_flag(self):
         self.print_no_tensor_aliasing_guard = True
@@ -188,8 +197,6 @@
         finally:
             self.print_no_tensor_aliasing_guard = True
 
-<<<<<<< HEAD
-=======
     def collect_diff_guard_sources(self):
         # At the time of finalize, we have only marked guard managers with
         # TENSOR_MATCH guards as diff guard managers. So, we do a tree traversal
@@ -262,7 +269,6 @@
 
         return self.root.clone_manager(filter_fn)
 
->>>>>>> 6a096a0b
     def get_guard_lines(self, guard):
         guard_name = guard.__class__.__name__
         parts = guard.verbose_code_parts()
@@ -338,8 +344,9 @@
             body.writeline("TREE_GUARD_MANAGER:", skip_prefix=True)
             body.writeline("RootGuardManager")
             self.construct_manager_string(self.root, body)
-            for guard in self.root.get_epilogue_lambda_guards():
-                body.writelines(self.get_guard_lines(guard))
+            if hasattr(self.root, "get_epilogue_lambda_guards"):
+                for guard in self.root.get_epilogue_lambda_guards():
+                    body.writelines(self.get_guard_lines(guard))
             return body.getvalue()
 
     def check(self, x):
@@ -1980,6 +1987,13 @@
                     verbose_code_parts,
                 )
 
+                # We consider TENSOR_MATCH guard to be important enough to be
+                # included in diff guard manager by default.
+                if not isinstance(value, torch.nn.Parameter):
+                    self.check_fn_manager.guard_manager.diff_guard_sources.add(
+                        guard.name
+                    )
+
             # A frame is valid for reuse with dynamic dimensions if the new
             # (user-requested) dynamic dimensions are a subset of the old
             # (already compiled) dynamic dimensions.
@@ -2214,11 +2228,17 @@
     def __init__(
         self,
         output_graph=None,
+        cache_entry=None,
         guard_fail_fn: Optional[Callable[[GuardFail], None]] = None,
     ):
         guards = output_graph.guards if output_graph else None
         self._weakrefs: Dict[int, ReferenceType[object]] = {}
+
+        existing_diff_guard_sources = (
+            update_diff_guard_managers_for_existing_cache_entries(cache_entry)
+        )
         self.guard_manager = GuardManagerWrapper()
+        self.guard_manager.diff_guard_sources = existing_diff_guard_sources
         self.output_graph = output_graph
         w_builder = None
 
@@ -2309,6 +2329,11 @@
                     CompileContext.current_compile_id(),
                 )
                 raise AssertionError(f"Guard check failed: {reasons}")
+
+            if guard_manager_testing_hook_fn is not None:
+                guard_manager_testing_hook_fn(
+                    self.guard_manager, output_graph.local_scope
+                )
 
             if guards_log.isEnabledFor(logging.DEBUG):
                 latency = profile_guard_manager(
@@ -2464,6 +2489,8 @@
             **SYMPY_INTERP,
             **_get_closure_vars(),
         }
+
+        self.guard_manager.finalize()
 
         globals_for_guard_fn = {"G": builder.scope["G"]}
         # Guard manager construction is complete. Ensure we did not miss to
@@ -2593,7 +2620,6 @@
 
 
 def recompilation_reason_for_no_tensor_aliasing_guard(guard_manager, scope):
-    duplicate_tensors = []
     global_scope = dict(guard_manager.global_scope)
     ids_to_source = collections.defaultdict(list)
     for tensor_source in guard_manager.no_tensor_aliasing_sources:  # type: ignore[attr-defined]
@@ -2601,9 +2627,9 @@
         tensor_id = id(eval(tensor_source, global_scope, scope))
         ids_to_source[tensor_id].append(tensor_source)
 
-    for key in ids_to_source:
-        if len(ids_to_source[key]) > 1:
-            duplicate_tensors.append(f"{ids_to_source[key]}")
+    duplicate_tensors = [
+        f"{ids_to_source[key]}" for key in ids_to_source if len(ids_to_source[key]) > 1
+    ]
 
     reason = ", ".join(duplicate_tensors)
     return [f"Duplicate tensors found: {reason}"]
@@ -2760,6 +2786,31 @@
     return reasons
 
 
+def update_diff_guard_managers_for_existing_cache_entries(cache_entry):
+    first_cache_entry = cache_entry
+
+    # On the first pass, go through the cache entries and accumulate the diff
+    # guard sources. Different guard managers can fail with different sources.
+    # So, we collect all of them first.
+    acc_diff_guard_sources = set()
+    while cache_entry is not None:
+        acc_diff_guard_sources.update(
+            cache_entry.guard_manager.collect_diff_guard_sources()
+        )
+        cache_entry = cache_entry.next
+
+    # On the second pass, set the diff_guard_sources for each cache line to the
+    # accumulated value. And the re-populate the diff guard manager.
+    cache_entry = first_cache_entry
+    while cache_entry is not None:
+        cache_entry.guard_manager.diff_guard_sources = acc_diff_guard_sources
+        cache_entry.guard_manager.populate_diff_guard_manager()
+        cache_entry = cache_entry.next
+
+    # return the accumulated sources to set up the new cache line.
+    return acc_diff_guard_sources
+
+
 def guard_error_hook(
     guard_manager: GuardFn,
     code: types.CodeType,
