--- conflicted
+++ resolved
@@ -403,14 +403,7 @@
 
     mods.extend(POLYFILLED_MODULES)
 
-<<<<<<< HEAD
-    mods = [
-        torch._dynamo.external_utils,
-    ]
     return OrderedSet(inspect.getfile(m) for m in mods)
-=======
-    return {inspect.getfile(m) for m in mods}
->>>>>>> 1f4bf5dd
 
 
 _CLOSURE_VARS: Optional[Dict[str, object]] = None
@@ -1850,7 +1843,7 @@
                 Tuple[Source, Union[Source, Symbol], Callable]
             ] = []
             phantom_symbols: Dict[str, Symbol] = {}
-            relaxed_sources: Set[Source] = set()  # noqa: set_linter
+            relaxed_sources: set[Source] = set()  # noqa: set_linter
             for constraint in output_graph.export_constraints:
                 if constraint.t_id in output_graph.tracked_fakes_id_to_source:
                     torch.export.dynamic_shapes._process_equalities(
@@ -2801,7 +2794,7 @@
     # On the first pass, go through the cache entries and accumulate the diff
     # guard sources. Different guard managers can fail with different sources.
     # So, we collect all of them first.
-    acc_diff_guard_sources = set()
+    acc_diff_guard_sources = OrderedSet[str]()
     while cache_entry is not None:
         acc_diff_guard_sources.update(
             cache_entry.guard_manager.collect_diff_guard_sources()
