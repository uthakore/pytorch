--- conflicted
+++ resolved
@@ -898,15 +898,15 @@
         fail_user_frame_filename=c.fail_user_frame_filename,
         fail_user_frame_lineno=c.fail_user_frame_lineno,
         # Sets aren't JSON serializable
-        non_compliant_ops=list(c.non_compliant_ops)
-        if c.non_compliant_ops is not None
-        else None,
-        compliant_custom_ops=list(c.compliant_custom_ops)
-        if c.compliant_custom_ops is not None
-        else None,
-        restart_reasons=list(c.restart_reasons)
-        if c.restart_reasons is not None
-        else None,
+        non_compliant_ops=(
+            list(c.non_compliant_ops) if c.non_compliant_ops is not None else None
+        ),
+        compliant_custom_ops=(
+            list(c.compliant_custom_ops) if c.compliant_custom_ops is not None else None
+        ),
+        restart_reasons=(
+            list(c.restart_reasons) if c.restart_reasons is not None else None
+        ),
         dynamo_time_before_restart_s=c.dynamo_time_before_restart_s,
         has_guarded_code=c.has_guarded_code,
         dynamo_config=c.dynamo_config,
@@ -978,22 +978,11 @@
         # Generate a unique id for this logger, which we can use in scuba to filter down
         # to a single python run.
         self.id_ = str(uuid.uuid4())
-        self.listeners: List[Callable[[Dict[str, Any]], None]] = []
+        self.listeners: List[Callable[[str, int, Dict[str, Any], str], None]] = []
 
         # TODO: log to init/id tlparse after I add support for it
         log.info("ChromiumEventLogger initialized with id %s", self.id_)
 
-<<<<<<< HEAD
-    def add_listener(self, listener: Callable[[Dict[str, Any]], None]) -> None:
-        self.listeners.append(listener)
-
-    def remove_listener(self, listener: Callable[[Dict[str, Any]], None]) -> None:
-        self.listeners.remove(listener)
-
-    def notify_listeners(self, event: Dict[str, Any]) -> None:
-        for listener in self.listeners:
-            listener(event)
-=======
     def add_event_data(
         self,
         event_name: str,
@@ -1013,7 +1002,22 @@
         if event_name not in event_data:
             event_data[event_name] = {}
         event_data[event_name].update(kwargs)
->>>>>>> dbb56df4
+
+    def add_listener(
+        self, listener: Callable[[str, int, Dict[str, Any], str], None]
+    ) -> None:
+        self.listeners.append(listener)
+
+    def remove_listener(
+        self, listener: Callable[[str, int, Dict[str, Any], str], None]
+    ) -> None:
+        self.listeners.remove(listener)
+
+    def notify_listeners(
+        self, event_name: str, time_ns: int, metadata: Dict[str, Any], event_type: str
+    ) -> None:
+        for listener in self.listeners:
+            listener(event_name, time_ns, metadata, event_type)
 
     def log_event_start(
         self,
@@ -1029,17 +1033,13 @@
         """
         compile_id = str(torch._guards.CompileContext.current_compile_id())
         metadata["compile_id"] = compile_id
+        self.notify_listeners(event_name, time_ns, metadata, "B")
         self._log_timed_event(
             event_name,
             time_ns,
             "B",
             metadata,
         )
-<<<<<<< HEAD
-        log_chromium_event_internal(event, self.get_stack(), self.id_)
-        self.notify_listeners(event)
-=======
->>>>>>> dbb56df4
         self.get_stack().append(event_name)
 
     def reset(self) -> None:
@@ -1105,7 +1105,7 @@
             stack.pop()
 
         log_chromium_event_internal(event, stack, self.id_, start_time_ns)
-        self.notify_listeners(event)
+        self.notify_listeners(event_name, time_ns, event_metadata, "E")
         # Finally pop the actual event off the stack
         stack.pop()
 
@@ -1172,12 +1172,8 @@
             expect_trace_id=True,
         )
         # Log an instant event with the same start and end time
-<<<<<<< HEAD
-        log_chromium_event_internal(event, self.get_stack(), self.id_)
-        self.notify_listeners(event)
-=======
+        self.notify_listeners(event_name, time_ns, metadata, "")
         log_chromium_event_internal(event, self.get_stack(), self.id_, time_ns)
->>>>>>> dbb56df4
 
 
 CHROMIUM_EVENT_LOG: Optional[ChromiumEventLogger] = None
