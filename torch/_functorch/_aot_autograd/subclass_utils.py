# mypy: allow-untyped-defs
"""
This file contains utilities for tracing through __torch_dispatch__ based tensor subclasses and modes.
AOTAutograd's responsibility is to trace through all pytorch capabilities that live in the pytorch dispatcher,
and this includes tensor subclasses that implement __torch_dispatch__.
"""

import typing
from typing import Any, List, Optional, Tuple, Union

import torch
import torch.utils._pytree as pytree
from torch import Tensor
from torch._subclasses.fake_tensor import get_plain_tensors
from torch.utils._python_dispatch import is_traceable_wrapper_subclass

from .schemas import (
    MutationType,
    PlainTensorMeta,
    SubclassCreationMeta,
    ViewAndMutationMeta,
)
from .utils import strict_zip


zip = strict_zip


def requires_subclass_dispatch(args, fw_metadata: ViewAndMutationMeta) -> bool:
    args_flattened = pytree.arg_tree_leaves(*args)
    any_subclass_args = any(
        is_traceable_wrapper_subclass(x)
        for x in args_flattened
        if isinstance(x, Tensor)
    )
    from torch._functorch._aot_autograd.schemas import SubclassCreationMeta

    any_subclass_outputs = any(
        type(x) is SubclassCreationMeta for x in fw_metadata.subclass_fw_graph_out_meta
    )
    # This tells us whether or not we need to perform any unwrapping/wrapping of tensor subclasses at runtime.
    return any_subclass_args or any_subclass_outputs


<<<<<<< HEAD
def create_subclass_metadata(a, start_idx):
=======
suggest_memory_format = torch._prims_common.suggest_memory_format


def maybe_suggest_memory_format(
    t, with_memory_format: bool
) -> Optional[torch.memory_format]:
    if not with_memory_format:
        return None

    return suggest_memory_format(t)


def get_types_for_subclass(tensor_subclass):
    if not is_traceable_wrapper_subclass(tensor_subclass):
        return ["Tensor"]
    inner_keys, _ = tensor_subclass.__tensor_flatten__()
    result = []
    for key in inner_keys:
        inner_tensor = getattr(tensor_subclass, key)
        result.extend(get_types_for_subclass(inner_tensor))
    return result


def create_subclass_metadata(
    a: Any, start_idx: int, count_symints: bool, with_memory_format: bool = False
):
>>>>>>> 2ce2e4df
    if not is_traceable_wrapper_subclass(a):
        idx = start_idx + 1
        return (
            PlainTensorMeta(
                idx, memory_format=maybe_suggest_memory_format(a, with_memory_format)
            ),
            idx,
        )

    inner_keys, metadata = a.__tensor_flatten__()
    new_start_idx = start_idx
    attrs = {}

    for key in inner_keys:
        new_subclass_meta, new_start_idx = create_subclass_metadata(
<<<<<<< HEAD
            getattr(a, key), new_start_idx
=======
            getattr(a, key),
            new_start_idx,
            count_symints=count_symints,
            with_memory_format=with_memory_format,
>>>>>>> 2ce2e4df
        )
        attrs[key] = new_subclass_meta

    # It *must* be because is_traceable_wrapper_subclass() - but mypy is not smart.
    assert isinstance(a, Tensor)

    return (
        SubclassCreationMeta(
            flat_tensor_start_idx=start_idx,
            arg_count=new_start_idx - start_idx,
            attrs=attrs,
            meta=metadata,
            outer_size=a.size(),  # type: ignore[attr-defined, arg-type]
            outer_stride=a.stride(),  # type: ignore[arg-type]
            original_subclass=a,
            memory_format=maybe_suggest_memory_format(a, with_memory_format),
        ),
        new_start_idx,
    )


# Given a flat list of arguments, some of which may be tensor subclasses,
# computes metadata about "how to reconstruct the current list of subclasses,
# if we were given their flattened dense tensors instead"
def create_subclass_meta(
<<<<<<< HEAD
    curr_args: Union[List[Any], Tuple[Any, ...]]
) -> List[Union[int, SubclassCreationMeta]]:
=======
    curr_args: Union[List[Any], Tuple[Any, ...]],
    *,
    count_symints: bool = True,
    with_memory_format: bool = False,
) -> List[Union[PlainTensorMeta, SubclassCreationMeta]]:
>>>>>>> 2ce2e4df
    idx = 0
    infos: List[Union[PlainTensorMeta, SubclassCreationMeta]] = []
    for a in curr_args:
        if is_traceable_wrapper_subclass(a):
            assert isinstance(a, Tensor)
            start_idx = idx
<<<<<<< HEAD
            subclass_meta, _ = create_subclass_metadata(a, start_idx)
=======
            subclass_meta, _ = create_subclass_metadata(
                a,
                start_idx,
                count_symints=count_symints,
                with_memory_format=with_memory_format,
            )
>>>>>>> 2ce2e4df
            infos.append(subclass_meta)
            cnt = subclass_meta.arg_count
        else:
            infos.append(
                PlainTensorMeta(
                    idx,
                    memory_format=maybe_suggest_memory_format(a, with_memory_format),
                )
            )
            cnt = 1
        idx += cnt
    return infos


# Output structure:
# - List[Tensor] if tracing an inference graph
# - Tuple[List[Tensor], List[Tensor]] if tracing a joint graph.
# This function effectively concats each inner list of subclass tensors
# into a (potentially longer) list of inner tensors.
#
# This function takes in a pytree of arguments and unwraps any tensor subclasses.
# Annoyingly, we can't use pytrees to perform the unwrapping, because unwrapping returns
# a list of tensors that we would then need to concat together.
# Instead, we specialize the logic for the inference vs. joint graph case.
# NOTE: this function is hot, since we unwrap tensor subclass inputs at runtime
def unwrap_tensor_subclasses(wrapped_args, *, is_joint_structure: bool):
    def concat_inner_tensors_from_subclasses(xs):
        xs_inner = []
        for x in xs:
            if is_traceable_wrapper_subclass(x):
                xs_inner.extend(get_plain_tensors(typing.cast(Tensor, x)))
            else:
                xs_inner.append(x)
        return xs_inner

<<<<<<< HEAD
    if is_joint_structure:
        assert isinstance(wrapped_args, tuple) and len(wrapped_args) == 2
        assert isinstance(wrapped_args[0], (tuple, list)) and isinstance(
            wrapped_args[1], (tuple, list)
        )
        unwrapped_args_fw = concat_inner_tensors_from_subclasses(wrapped_args[0])
        unwrapped_args_tangents = concat_inner_tensors_from_subclasses(wrapped_args[1])
        unwrapped_args = (unwrapped_args_fw, unwrapped_args_tangents)
    else:
        assert isinstance(wrapped_args, (list, tuple))
        unwrapped_args_fw = concat_inner_tensors_from_subclasses(wrapped_args)
        unwrapped_args = unwrapped_args_fw
    return unwrapped_args
=======
    return xs_inner


# subclass_metas is needed at runtime to compute which indices are symints in
# the outer_size/outer_stride
def runtime_unwrap_tensor_subclasses(
    wrapped_args: List[Union[Tensor, int]],
    *,
    append_symints: bool,
    subclass_metas: Optional[List[Union[PlainTensorMeta, SubclassCreationMeta]]] = None,
):
    def flatten_subclass(x: Tensor, meta: Optional[SubclassCreationMeta], *, out):
        if not is_traceable_wrapper_subclass(x):
            out.append(x)
            return out

        assert isinstance(x, Tensor)

        attrs, _ = x.__tensor_flatten__()

        for attr in attrs:
            inner_tensor = getattr(x, attr)
            inner_meta = meta.attrs.get(attr)
            flatten_subclass(inner_tensor, inner_meta, out=out)

        if append_symints:
            assert isinstance(meta, SubclassCreationMeta)
            # outer_size
            size = x.size()
            symint_placeholders = compute_symint_placeholders(meta.outer_size)
            assert len(size) == len(symint_placeholders)
            out.extend(
                [r for (r, is_symint) in zip(size, symint_placeholders) if is_symint]
            )

            # outer_stride
            stride = x.stride()
            symint_placeholders = compute_symint_placeholders(meta.outer_stride)
            assert len(stride) == len(symint_placeholders)
            out.extend(
                [r for (r, is_symint) in zip(stride, symint_placeholders) if is_symint]
            )
        return out

    xs_inner: List[Union[int, Tensor, SymInt]] = []

    if append_symints:
        assert subclass_metas is not None

    for idx, x in enumerate(wrapped_args):
        if not is_traceable_wrapper_subclass(x):
            xs_inner.append(x)
            continue

        if subclass_metas is None:
            get_plain_tensors(typing.cast(Tensor, x), out=xs_inner)
        else:
            meta = subclass_metas[idx]
            assert isinstance(meta, SubclassCreationMeta)
            flatten_subclass(typing.cast(Tensor, x), meta, out=xs_inner)

    return xs_inner
>>>>>>> 2ce2e4df


def unwrap_tensor_subclasses_with_indices_to_original(wrapped_args):
    ret_unwrapped = []
    ret_indices_to_original = []
    for i, a in enumerate(wrapped_args):
        a_unwrapped = unwrap_tensor_subclasses([a], is_joint_structure=False)
        ret_unwrapped.extend(a_unwrapped)
        n = len(a_unwrapped)
        ret_indices_to_original.extend([i] * n)

    return ret_unwrapped, ret_indices_to_original


def remap_unwrapped_subclass_arg_indices(wrapped_args, static_input_indices):
    static_input_indices = set(static_input_indices)
    new_ind = 0
    remapped_static_indices = []
    for i, arg in enumerate(wrapped_args):
        num_indices = 1
        if is_traceable_wrapper_subclass(arg):
            num_indices = len(get_plain_tensors(typing.cast(Tensor, arg)))

        for _ in range(num_indices):
            if i in static_input_indices:
                remapped_static_indices.append(new_ind)

            new_ind += 1

    return remapped_static_indices


# Turns a flattened list of tensor arguments into (maybe) subclass tensors.
# This function is used both at trace time and runtime, so we have an is_runtime flag telling us which context we're in.
def wrap_tensor_subclasses(
    unwrapped_args: Union[Tuple[Any, ...], List[Any]],
    *,
    subclass_metas: List[Union[PlainTensorMeta, SubclassCreationMeta]],
    num_fw_outs_saved_for_bw: Optional[int] = None,
    is_runtime: bool = False,
) -> Tuple[Any, ...]:
    wrapped_args = []
    num_args_tallied = 0
    for subclass_meta in subclass_metas:
        if isinstance(subclass_meta, PlainTensorMeta):
            wrapped_args.append(unwrapped_args[subclass_meta.unwrapped_idx])
            num_args_tallied += 1
        else:
            assert isinstance(subclass_meta, SubclassCreationMeta)
            wrapped_args.append(
                subclass_meta.creation_fn(unwrapped_args, is_runtime=is_runtime)
            )
            num_args_tallied += subclass_meta.arg_count

    # Note: [Partitioner handling for Subclasses, Part 2]
    # At the beginning of AOTAutograd, we collect metadata on the inputs and outputs of the user fw,
    # to figure out which inputs/outputs are subclasses, and how to reconstruct the subclasses after flattening them.
    #
    # When this function is called at runtime in the forward,
    # we have been passed a list of (flattened) dense-tensor fw-outs, and need to reconstruct any subclass fw outs.
    #
    # One reasonable question that you should ask: when should the dense_tensor -> subclass_tensor wrapping happen?
    # Answer: we do it **inside of our compiled autograd.Function**.
    # This seems like morally the right place: autograd happens above subclass desugaring,
    # so autograd should see actual tensor subclasses at runtime, and not flattened dense tensors.
    #
    # This causes a tricky interaction though: when we run the min-cut partitioner to divvy up the joint graph
    # into a forward and backward graph, we end up with some activations that show up as extra outputs
    # in the compiled forward graph, that are **not** user outputs.
    # These activations are not visible to the user, and so there's no need for us to wrap them back into subclasses.
    #
    # On top of that, when we first computed subclass metadata (in `run_functionalized_fw_and_collect_metadata`),
    # we computed subclass metadata on every forward output, but this did **not** include activations
    # created by the partitioner.
    # as a result, `unwrapped_args` here will correspond to (*unwrapped_user_fw_outs, *activations),
    # but `subclass_metas` will only correspond to subclass metatadata on `user_fw_outs`.
    # We then need to make sure that we return (*wrapped_user_fw_outs, *activations).
    if num_fw_outs_saved_for_bw is not None:
        assert len(unwrapped_args) == num_args_tallied + num_fw_outs_saved_for_bw, (
            f"Expected the number actual unwrapped-subclass outputs {len(unwrapped_args)} to equal "
            f"the number of args calculated from subclasses ({num_args_tallied}) plus the number of "
            f"additional activations saved for the backward pass ({num_fw_outs_saved_for_bw})"
        )
        activations = unwrapped_args[num_args_tallied:]
        if isinstance(wrapped_args, tuple) and isinstance(activations, tuple):
            return wrapped_args + activations
        return tuple(list(wrapped_args) + list(activations))
    else:
        assert len(unwrapped_args) == num_args_tallied
        return tuple(wrapped_args)


# Given a bunch of "dense" tensor arguments, this function (potentially) wraps them into tensor subclasses.
# This function carefully handles the inference vs. joint cases:
# - when is_joint_structure is True, args is (primals, tangents)
# - when is_joint_structure is False, args is [*primals]
def wrap_tensor_subclasses_maybe_joint(
    unwrapped_args, *, is_joint_structure: bool, meta: ViewAndMutationMeta
) -> Union[Tuple[Any, ...], List[Any]]:
    # Since this function is re-used for both inference and joint graphs,
    if is_joint_structure:
        assert isinstance(unwrapped_args, tuple) and len(unwrapped_args) == 2
        assert isinstance(unwrapped_args[0], (tuple, list)) and isinstance(
            unwrapped_args[1], (tuple, list)
        )
        primals, tangents = unwrapped_args[0], unwrapped_args[1]
        wrapped_primals = wrap_tensor_subclasses(
            primals, subclass_metas=meta.subclass_inp_meta
        )
        wrapped_tangents = wrap_tensor_subclasses(
            tangents, subclass_metas=meta.subclass_tangent_meta
        )
        return (wrapped_primals, wrapped_tangents)
    else:
        wrapped_args = wrap_tensor_subclasses(
            unwrapped_args, subclass_metas=meta.subclass_inp_meta
        )
        return wrapped_args


def compute_inner_mutated_inp_indices_from_subclass_meta(
    fw_metadata: ViewAndMutationMeta,
    inner_metadata: ViewAndMutationMeta,
) -> List[int]:
    # Note: [Recomputing subclass mutation handling]
    #
    # Generally, if a subclass requires grad, its components will not require grad.
    # But for the purposes of tracking returned tensors, we should treat those component
    # tensors as if they require grad.
    #
    # For example, if the subclass tensor requires grad and will be mutated in a way that
    # requires us to handle the mutation outside of the graph, we need to return it
    # from the forward graph. The inner_meta data won't consider the component tensors
    # as if they need to be returned, because they don't require grad; but really, we
    # should handle those tensors the same way we handle the subclass tensor itself; i.e.
    # if we'd include the subclass tensor as part of the outputs, then we should also
    # include the component tensors.
    #
    # To do this, we patch num_mutated_inp_runtime_indices below by expanding the inputs
    # from the outer subclass tensors and propagating

    updated_input_info = []
    inner_idx = 0
    if not fw_metadata.subclass_inp_meta:
        # Sometimes we don't have subclass info, e.g. synthetic_base codepaths
        return inner_metadata.mutated_inp_runtime_indices
    assert len(fw_metadata.subclass_inp_meta) == len(fw_metadata.input_info)
    for outer_idx, inp_meta in enumerate(fw_metadata.subclass_inp_meta):
        if isinstance(inp_meta, PlainTensorMeta):
            assert outer_idx < len(fw_metadata.input_info)
            if inner_metadata is not None:
                assert inner_idx < len(inner_metadata.input_info)
                assert (
                    inner_metadata.input_info[inner_idx]
                    == fw_metadata.input_info[outer_idx]
                )
            updated_input_info.append(fw_metadata.input_info[outer_idx])
            inner_idx += 1
        else:
            for _ in range(inp_meta.arg_count):
                updated_input_info.append(fw_metadata.input_info[outer_idx])
                inner_idx += 1
    if inner_metadata is not None:
        assert len(inner_metadata.input_info) == len(updated_input_info)

    return [
        i
        for i, inp in enumerate(updated_input_info)
        if inp.mutation_type == MutationType.MUTATED_OUT_GRAPH
    ]<|MERGE_RESOLUTION|>--- conflicted
+++ resolved
@@ -6,11 +6,11 @@
 """
 
 import typing
-from typing import Any, List, Optional, Tuple, Union
+from typing import Any, Iterable, List, Optional, Tuple, Union
 
 import torch
 import torch.utils._pytree as pytree
-from torch import Tensor
+from torch import SymInt, Tensor
 from torch._subclasses.fake_tensor import get_plain_tensors
 from torch.utils._python_dispatch import is_traceable_wrapper_subclass
 
@@ -42,9 +42,6 @@
     return any_subclass_args or any_subclass_outputs
 
 
-<<<<<<< HEAD
-def create_subclass_metadata(a, start_idx):
-=======
 suggest_memory_format = torch._prims_common.suggest_memory_format
 
 
@@ -71,7 +68,6 @@
 def create_subclass_metadata(
     a: Any, start_idx: int, count_symints: bool, with_memory_format: bool = False
 ):
->>>>>>> 2ce2e4df
     if not is_traceable_wrapper_subclass(a):
         idx = start_idx + 1
         return (
@@ -87,24 +83,27 @@
 
     for key in inner_keys:
         new_subclass_meta, new_start_idx = create_subclass_metadata(
-<<<<<<< HEAD
-            getattr(a, key), new_start_idx
-=======
             getattr(a, key),
             new_start_idx,
             count_symints=count_symints,
             with_memory_format=with_memory_format,
->>>>>>> 2ce2e4df
         )
         attrs[key] = new_subclass_meta
 
     # It *must* be because is_traceable_wrapper_subclass() - but mypy is not smart.
     assert isinstance(a, Tensor)
+
+    new_start_idx = (
+        new_start_idx
+        + count_symints * len(filter_symints(a.size()))
+        + count_symints * len(filter_symints(a.stride()))
+    )
 
     return (
         SubclassCreationMeta(
             flat_tensor_start_idx=start_idx,
             arg_count=new_start_idx - start_idx,
+            included_subclass_symints=count_symints,
             attrs=attrs,
             meta=metadata,
             outer_size=a.size(),  # type: ignore[attr-defined, arg-type]
@@ -120,32 +119,23 @@
 # computes metadata about "how to reconstruct the current list of subclasses,
 # if we were given their flattened dense tensors instead"
 def create_subclass_meta(
-<<<<<<< HEAD
-    curr_args: Union[List[Any], Tuple[Any, ...]]
-) -> List[Union[int, SubclassCreationMeta]]:
-=======
     curr_args: Union[List[Any], Tuple[Any, ...]],
     *,
     count_symints: bool = True,
     with_memory_format: bool = False,
 ) -> List[Union[PlainTensorMeta, SubclassCreationMeta]]:
->>>>>>> 2ce2e4df
     idx = 0
     infos: List[Union[PlainTensorMeta, SubclassCreationMeta]] = []
     for a in curr_args:
         if is_traceable_wrapper_subclass(a):
             assert isinstance(a, Tensor)
             start_idx = idx
-<<<<<<< HEAD
-            subclass_meta, _ = create_subclass_metadata(a, start_idx)
-=======
             subclass_meta, _ = create_subclass_metadata(
                 a,
                 start_idx,
                 count_symints=count_symints,
                 with_memory_format=with_memory_format,
             )
->>>>>>> 2ce2e4df
             infos.append(subclass_meta)
             cnt = subclass_meta.arg_count
         else:
@@ -160,42 +150,59 @@
     return infos
 
 
-# Output structure:
-# - List[Tensor] if tracing an inference graph
-# - Tuple[List[Tensor], List[Tensor]] if tracing a joint graph.
-# This function effectively concats each inner list of subclass tensors
-# into a (potentially longer) list of inner tensors.
+def filter_symints(lst: Iterable[Union[int, SymInt]]):
+    # Capture all SymInts from the iterable.
+    def symint_check(s: Union[int, SymInt]) -> bool:
+        return isinstance(s, SymInt) and not s.node.is_nested_int()
+
+    return [s for s in lst if symint_check(s)]
+
+
+def compute_symint_placeholders(lst: Iterable[Union[None, int, SymInt]]) -> List[bool]:
+    # Non-nested symints are replaced with None in `make_runtime_safe()`
+    return [s is None for s in lst]
+
+
+# This function takes in a pytree of arguments and unwraps any tensor
+# subclasses.
 #
-# This function takes in a pytree of arguments and unwraps any tensor subclasses.
-# Annoyingly, we can't use pytrees to perform the unwrapping, because unwrapping returns
-# a list of tensors that we would then need to concat together.
-# Instead, we specialize the logic for the inference vs. joint graph case.
-# NOTE: this function is hot, since we unwrap tensor subclass inputs at runtime
-def unwrap_tensor_subclasses(wrapped_args, *, is_joint_structure: bool):
-    def concat_inner_tensors_from_subclasses(xs):
-        xs_inner = []
-        for x in xs:
-            if is_traceable_wrapper_subclass(x):
-                xs_inner.extend(get_plain_tensors(typing.cast(Tensor, x)))
-            else:
-                xs_inner.append(x)
-        return xs_inner
-
-<<<<<<< HEAD
-    if is_joint_structure:
-        assert isinstance(wrapped_args, tuple) and len(wrapped_args) == 2
-        assert isinstance(wrapped_args[0], (tuple, list)) and isinstance(
-            wrapped_args[1], (tuple, list)
-        )
-        unwrapped_args_fw = concat_inner_tensors_from_subclasses(wrapped_args[0])
-        unwrapped_args_tangents = concat_inner_tensors_from_subclasses(wrapped_args[1])
-        unwrapped_args = (unwrapped_args_fw, unwrapped_args_tangents)
-    else:
-        assert isinstance(wrapped_args, (list, tuple))
-        unwrapped_args_fw = concat_inner_tensors_from_subclasses(wrapped_args)
-        unwrapped_args = unwrapped_args_fw
-    return unwrapped_args
-=======
+# NOTE: The reason for "append_symints":
+#
+# * At compile time: we append extra symint args when unwrapping primals
+# (but not tangents, because they should always share symints with primals).
+# We also append extra symints when unwrapping the subclass outputs of the
+# traced function, so we can return them as extra outputs
+#
+# * At runtime: we similarly append subclass sizes when we unwrap subclass
+# primals (but not tangents) on entry to the forward. See the runtime version of
+# this function below.
+def unwrap_tensor_subclasses(
+    wrapped_args: List[Union[Tensor, int]],
+    *,
+    append_symints: bool,
+):
+    def flatten_subclass(t: Union[Tensor, int], *, out=None):
+        # unwrap a subclass into plain tensors and their size/stride if "append_symint"
+        # is True
+        if not is_traceable_wrapper_subclass(t):
+            out.append(t)
+            return
+
+        attrs, _ = t.__tensor_flatten__()
+
+        for attr in attrs:
+            inner_tensor = getattr(t, attr)
+            flatten_subclass(inner_tensor, out=out)
+
+        if append_symints:
+            out.extend(filter_symints(t.size()))
+            out.extend(filter_symints(t.stride()))
+
+    xs_inner: List[Union[int, Tensor, SymInt]] = []
+
+    for x in wrapped_args:
+        flatten_subclass(typing.cast(Tensor, x), out=xs_inner)
+
     return xs_inner
 
 
@@ -258,14 +265,13 @@
             flatten_subclass(typing.cast(Tensor, x), meta, out=xs_inner)
 
     return xs_inner
->>>>>>> 2ce2e4df
 
 
 def unwrap_tensor_subclasses_with_indices_to_original(wrapped_args):
     ret_unwrapped = []
     ret_indices_to_original = []
     for i, a in enumerate(wrapped_args):
-        a_unwrapped = unwrap_tensor_subclasses([a], is_joint_structure=False)
+        a_unwrapped = unwrap_tensor_subclasses([a], append_symints=False)
         ret_unwrapped.extend(a_unwrapped)
         n = len(a_unwrapped)
         ret_indices_to_original.extend([i] * n)
@@ -280,7 +286,11 @@
     for i, arg in enumerate(wrapped_args):
         num_indices = 1
         if is_traceable_wrapper_subclass(arg):
-            num_indices = len(get_plain_tensors(typing.cast(Tensor, arg)))
+            num_indices = (
+                len(get_plain_tensors(typing.cast(Tensor, arg), out=[]))
+                + len(filter_symints(arg.size()))
+                + len(filter_symints(arg.stride()))
+            )
 
         for _ in range(num_indices):
             if i in static_input_indices:
@@ -298,6 +308,7 @@
     *,
     subclass_metas: List[Union[PlainTensorMeta, SubclassCreationMeta]],
     num_fw_outs_saved_for_bw: Optional[int] = None,
+    included_subclass_symints: bool = False,
     is_runtime: bool = False,
 ) -> Tuple[Any, ...]:
     wrapped_args = []
@@ -308,6 +319,7 @@
             num_args_tallied += 1
         else:
             assert isinstance(subclass_meta, SubclassCreationMeta)
+            assert subclass_meta.included_subclass_symints == included_subclass_symints
             wrapped_args.append(
                 subclass_meta.creation_fn(unwrapped_args, is_runtime=is_runtime)
             )
@@ -347,7 +359,9 @@
             return wrapped_args + activations
         return tuple(list(wrapped_args) + list(activations))
     else:
-        assert len(unwrapped_args) == num_args_tallied
+        assert (
+            len(unwrapped_args) == num_args_tallied
+        ), f"Expected {len(unwrapped_args)} == {num_args_tallied}"
         return tuple(wrapped_args)
 
 
@@ -366,15 +380,21 @@
         )
         primals, tangents = unwrapped_args[0], unwrapped_args[1]
         wrapped_primals = wrap_tensor_subclasses(
-            primals, subclass_metas=meta.subclass_inp_meta
+            primals,
+            subclass_metas=meta.subclass_inp_meta,
+            included_subclass_symints=True,
         )
         wrapped_tangents = wrap_tensor_subclasses(
-            tangents, subclass_metas=meta.subclass_tangent_meta
+            tangents,
+            subclass_metas=meta.subclass_tangent_meta,
+            included_subclass_symints=False,
         )
         return (wrapped_primals, wrapped_tangents)
     else:
         wrapped_args = wrap_tensor_subclasses(
-            unwrapped_args, subclass_metas=meta.subclass_inp_meta
+            unwrapped_args,
+            subclass_metas=meta.subclass_inp_meta,
+            included_subclass_symints=True,
         )
         return wrapped_args
 
@@ -418,6 +438,7 @@
             updated_input_info.append(fw_metadata.input_info[outer_idx])
             inner_idx += 1
         else:
+            assert inp_meta.original_subclass is not None
             for _ in range(inp_meta.arg_count):
                 updated_input_info.append(fw_metadata.input_info[outer_idx])
                 inner_idx += 1
