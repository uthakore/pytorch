import collections
import copy
import dataclasses
import inspect
import logging
import threading
from collections import defaultdict
from typing import (
    Any,
    Callable,
    Dict,
    List,
    Optional,
    Sequence,
    Tuple,
    TYPE_CHECKING,
    Union,
)
from typing_extensions import Never

import sympy

import torch.fx as fx
import torch.utils._pytree as pytree
from torch import SymInt, Tensor
from torch._C import DispatchKey
from torch._ops import HigherOrderOperator
from torch._prims_common import clone_preserve_strides
from torch._subclasses.fake_tensor import FakeTensorMode
from torch.fx.experimental.proxy_tensor import (
    disable_proxy_modes_tracing,
    ProxyTorchDispatchMode,
    track_tensor_tree,
)
from torch.fx.experimental.symbolic_shapes import guard_scalar


if TYPE_CHECKING:
    from triton._C.libtriton.ir import (
        module as TritonIRModule,
        operation as TritonIROperation,
    )

    from torch._dynamo.symbolic_convert import InstructionTranslator
    from torch._dynamo.variables.constant import ConstantVariable
    from torch._dynamo.variables.functions import TritonKernelVariable
    from torch._subclasses.functional_tensor import BaseFunctionalizeAPI
    from torch.fx.proxy import Proxy
    from torch.utils._triton import has_triton

    TritonMetaParamsType = Dict[str, int]
    TritonGridTupleType = Tuple[Union[int, sympy.Expr, SymInt], ...]
    TritonGridCallableType = Callable[[TritonMetaParamsType], Tuple[int, ...]]
    TritonGridType = Union[TritonGridTupleType, TritonGridCallableType]

    if has_triton():
        from triton.runtime.autotuner import Autotuner
        from triton.runtime.jit import JITFunction
    else:

        class Autotuner:  # type: ignore[no-redef]
            pass

        class JITFunction:  # type: ignore[no-redef]
            pass

    TritonKernelType = Union[Autotuner, JITFunction]


log = logging.getLogger("torch._dynamo")

# TMADescriptorMetadata maps kernel parameter names to the metadata that allows
# reconstructing TMA descriptors from the underlying tensors (passed as kernel
# arguments in the fx graph, instead of the TMA descriptors). Namely: a tuple
# conisting of list of dims, list of block dims, and element size. E.g., for this
# call in host-side Triton TMA API ``create_2d_tma_descriptor(ptr, 50, 60, 32, 15, 4)``,
# the metadata will look like ``([50, 60], [32, 15], 4)``. All ints can be SymInts.
TMADescriptorMetadata = Dict[
    str,  # kernel parameter name
    Tuple[
        List[Union[int, SymInt]],  # dims
        List[Union[int, SymInt]],  # block_dims
        Union[int, SymInt],  # element_size
    ],
]


###############################################################################
# Kernel Side Table


# We cannot put Triton Kernels into the FX graph as the graph nodes
# do not support arbitrary functions.
# Use a side table.
# We use two dicts so that fetching both the kernel and id are O(1)
class KernelSideTable:
    id_to_kernel: Dict[int, "TritonKernelType"] = {}
    kernel_to_id: Dict["TritonKernelType", int] = {}
    constant_args: Dict[int, Dict[str, Any]] = {}
    lock = threading.Lock()

    # Returns index on the table
    def add_kernel(self, kernel: "TritonKernelType") -> int:
        with self.lock:
            if kernel in self.kernel_to_id:
                return self.kernel_to_id[kernel]

            idx = len(self.id_to_kernel)
            self.id_to_kernel[idx] = kernel
            self.kernel_to_id[kernel] = idx
            return idx

    # Returns the triton kernel at the given index
    def get_kernel(self, idx: int) -> "TritonKernelType":
        # No need to lock here as fetching from dict is atomic
        assert idx in self.id_to_kernel
        return self.id_to_kernel[idx]

    # Not every constant arg can be added to the graph. Use this side table
    # for constant args.
    def add_constant_args(self, args: Dict[str, Any]) -> int:
        with self.lock:
            idx = len(self.constant_args)
            self.constant_args[idx] = args
            return idx

    # Returns the constant args
    def get_constant_args(self, idx: int) -> Dict[str, Any]:
        # No need to lock here as fetching from dict is atomic
        assert idx in self.constant_args
        return self.constant_args[idx]

    # Resets the table (only meant to be used in unit tests)
    # This is only safe assuming single threaded execution
    def reset_table(self) -> None:
        self.id_to_kernel = {}
        self.kernel_to_id = {}
        self.constant_args = {}


kernel_side_table = KernelSideTable()


###############################################################################
# Mutation Tracker


@dataclasses.dataclass(frozen=True)
class Param:
    idx: int


@dataclasses.dataclass(frozen=True)
class Intermediate:
    idx: int

    def fake(self) -> bool:
        return self.idx < 0


@dataclasses.dataclass(frozen=True)
class Op:
    name: str
    fn_call_name: Optional[str]
    args: List[Union[Param, Intermediate]]
    ret: Intermediate = dataclasses.field(repr=False)

    def __post_init__(self) -> None:
        if self.name == "tt.call":
            assert self.fn_call_name is not None
        else:
            assert self.fn_call_name is None


def generate_ttir(
    kernel: "TritonKernelType", kwargs: Dict[str, Any]
) -> Tuple["TritonIRModule", List[str]]:
    """
    Uses Triton's internal code generation to create TTIR
    """
    import sympy
    import triton
    from triton.compiler.compiler import ASTSource
    from triton.runtime.autotuner import Autotuner
    from triton.runtime.jit import JITFunction

    import torch._inductor.ir
    from torch._subclasses.fake_tensor import FakeTensor

    if isinstance(kernel, Autotuner):
        if len(kernel.configs) > 0:
            # If we are autotuning, then it doesn't matter which version gets
            # picked for tracing purposes, so lets pick the first one
            kwargs = {**kwargs, **kernel.configs[0].kwargs}
        kernel = kernel.fn

    assert isinstance(kernel, JITFunction)

    if len(kwargs) != len(kernel.arg_names):
        raise ValueError("Incorrect number of arguments passed to kernel")

    # Replace all SymExprs with a regular value for TTIR generation
    # Replace all FakeTensor/TensorBox with real tensors
    # These replacements are needed for triton's type, key and config functions
    ordered_args: Dict[str, Any] = {}
    for name in kernel.arg_names:
        a = kwargs[name]
        if isinstance(a, (torch.SymInt, torch.SymFloat, torch.SymBool, sympy.Expr)):
            ordered_args[name] = 2
        elif isinstance(a, (FakeTensor, torch._inductor.ir.TensorBox)):
            with torch._C._DisableTorchDispatch():
                ordered_args[name] = torch.empty(2, dtype=a.dtype)
        else:
            ordered_args[name] = a

    ordered_tensor_names = [
        name for name, arg in ordered_args.items() if isinstance(arg, Tensor)
    ]

    def _get_specialization(args):  # type: ignore[no-untyped-def]
        try:
            from triton.backends.compiler import AttrsDescriptor  # noqa: F401

            target = triton.runtime.driver.active.get_current_target()
            backend = triton.compiler.compiler.make_backend(target)
            return backend.get_attrs_descriptor(args, kernel.params)
        except ImportError:
            return kernel._get_config(*args)

    specialization = _get_specialization(ordered_args.values())
    constants = {
        name: arg for name, arg in ordered_args.items() if not isinstance(arg, Tensor)
    }

    # Build kernel signature -- doesn't include constexpr arguments.
    signature = {
        name: kernel._type_of(kernel._key_of(arg))
        for i, (name, arg) in enumerate(ordered_args.items())
        if i not in kernel.constexprs
    }

    context = triton._C.libtriton.ir.context()
    target = triton.runtime.driver.active.get_current_target()
    backend = triton.compiler.compiler.make_backend(target)
    options = backend.parse_options({})
    triton._C.libtriton.ir.load_dialects(context)
    backend.load_dialects(context)

    src = ASTSource(kernel, signature, constants, specialization)

    # Triton changes ASTSource.make_ir to take 3/4 arguments. Handle
    # backward compatibility here.
    make_ir_sig_params = len(inspect.signature(src.make_ir).parameters)
    if make_ir_sig_params == 2:
        ttir_module = src.make_ir(options, context)
    elif make_ir_sig_params == 3:
        codegen_fns = backend.get_codegen_implementation()
        ttir_module = src.make_ir(options, codegen_fns, context)
    else:
        codegen_fns = backend.get_codegen_implementation()
        module_map = backend.get_module_map()
        ttir_module = src.make_ir(options, codegen_fns, module_map, context)
    if not ttir_module.verify():
        raise RuntimeError("Verification for TTIR module has failed")

    return ttir_module, ordered_tensor_names


def ttir_to_functions(
    ttir_module: "TritonIRModule",
) -> Dict[str, Dict[Intermediate, List[Op]]]:
    """
    Walk the `ttir_module` bottom up to mine the `functions` from
    the structured MLIR entities representing the Triton kernel
    (mlir::Operation, mlir::Block, mlir::Region).
    """
    functions: Dict[str, Dict[Intermediate, List[Op]]] = {}

    # block id --> op result (Intermediate) --> one or more ops
    op_stack: Dict[int, Dict[Intermediate, List[Op]]] = defaultdict(
        lambda: defaultdict(list)
    )
    region_id_to_block_ids: Dict[int, List[int]] = defaultdict(list)
    block_id_to_block_arg_ids: Dict[int, List[int]] = {}
    replacements: Dict[int, Union[Intermediate, Param]] = {}
    reindex_map: Dict[int, int] = {}
    next_fake_intermediate = 0

    def reindex(idx: int) -> int:
        if idx not in reindex_map:
            reindex_map[idx] = len(reindex_map)
        return reindex_map[idx]

    def mlir_to_functions(op: "TritonIROperation") -> None:
        name: str = op.get_name()
        if name == "builtin.module":
            # this wraps all tt.func ops
            return

        operand_ids: List[int] = [
            reindex(op.get_operand(i).id()) for i in range(op.get_num_operands())
        ]
        result_ids: List[int] = [
            reindex(op.get_result(i).id()) for i in range(op.get_num_results())
        ]

        child_block_ids: List[int] = []
        for i in [op.get_region(i).id() for i in range(op.get_num_regions())]:
            # as the walk is bottom-up, the region_id_to_block_ids[i]
            # must be populated by the time we process the enclosing op
            child_block_ids.extend(region_id_to_block_ids[i])

        parent_block_id = -1
        parent_block = op.get_block()
        if parent_block is not None:
            parent_block_id = parent_block.id()
            if parent_block_id not in block_id_to_block_arg_ids:
                block_id_to_block_arg_ids[parent_block_id] = []
                for i in range(parent_block.get_num_arguments()):
                    block_id_to_block_arg_ids[parent_block_id].append(
                        reindex(parent_block.get_argument(i).id()),
                    )
                # the region info is collected via ops' parent blocks to be
                # used later when the region's encloding op is traversed
                parent_region = parent_block.get_parent()
                if parent_region is not None:
                    region_id_to_block_ids[parent_region.id()].append(parent_block_id)

        nonlocal next_fake_intermediate

        if name == "tt.func":
            # for function ops: gather and inline
            # the ops from all child blocks
            fn_ops = defaultdict(list)
            for child_block_id in child_block_ids:
                for result, block_fn_ops in op_stack.pop(child_block_id).items():
                    for block_fn_op in block_fn_ops:
                        fn_ops[result].append(block_fn_op)

            # replace the corresponding Intermediates in the
            # child op args with the function args (Params)
            for i, idx in enumerate(block_id_to_block_arg_ids[child_block_ids[0]]):
                replacements[idx] = Param(i)

            for fn_op_list in fn_ops.values():
                for fn_op in fn_op_list:
                    for i in range(len(fn_op.args)):
                        arg = fn_op.args[i]
                        seen = set()  # to break cycles
                        # there can be transitive replacements, but likely
                        # no cycles (we keep the `seen` set just in case)
                        while (
                            isinstance(arg, Intermediate)
                            and arg.idx in replacements
                            and arg.idx not in seen
                        ):
                            seen.add(arg.idx)
                            arg = fn_op.args[i] = replacements[arg.idx]

            # next function capture starts
            # with empty replacements
            replacements.clear()

            fn_name = op.get_str_attr("sym_name")
            functions[fn_name] = fn_ops
        elif child_block_ids:
            if name in {"scf.if", "scf.for", "scf.while", "tt.reduce", "tt.scan"}:
                # for blocked ops: inline the enclosed ops into
                # the parent block + rewire the last op in each
                # child block to return the block result
                return_ops = []
                for block_id in child_block_ids:
                    if name == "scf.for":
                        # example:
                        # %result = scf.for %iv = %lb to %ub step %step iter_args(%arg = %init) -> (i32) ...
                        # block args: 2 (%iv, %arg)
                        # op operands: 4 (%lb, %ub, %step, %init)
                        # `%arg` is mapping to `%init`
                        for i, idx in enumerate(block_id_to_block_arg_ids[block_id]):
                            if i == 0:
                                next_fake_intermediate -= 1
                                replacements[idx] = Intermediate(next_fake_intermediate)
                            else:
                                replacements[idx] = Intermediate(operand_ids[i + 2])
                    elif name == "scf.while":
                        # example:
                        # %3:3 = scf.while (%arg2 = %1, %arg3 = %2, %arg4 = %c0_i32_8) ...
                        # block args: 3 (%arg2, %arg3, %arg4)
                        # op operands: 3 (%1, %2, %c0_i32_8)
                        # `%arg2` is mapping to `%1`, `%arg3` is mapping to `%2`, ...
                        for i, idx in enumerate(block_id_to_block_arg_ids[block_id]):
                            replacements[idx] = Intermediate(operand_ids[i])
                    elif name == "scf.if":
                        # the scf block args are ignored by the pass. but, as they
                        # may be used as operands of the ops inside the block
                        # (and nested blocks inlined in the current block by now),
                        # they are replaced by new fake Intermediates to avoid "this
                        # operand is not returned by any other op in the fn" error
                        # in the downstream analysis
                        for idx in block_id_to_block_arg_ids[block_id]:
                            next_fake_intermediate -= 1
                            replacements[idx] = Intermediate(next_fake_intermediate)
                    else:
                        assert name in ("tt.reduce", "tt.scan")
                        # wire the block arguments to the op arguments
                        num_operands = len(operand_ids)
                        block_arg_ids = block_id_to_block_arg_ids[block_id]
                        assert len(block_arg_ids) == 2 * num_operands, (
                            f"{name} is expected to have twice as "
                            "many block arguments as op arguments: "
                            f"{operand_ids=}, {block_arg_ids=}."
                        )
                        for i, idx in enumerate(block_arg_ids):
                            # for a tt.reduce/tt.scan op with N arguments, the block
                            # arguments comprise N reduced values followed by
                            # N current values corresponding to the N op args
                            replacements[idx] = Intermediate(
                                operand_ids[i % num_operands]
                            )

                    if block_id in op_stack:
                        block_ops = op_stack.pop(block_id)
                        if not block_ops:
                            continue
                        last_ret, last_ops = block_ops.popitem()
                        if all(
                            op.name
                            in ("scf.yield", "tt.reduce.return", "tt.scan.return")
                            for op in last_ops
                        ):
                            # if last_ops are all return ops, treat them separately
                            return_ops.extend(last_ops)
                        else:
                            # otherwise, return last_ops to the block
                            block_ops[last_ret] = last_ops
                        for op_result, child_ops in block_ops.items():
                            op_stack[parent_block_id][op_result].extend(child_ops)

                scf_results = [Intermediate(idx) for idx in result_ids]
                for scf_result in scf_results:
                    for return_op in return_ops:
                        op_stack[parent_block_id][scf_result].append(return_op)
            else:
                raise RuntimeError(
                    f"Unknown blocked function: {name}. Can't capture the TTIR."
                )
        else:
            callee = None
            if name == "tt.call":
                callee = op.get_flat_symbol_ref_attr("callee")
            args: List[Union[Param, Intermediate]] = [
                Intermediate(operand) for operand in operand_ids
            ]
            block_ops = op_stack[parent_block_id]
            if result_ids:
                for result_id in result_ids:
                    res = Intermediate(result_id)
                    block_ops[res].append(Op(name, callee, args, res))
            else:
                next_fake_intermediate -= 1
                fake_res = Intermediate(next_fake_intermediate)
                block_ops[fake_res].append(Op(name, callee, args, fake_res))

    ttir_module.walk(mlir_to_functions)

    return functions


class MemoizeWithCycleCheck:
    fn: Callable[..., Any]
    cache: Dict[Tuple[str, int], Any]

    def __init__(self, fn: Callable[..., Any]) -> None:
        self.fn = fn
        self.reset()

    def __call__(
        self,
        functions: Dict[str, Dict[Intermediate, List[Op]]],
        fn_name: str,
        num_args: int,
    ) -> List[bool]:
        key = (fn_name, num_args)
        if key not in self.cache:
            self.cache[key] = None
            self.cache[key] = self.fn(functions, fn_name, num_args)
        if self.cache[key] is None:
            raise RuntimeError("Recursion is not supported")
        return self.cache[key]

    def reset(self) -> None:
        self.cache = {}


@MemoizeWithCycleCheck
def analyze_kernel_mutations(
    functions: Dict[str, Dict[Intermediate, List[Op]]], fn_name: str, num_args: int
) -> List[bool]:
    """
    Analyzes the graph to detect all sinks from a predefined list of sinks
    by using triton's MemWrite trait list. NOTE: What if triton exposed this?
    From each sink, it traverses the CFG backwards to identify all the input
    pointers that are mutated.
    """
    # Name of mutation op to mutated parameter indices
    # List from Triton Github include/triton/Dialect/Triton/IR/TritonOps.td
    # All the OPs that have MemWrite trait.
    # What if Triton exposed this?
    MUTATION_OPS = {
        "tt.store": [0],
        "tt.atomic_cas": [0],
        "tt.atomic_rmw": [0],
        "tt.experimental_descriptor_store": [0],
    }
    # Ops that we want to bail out on
    UNKNOWN_OPS = {"tt.elementwise_inline_asm"}

    stack: List[Union[Param, Intermediate]] = []
    visited = set()
    ops = functions[fn_name]
    for op_list in ops.values():
        for op in op_list:
            if op.name in UNKNOWN_OPS:
                raise RuntimeError(
                    f"ttir analysis hit an op we do not know how to analyze: {op.name}"
                )

            if op.name == "tt.call":
                assert op.fn_call_name in functions
                mutations = analyze_kernel_mutations(
                    functions, op.fn_call_name, len(op.args)
                )
                stack.extend(arg for arg, mutated in zip(op.args, mutations) if mutated)
            else:
                for idx in MUTATION_OPS.get(op.name, []):
                    stack.append(op.args[idx])

    # The following is an iterative DFS algorithm
    mutated = [False] * num_args
    while stack:
        arg = stack.pop()
        if arg in visited:
            continue

        visited.add(arg)

        if isinstance(arg, Param):
            if arg.idx >= num_args:
                # This is an argument defined in the kernel, not passed in
                continue
            mutated[arg.idx] = True
        elif isinstance(arg, Intermediate) and not arg.fake():
            for op in ops[arg]:
                # Skip arguments to load
                if op.name != "tt.load":
                    stack.extend(op.args)
    return mutated


def identify_mutated_tensors(
    kernel: "TritonKernelType", kwargs: Dict[str, Any]
) -> List[str]:
    """
    Given a triton kernel and the arguments for this kernel, this function
    1) Retrieves the TTIR converted version of the kernel from Triton's API.
    2) Parses the TTIR and creates a control flow graph
    3) Analyzes the graph to detect all input tensor mutations
    """

    ttir_module = None
    functions = None
    try:
        ttir_module, ordered_tensor_names = generate_ttir(kernel, kwargs)

        # extract functions from TTIR using MLIR bindings exposed by Triton code
        functions = ttir_to_functions(ttir_module)

        assert functions is not None
        kernel_name = next(iter(functions.keys()))
        # Triton codegen modifies the name
        assert kernel.fn.__name__ in kernel_name
        # Reset the cache between top level invocations
        # The cache for analyze kernel mutations is mainly used for cycle
        # detection, so each top level invocation needs a clean cache
        analyze_kernel_mutations.reset()
        mutations = analyze_kernel_mutations(
            functions, kernel_name, len(ordered_tensor_names)
        )

        return [
            ordered_tensor_names[i] for i, mutated in enumerate(mutations) if mutated
        ]
    except Exception as e:
        log.warning(
            "Encountered an exception in identify_mutated_tensors, assuming every input is mutated",
            exc_info=True,
        )
        if ttir_module is not None:
            log.debug("TTIR:\n%s", str(ttir_module))
        if functions is not None:
            log.debug("functions:")
            for name, fn in functions.items():
                log.debug("===\t%s\t===", name)
                for ret, ops in fn.items():
                    log.debug("%s\t=>\t%s", ret, ops)
        return [key for key, value in kwargs.items() if isinstance(value, Tensor)]


###############################################################################
# Triton Kernel Wrappers


# Used for wrapping a Triton Kernel
class TritonKernelWrapperMutation(HigherOrderOperator):
    def __init__(self) -> None:
        super().__init__("triton_kernel_wrapper_mutation", cacheable=False)

    def __call__(
        self,
        kernel_idx: int,
        constant_args_idx: int,
        grid: List["TritonGridType"],
        tma_descriptor_metadata: TMADescriptorMetadata,
        kwargs: Dict[str, Any],
    ) -> Any:
        return super().__call__(
            kernel_idx=kernel_idx,
            constant_args_idx=constant_args_idx,
            grid=grid,
            tma_descriptor_metadata=tma_descriptor_metadata,
            kwargs=kwargs,
        )


triton_kernel_wrapper_mutation = TritonKernelWrapperMutation()


# Used for wrapping a Triton Kernel in a functional manner
class TritonKernelWrapperFunctional(HigherOrderOperator):
    def __init__(self) -> None:
        super().__init__("triton_kernel_wrapper_functional", cacheable=False)

    def __call__(
        self,
        kernel_idx: int,
        constant_args_idx: int,
        grid: List["TritonGridType"],
        tma_descriptor_metadata: TMADescriptorMetadata,
        kwargs: Dict[str, Any],
        tensors_to_clone: List[str],
    ) -> Dict[str, Any]:
        return super().__call__(
            kernel_idx=kernel_idx,
            constant_args_idx=constant_args_idx,
            grid=grid,
            tma_descriptor_metadata=tma_descriptor_metadata,
            kwargs=kwargs,
            tensors_to_clone=tensors_to_clone,
        )


triton_kernel_wrapper_functional = TritonKernelWrapperFunctional()


@triton_kernel_wrapper_mutation.py_impl(DispatchKey.CompositeExplicitAutograd)
def triton_kernel_wrapper_mutation_dense(
    *,
    kernel_idx: int,
    constant_args_idx: int,
    grid: List["TritonGridType"],
    tma_descriptor_metadata: TMADescriptorMetadata,
    kwargs: Dict[str, Any],
) -> None:
    from torch._inductor.codegen.wrapper import user_defined_kernel_grid_fn_code

    kernel = kernel_side_table.get_kernel(kernel_idx)
    constant_args = kernel_side_table.get_constant_args(constant_args_idx)

    if len(grid) == 1:
        grid_fn = grid[0]
    else:
        fn_name, code = user_defined_kernel_grid_fn_code(
            kernel.fn.__name__, kernel.configs, grid
        )
        namespace: Dict[str, Any] = {}
        exec(code, namespace)
        grid_fn = namespace[fn_name]

    if tma_descriptor_metadata:
        from triton.tools.experimental_descriptor import (  # noqa: F401
            create_1d_tma_descriptor,
            create_2d_tma_descriptor,
        )

        # as we need to launch the kernel here, we "unwrap" the
        # tma_descriptor_metadata, create the TMA descriptors
        # from it, and replace the tensors in the kwargs by the
        # correspoinding TMA descriptors before launching
        kwargs = kwargs.copy()
        for k, v in tma_descriptor_metadata.items():
            tensor = kwargs[k]
            dims, block_dims, element_size = v
            create_tma_descriptor = (
                create_1d_tma_descriptor if len(dims) == 1 else create_2d_tma_descriptor
            )
            kwargs[k] = create_tma_descriptor(
                tensor.data_ptr(),
                *dims,
                *block_dims,
                element_size,
            )

    # move as many positional arguments from dicts to args as we
    # can to circumvent the bug with the kwargs and pre_/post_hook:
    # https://github.com/triton-lang/triton/issues/5082
    # TODO: remove this when the Triton issue above is fixed
    args = []
    # copy kwargs and constant_args here to
    # avoid mutating the original inputs
    kwargs = kwargs.copy()
    constant_args = constant_args.copy()
    for name in kernel.arg_names:
        if name in kwargs:
            args.append(kwargs.pop(name))
        elif name in constant_args:
            args.append(constant_args.pop(name))
        else:
            break

    kernel[grid_fn](*args, **kwargs, **constant_args)


@triton_kernel_wrapper_mutation.py_impl(FakeTensorMode)
def triton_kernel_wrapper_mutation_fake_tensor_mode(
    mode: FakeTensorMode,
    *,
    kernel_idx: int,
    constant_args_idx: int,
    grid: List["TritonGridType"],
    tma_descriptor_metadata: TMADescriptorMetadata,
    kwargs: Dict[str, Any],
) -> None:
    with mode:
        return None


@triton_kernel_wrapper_mutation.py_impl(DispatchKey.Meta)
def _(
    *,
    kernel_idx: int,
    constant_args_idx: int,
    grid: List["TritonGridType"],
    tma_descriptor_metadata: TMADescriptorMetadata,
    kwargs: Dict[str, Any],
) -> None:
    return None


def trace_triton_kernel_wrapper(
    proxy_mode: ProxyTorchDispatchMode,
    func_overload: Callable[..., Any],
    node_args: Dict[str, Any],
) -> Optional[Dict[str, Any]]:
    with disable_proxy_modes_tracing():
        out = func_overload(**node_args)

    proxy_args = pytree.tree_map(
        proxy_mode.tracer.unwrap_proxy, node_args  # type: ignore[union-attr]
    )
    out_proxy = proxy_mode.tracer.create_proxy(
        "call_function",
        func_overload,
        (),
        proxy_args,
        name=func_overload.__name__ + "_proxy",
    )
    ret = track_tensor_tree(out, out_proxy, constant=None, tracer=proxy_mode.tracer)
    return ret


@triton_kernel_wrapper_mutation.py_impl(ProxyTorchDispatchMode)
def triton_kernel_wrapper_mutation_proxy_torch_dispatch_mode(
    mode: ProxyTorchDispatchMode,
    *,
    kernel_idx: int,
    constant_args_idx: int,
    grid: List["TritonGridType"],
    tma_descriptor_metadata: TMADescriptorMetadata,
    kwargs: Dict[str, Any],
) -> None:
    trace_triton_kernel_wrapper(
        mode,
        triton_kernel_wrapper_mutation,
        {
            "kernel_idx": kernel_idx,
            "constant_args_idx": constant_args_idx,
            "grid": grid,
            "tma_descriptor_metadata": tma_descriptor_metadata,
            "kwargs": kwargs,
        },
    )

    return None


def get_mutated_tensors(
    kernel_idx: int, constant_args_idx: int, kwargs: Dict[str, Any]
) -> List[str]:
    kernel = kernel_side_table.get_kernel(kernel_idx)
    constant_args = kernel_side_table.get_constant_args(constant_args_idx)
    return identify_mutated_tensors(kernel, {**kwargs, **constant_args})


@triton_kernel_wrapper_mutation.py_functionalize_impl
def triton_kernel_wrapper_mutation_functionalize(
    ctx: "BaseFunctionalizeAPI",
    kernel_idx: int,
    constant_args_idx: int,
    grid: List["TritonGridType"],
    tma_descriptor_metadata: TMADescriptorMetadata,
    kwargs: Dict[str, Any],
) -> None:
    unwrapped_kwargs = ctx.unwrap_tensors(kwargs)  # type: ignore[arg-type]
    # TODO(oulgen): Preexisting bug, if two kernel inputs are views of each
    # other, and one gets mutated in kernel, and later another gets mutated,
    # they are no longer equal. Fix this by graph breaking on this condition
    # earlier in dynamo.
    tensors_to_clone = get_mutated_tensors(
        kernel_idx, constant_args_idx, unwrapped_kwargs
    )
    with ctx.redispatch_to_next():
        unwrapped_outputs = triton_kernel_wrapper_functional(
            kernel_idx=kernel_idx,
            constant_args_idx=constant_args_idx,
            grid=grid,
            tma_descriptor_metadata=tma_descriptor_metadata,
            kwargs=unwrapped_kwargs,
            tensors_to_clone=tensors_to_clone,
        )

    assert set(unwrapped_outputs.keys()).issubset(set(kwargs.keys()))
    for key, output_arg in unwrapped_outputs.items():
        if not isinstance(output_arg, Tensor):
            continue
        input_arg = kwargs[key]
        assert isinstance(input_arg, Tensor)

        ctx.replace(input_arg, output_arg)
        # indicate that above replace is hidden from autograd
        ctx.mark_mutation_hidden_from_autograd(input_arg)
        ctx.commit_update(input_arg)
        ctx.sync(input_arg)
    return None


@triton_kernel_wrapper_functional.py_impl(DispatchKey.CompositeExplicitAutograd)
def triton_kernel_wrapper_functional_dense(
    *,
    kernel_idx: int,
    constant_args_idx: int,
    grid: List["TritonGridType"],
    tma_descriptor_metadata: TMADescriptorMetadata,
    kwargs: Dict[str, Any],
    tensors_to_clone: List[str],
) -> Dict[str, Any]:
    # TODO(oulgen): For performance reasons, we want to ensure that these
    # `clone_preserve_strides` calls are never executed at runtime
    # (inductor should always optimize them away).
    # Requires https://github.com/pytorch/pytorch/issues/109240
    kwargs = {
        key: (clone_preserve_strides(val) if key in tensors_to_clone else val)
        for key, val in kwargs.items()
    }
    triton_kernel_wrapper_mutation(
        kernel_idx=kernel_idx,
        constant_args_idx=constant_args_idx,
        grid=grid,
        tma_descriptor_metadata=tma_descriptor_metadata,
        kwargs=kwargs,
    )
    return {key: val for key, val in kwargs.items() if key in tensors_to_clone}


@triton_kernel_wrapper_functional.py_impl(FakeTensorMode)
def triton_kernel_wrapper_functional_fake_tensor_mode(
    mode: FakeTensorMode,
    *,
    kernel_idx: int,
    constant_args_idx: int,
    grid: List["TritonGridType"],
    tma_descriptor_metadata: TMADescriptorMetadata,
    kwargs: Dict[str, Any],
    tensors_to_clone: List[str],
) -> Dict[str, Any]:
    # TODO(oulgen): For performance reasons, we want to ensure that these
    # `clone_preserve_strides` calls are never executed at runtime
    # (inductor should always optimize them away).
    # Requires https://github.com/pytorch/pytorch/issues/109240
    with mode:
        return {
            key: clone_preserve_strides(val)
            for key, val in kwargs.items()
            if key in tensors_to_clone
        }


@triton_kernel_wrapper_functional.py_impl(ProxyTorchDispatchMode)
def triton_kernel_wrapper_functional_proxy_torch_dispatch_mode(
    mode: ProxyTorchDispatchMode,
    *,
    kernel_idx: int,
    constant_args_idx: int,
    grid: List["TritonGridType"],
    tma_descriptor_metadata: TMADescriptorMetadata,
    kwargs: Dict[str, Any],
    tensors_to_clone: List[str],
) -> Dict[str, Any]:
    ret = trace_triton_kernel_wrapper(
        mode,
        triton_kernel_wrapper_functional,
        {
            "kernel_idx": kernel_idx,
            "constant_args_idx": constant_args_idx,
            "grid": grid,
            "tma_descriptor_metadata": tma_descriptor_metadata,
            "kwargs": kwargs,
            "tensors_to_clone": tensors_to_clone,
        },
    )
    assert ret is not None
    return ret


@triton_kernel_wrapper_functional.py_functionalize_impl
def triton_kernel_wrapper_functional_functionalize(
    ctx: "BaseFunctionalizeAPI",
    kernel_idx: int,
    constant_args_idx: int,
    grid: List["TritonGridType"],
    tma_descriptor_metadata: TMADescriptorMetadata,
    kwargs: Dict[str, Any],
    tensors_to_clone: List[str],
) -> Dict[str, Any]:
    unwrapped_kwargs = ctx.unwrap_tensors(kwargs)  # type: ignore[arg-type]
    with ctx.redispatch_to_next():
        outputs = triton_kernel_wrapper_functional(
            kernel_idx=kernel_idx,
            constant_args_idx=constant_args_idx,
            grid=grid,
            tma_descriptor_metadata=tma_descriptor_metadata,
            kwargs=unwrapped_kwargs,
            tensors_to_clone=tensors_to_clone,
        )
        return ctx.wrap_tensors(outputs)  # type: ignore[return-value,arg-type]


triton_kernel_wrapper_mutation.fallthrough(DispatchKey.PythonDispatcher)  # type: ignore[attr-defined]
triton_kernel_wrapper_mutation.fallthrough(DispatchKey.PythonTLSSnapshot)  # type: ignore[attr-defined]
triton_kernel_wrapper_mutation.fallthrough(DispatchKey.ADInplaceOrView)
triton_kernel_wrapper_mutation.fallthrough(DispatchKey.BackendSelect)
triton_kernel_wrapper_mutation.fallthrough(DispatchKey.AutocastCPU)  # type: ignore[attr-defined]
triton_kernel_wrapper_mutation.fallthrough(DispatchKey.AutocastCUDA)  # type: ignore[attr-defined]
triton_kernel_wrapper_mutation.fallthrough(DispatchKey.AutogradCUDA)
triton_kernel_wrapper_mutation.fallthrough(DispatchKey.AutogradCPU)

triton_kernel_wrapper_functional.fallthrough(DispatchKey.PythonDispatcher)  # type: ignore[attr-defined]
triton_kernel_wrapper_functional.fallthrough(DispatchKey.PythonTLSSnapshot)  # type: ignore[attr-defined]
triton_kernel_wrapper_functional.fallthrough(DispatchKey.ADInplaceOrView)
triton_kernel_wrapper_functional.fallthrough(DispatchKey.BackendSelect)
triton_kernel_wrapper_functional.fallthrough(DispatchKey.AutocastCPU)  # type: ignore[attr-defined]
triton_kernel_wrapper_functional.fallthrough(DispatchKey.AutocastCUDA)  # type: ignore[attr-defined]
triton_kernel_wrapper_functional.fallthrough(DispatchKey.AutogradCUDA)
triton_kernel_wrapper_functional.fallthrough(DispatchKey.AutogradCUDA)
triton_kernel_wrapper_functional.fallthrough(DispatchKey.AutogradCPU)


###############################################################################
# The "TritonHOPifier": a class that transforms a call to a triton kernel into
# a call to the triton_kernel_wrapper_mutation HOP.


class TritonHOPifier:
    """Orchestrator for converting a user-defined triton kernel into a call
    to the triton_kernel_wrapper_mutation HOP.

    It has two main use cases.

    1. When Dynamo sees a triton kernel, it wraps it into a TritonKernelVariable
    and uses the TritonHOPifier to convert calls to the TritonKernelVariable
    into a call to the HOP.

    2. In order to capture a user-defined triton kernel while performing
    tracing (via make_fx or non-strict export), a user must annotate their
    triton kernel with the `capture_triton` decorator. The decorator uses
    TritonHOPifier to convert calls to the triton kernel into a call
    to the HOP (which can then be traced).

    Because Dynamo has its own calling conventions for e.g. invoking a user-defined function
    TritonHOPifier is an abstract class that can be overriden by its subclasses.
    """

    def raise_unsupported(self, msg: str) -> Never:
        raise NotImplementedError("abstract method")

    def is_callable(self, maybe_callable: Any) -> bool:
        raise NotImplementedError("abstract method")

    def get_value(self, val: Any) -> Any:
        raise NotImplementedError("abstract method")

    def call_grid(  # type: ignore[no-untyped-def]
        self,
        grid,
        meta,
        tx,
    ) -> Union[Tuple[Union[int, sympy.Expr, SymInt], ...], Tuple["Proxy", ...]]:
        raise NotImplementedError("abstract method")

    def call_HOP(  # type: ignore[no-untyped-def]
        self,
        variable,
        grids,
        combined_args: Dict[str, Any],
        tx,
    ) -> Optional["ConstantVariable"]:
        raise NotImplementedError("abstract method")

    def check_grid(  # type: ignore[no-untyped-def]
        self, grid
    ) -> Union[Tuple[Union[int, sympy.Expr, SymInt], ...], Tuple["Proxy", ...]]:
        raise NotImplementedError("abstract method")

    def init_variable(
        self,
        variable: Union["TraceableTritonKernelWrapper", "TritonKernelVariable"],
        kernel: "TritonKernelType",
        kernel_idx: Optional[int],
        grid: Optional["TritonGridType"],
    ) -> None:
        from triton.runtime.autotuner import Autotuner

        assert kernel is not None

        variable.kernel = kernel
        variable.kernel_idx = kernel_side_table.add_kernel(kernel)

        assert kernel_idx is None or variable.kernel_idx == kernel_idx

        variable.grid = grid

        if isinstance(kernel, Autotuner):
            import torch
            import torch._dynamo

            # We only support configs, keys, and restore_value arguments
            # of triton.autotune. Make sure other arguments are defaulted.
            defaults = inspect.signature(Autotuner.__init__).parameters
            # Newer version of triton change attribute name from warmup to num_warmup and rep to num_rep.
            # The call to get_first_attr is to maintain backward-compatibility.
            if (
                not torch._inductor.config.unsafe_ignore_unsupported_triton_autotune_args
                and (
                    (
                        "warmup" in defaults
                        and defaults["warmup"].default
                        != torch._dynamo.utils.get_first_attr(
                            kernel, "num_warmups", "warmup"
                        )
                    )
                    or (
                        "rep" in defaults
                        and defaults["rep"].default
                        != torch._dynamo.utils.get_first_attr(kernel, "num_reps", "rep")
                    )
                    or (
                        "prune_configs_by" in defaults
                        and defaults["prune_configs_by"].default
                        != kernel.early_config_prune
                    )
                    # Set via reset_to_zero argument
                    # https://github.com/triton-lang/triton/pull/5083
                    # changes kernel.reset_idx to kernel.reset_to_zero
                    or (hasattr(kernel, "reset_idx") and len(kernel.reset_idx) != 0)
                    or (
                        hasattr(kernel, "reset_to_zero")
                        and len(kernel.reset_to_zero) != 0
                    )
                    or (
                        "use_cuda_graph" in defaults
                        and defaults["use_cuda_graph"].default != kernel.use_cuda_graph
                    )
                )
            ):
                self.raise_unsupported(
                    "Only configs, keys, restore_value, and reset_to_zero are supported for triton.autotune"
                )
            if (
                not torch._inductor.config.unsafe_ignore_unsupported_triton_autotune_args
                and (
                    # pre_hook requires running arbitrary code at runtime, which we cannot handle at this time
                    # https://github.com/pytorch/pytorch/issues/139059
                    # we can't support pre_hook or post_hook in user defined triton kernels at the moment,
                    # as they require the ability to execute code at runtime (AOTI can't support this)
                    (
                        hasattr(kernel, "user_defined_pre_hook")
                        and kernel.user_defined_pre_hook is not None
                    )
                    or (
                        hasattr(kernel, "user_defined_post_hook")
                        and kernel.user_defined_post_hook is not None
                    )
                    or (
                        # Check Config passed to autotuner in configs
                        any(cfg.pre_hook is not None for cfg in kernel.configs)
                    )
                )
            ):
                self.raise_unsupported(
<<<<<<< HEAD
                    "pre_hook and post_hook are not supported in triton.Autotune"
=======
                    "pre_hook is not supported in triton.Autotune Configs"
>>>>>>> c34696ff
                )

    def call_getitem(
        self,
        variable: Union["TritonKernelVariable", "TraceableTritonKernelWrapper"],
        args: Sequence[Any],
    ) -> Union["TritonKernelVariable", "TraceableTritonKernelWrapper"]:
        # __getitem__ should only be called if we don't already have a grid
        # Only grid needs to be passed
        if variable.grid is not None or len(args) != 1:
            self.raise_unsupported(
                "Triton kernels should be called with only a single grid"
            )

        return type(variable)(
            kernel=variable.kernel,
            kernel_idx=variable.kernel_idx,
            grid=args[0],
        )

    def call_run(
        self,
        variable: Union["TritonKernelVariable", "TraceableTritonKernelWrapper"],
        args: Sequence[Any],
        kwargs: Dict[str, Any],
        tx: Optional["InstructionTranslator"],
    ) -> Optional["ConstantVariable"]:
        if "grid" not in kwargs:
            self.raise_unsupported("Triton kernel requires to be called with a grid")
        grid = kwargs.pop("grid")
        kwargs.pop("warmup", None)
        # rewrite kernel.run(*args, grid=grid) to kernel[grid](*args)
        return self.call_triton_kernel(
            type(variable)(
                kernel=variable.kernel, kernel_idx=variable.kernel_idx, grid=grid
            ),
            args,
            kwargs,
            tx,
        )

    def call_triton_kernel(
        self,
        variable: Union["TritonKernelVariable", "TraceableTritonKernelWrapper"],
        args: Sequence[Any],
        kwargs: Dict[str, Any],
        tx: Optional["InstructionTranslator"],
    ) -> Optional["ConstantVariable"]:
        from triton import JITFunction
        from triton.runtime.autotuner import autotune, Autotuner, Config

        SPECIAL_CONFIG_NAMES = {"num_warps", "num_stages", "num_ctas"}

        if "num_ctas" in kwargs:
            self.raise_unsupported(
                "Passing num_ctas directly to the Triton kernel is not supported. "
                "Please use a Config in @triton.autotune instead."
            )

        special_kwargs = {}
        for name in SPECIAL_CONFIG_NAMES:
            if name in kwargs:
                # remove special kwargs from `kwargs`
                val = kwargs.pop(name)
                special_kwargs[name] = self.get_value(val)

        if special_kwargs:
            if isinstance(variable.kernel, Autotuner):
                # if there is Autotuner already, set
                # special kwargs to each of its configs
                new_configs = copy.deepcopy(variable.kernel.configs)
                for config in new_configs:
                    config.__dict__.update(special_kwargs)
                new_kernel = autotune(configs=new_configs, key=[])(variable.kernel.fn)
            else:
                # if there is no Autotuner, wrap the kernel into a
                # new one with a single config with special kwargs
                new_config = Config(kwargs={}, **special_kwargs)
                new_kernel = autotune(configs=[new_config], key=[])(variable.kernel)

            # create a new variable to contain the new (wrapped) kernel;
            # skip kernel_idx to get a new record in the kernel side table
            new_var = type(variable)(new_kernel, None, variable.grid)
            return self.call_triton_kernel(new_var, args, kwargs, tx)

        if isinstance(variable.kernel, Autotuner):
            special_param_names = []
            for name in SPECIAL_CONFIG_NAMES:
                if name in variable.kernel.fn.arg_names:
                    special_param_names.append(name)

            if special_param_names:
                # If the Triton kernel has SPECIAL_CONFIG_NAMES in parameters, those should
                # be passed from the kernel configs: the behavior of Triton runtime is that
                # those values get folded into the kernel arguments iff there are parameters
                # with the same name. Normally the values of those parameters are defined
                # outside the `kwargs` part of the autotuning configs. Here we move them to
                # the `kwargs` part (if they're absent there) to facilitate passing them as
                # arguments to the kernel downstream.
                updated = False
                new_configs = copy.deepcopy(variable.kernel.configs)
                for config in new_configs:
                    for name in special_param_names:
                        if name not in config.__dict__["kwargs"]:
                            assert (
                                name in config.__dict__
                            ), f"{name} must be in autotuning configs to be used as a kernel parameter"
                            config.__dict__["kwargs"][name] = config.__dict__[name]
                            updated = True

                if updated:
                    new_kernel = autotune(configs=new_configs, key=[])(
                        variable.kernel.fn
                    )
                    new_var = type(variable)(new_kernel, None, variable.grid)
                    return self.call_triton_kernel(new_var, args, kwargs, tx)

        if variable.grid is None:
            self.raise_unsupported("Triton kernels should always be called with a grid")

        # Both for grid's meta as well as for the kernel, we need combined
        # args and kwargs combined and normalized
        combined_args_raw = {**dict(zip(variable.kernel.arg_names, args)), **kwargs}

        configs = (
            [config.kwargs for config in variable.kernel.configs]
            if isinstance(variable.kernel, Autotuner)
            else [{}]
        )
        grids = []
        for config_args in configs:
            # If the grid is a function, then lets execute it and convert it to
            # a list
            grid = variable.grid
            assert grid is not None
            if self.is_callable(grid):
                # Populate the special "meta" argument to call the grid function
                meta = {**combined_args_raw, **config_args}
                grid = self.call_grid(grid, meta, tx)  # type: ignore[arg-type]
            grids.append(self.check_grid(grid))

        for i in range(len(grids)):
            if not isinstance(grids[i], tuple):
                self.raise_unsupported("Only tuple grids are supported")
            # inductor expects all grids to be 3-tuple so lets make it
            if len(grids[i]) == 1:
                grids[i] = (grids[i][0], 1, 1)
            elif len(grids[i]) == 2:
                grids[i] = (grids[i][0], grids[i][1], 1)
            elif len(grids[i]) > 3:
                self.raise_unsupported("Grid can have at most rank 3")

        assert len(grids) != 0
        if isinstance(variable.kernel, JITFunction):
            constexprs = variable.kernel.constexprs
        else:
            assert isinstance(variable.kernel, Autotuner)
            constexprs = variable.kernel.fn.constexprs

        for idx, arg_name in enumerate(variable.kernel.arg_names):
            if idx in constexprs:
                if arg_name in combined_args_raw:
                    # [Note: Specialize tl.constexpr args in user-defined triton kernels]
                    # This arg is marked as tl.constexpr. That means that triton will recompile every time
                    # this value changes.
                    # https://github.com/pytorch/pytorch/issues/136504
                    # One option is to correctly pass the symints in so that the symbolic expressions are defined
                    # when the triton code is being executed.
                    # But since triton will have to recompile either way, we instead just specialize on the value.
                    #
                    # Depending on the type of `variable` we might expect different types for the symbolic args:
                    # either SymNodeVariables (for TritonKernelVariables) or SymInts (TracingTritonKernelWrapper)
                    combined_args_raw[arg_name] = variable.specialize_symbolic(
                        combined_args_raw[arg_name]
                    )
        return self.call_HOP(variable, grids, combined_args_raw, tx)


###############################################################################
# Helpers for capture_triton API that makes a user-defined triton kernel traceable into
# a graph via make_fx or non-strict export (coming soon)


class TracingTritonHOPifier(TritonHOPifier):
    def raise_unsupported(self, msg: str) -> Never:
        raise RuntimeError(msg)

    def is_callable(self, maybe_callable: Any) -> bool:
        return callable(maybe_callable)

    def get_value(self, val: Any) -> Any:
        return val

    def call_grid(
        self,
        grid: "TritonGridCallableType",
        meta: "TritonMetaParamsType",
        tx: None,
    ) -> Tuple[Union[int, sympy.Expr, SymInt], ...]:
        assert tx is None
        assert isinstance(meta, dict)
        assert callable(grid)
        return grid(meta)

    def check_grid(
        self,
        grid: "TritonGridType",
    ) -> Tuple[Union[int, sympy.Expr, SymInt], ...]:
        if not isinstance(grid, collections.abc.Sequence):
            raise RuntimeError(
                "capture_triton can only handle grids that resolve to Sequence[int]."
            )
        # normalize to tuple
        return tuple(grid)

    def call_HOP(
        self,
        variable: "TraceableTritonKernelWrapper",
        grids: List["TritonGridTupleType"],
        combined_args: Dict[str, Any],
        tx: None,
    ) -> None:
        assert tx is None
        assert isinstance(variable, TraceableTritonKernelWrapper)

        def is_graphable(val: Any) -> bool:
            return isinstance(val, fx.node.base_types)

        non_graphable_args = {
            k: v for k, v in combined_args.items() if not is_graphable(v)
        }
        graphable_args = {k: v for k, v in combined_args.items() if is_graphable(v)}

        constant_args_idx = kernel_side_table.add_constant_args(non_graphable_args)
        assert isinstance(variable.kernel_idx, int)
        return triton_kernel_wrapper_mutation(
            kernel_idx=variable.kernel_idx,
            constant_args_idx=constant_args_idx,
            grid=grids,  # type: ignore[arg-type]
            # TMA descriptor capturing not yet
            # supported in non-dynamo tracing
            tma_descriptor_metadata={},
            kwargs=graphable_args,
        )


tracing_triton_hopifier_singleton = TracingTritonHOPifier()


class TraceableTritonKernelWrapper:
    kernel: "TritonKernelType"
    kernel_idx: Optional[int]
    grid: Optional["TritonGridType"]

    def __init__(
        self,
        kernel: "TritonKernelType",
        kernel_idx: Optional[int],
        grid: Optional["TritonGridType"],
    ) -> None:
        self.kernel = None
        self.grid = None
        tracing_triton_hopifier_singleton.init_variable(self, kernel, kernel_idx, grid)
        assert self.kernel is not None

    def __getitem__(self, *args: Sequence[Any]) -> "TraceableTritonKernelWrapper":
        return tracing_triton_hopifier_singleton.call_getitem(self, args)  # type: ignore[return-value]

    def run(self, *args: Sequence[Any], **kwargs: Dict[str, Any]) -> Any:
        from torch._library.triton import is_capture_triton_enabled

        if is_capture_triton_enabled():
            return tracing_triton_hopifier_singleton.call_run(self, args, kwargs, None)
        else:
            assert self.kernel is not None
            return self.kernel.run(*args, **kwargs)

    def __call__(self, *args: Sequence[Any], **kwargs: Dict[str, Any]) -> Any:
        from torch._library.triton import is_capture_triton_enabled

        if is_capture_triton_enabled():
            return tracing_triton_hopifier_singleton.call_triton_kernel(
                self, args, kwargs, None
            )
        else:
            assert self.kernel is not None
            return self.kernel[self.grid](*args, **kwargs)

    def specialize_symbolic(self, arg: Sequence[Any]) -> Any:
        import torch

        # See [Note: Specialize tl.constexpr args in user-defined triton kernels]
        if isinstance(arg, (torch.SymInt, torch.SymBool, torch.SymFloat)):
            return guard_scalar(arg)
        return arg<|MERGE_RESOLUTION|>--- conflicted
+++ resolved
@@ -1116,11 +1116,7 @@
                 )
             ):
                 self.raise_unsupported(
-<<<<<<< HEAD
-                    "pre_hook and post_hook are not supported in triton.Autotune"
-=======
-                    "pre_hook is not supported in triton.Autotune Configs"
->>>>>>> c34696ff
+                    "pre_hook and post_hook are not supported in triton.Autotune or triton.Config"
                 )
 
     def call_getitem(
