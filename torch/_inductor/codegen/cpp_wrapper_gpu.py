# mypy: allow-untyped-defs
import functools
import os
from itertools import chain, count, zip_longest
from typing import Any, Callable, List, Optional, Tuple, TYPE_CHECKING, Union

import sympy

from torch import dtype as torch_dtype
from torch._inductor.codecache import get_cpp_wrapper_cubin_path_name
from torch._inductor.runtime.triton_heuristics import grid as default_grid_fn

from ..codecache import CudaKernelParamCache
from ..utils import DeferredLineBase, get_gpu_type
from ..virtualized import V
from .aoti_hipify_utils import maybe_hipify_code_wrapper
from .common import get_device_op_overrides
from .cpp_utils import cexpr
from .cpp_wrapper_cpu import CppWrapperCpu
from .wrapper import PythonWrapperCodegen, SymbolicCallArg


if TYPE_CHECKING:
    from ..graph import GraphLowering


class DeferredGpuKernelLine(DeferredLineBase):
    """
    When using cpp wrapper, GPU kernel load and launch needs to wait for Triton kernels
    to be tuned and stored as cubin files, so use a deferred line to backfill those information
    """

    def __init__(
        self,
        kernel_name: str,
        line_template: str,
        keys: Tuple[str, ...],
    ):
        super().__init__(line_template)
        assert not isinstance(line_template, DeferredLineBase)
        self.kernel_name = kernel_name
        self.line_template = line_template
        self.keys = keys

    def __call__(self):
        params = CudaKernelParamCache.get(self.kernel_name)
        assert (
            params is not None
        ), f"{self.kernel_name} not found in CudaKernelParamCache"
        for key in self.keys:
            assert (
                key in params
            ), f"{key} not found in CudaKernelParamCache[{self.kernel_name}]"
            if key == get_cpp_wrapper_cubin_path_name():
                assert os.path.exists(params[key]), f"{params[key]} does not exist"

        return self.line_template % tuple(params[key] for key in self.keys)

    def _new_line(self, line):
        return DeferredGpuKernelLine(self.kernel_name, line, self.keys)


class DeferredGpuDefaultGrid:
    """
    A container for the default grid, which may be used by DeferredCudaGridLine
    """

    def __init__(
        self,
        kernel_name: str,
        grid,
        grid_callable: Optional[Callable[..., Any]] = None,
        **grid_extra_kwargs,
    ):
        self.kernel_name = kernel_name
        self.grid = grid
        self.grid_callable = grid_callable
        self.grid_extra_kwargs = grid_extra_kwargs

    def _process_grid(self, grid: Union[List[Any], Tuple[Any, ...]]):
        if isinstance(grid, (list, tuple)):
            return [self._process_grid(e) for e in grid]
        else:
            return grid.inner_expr if isinstance(grid, SymbolicCallArg) else grid

    def __call__(self):
        grid = self.grid
        assert isinstance(grid, (list, tuple)), f"expected {grid=} to be a list"
        grid = self._process_grid(grid)
        assert self.grid_callable is not None, "grid_callable can't be None"
        if not self.grid_extra_kwargs:
            grid_fn = self.grid_callable(*grid)
        else:
            grid_fn = self.grid_callable(*grid, **self.grid_extra_kwargs)

        params = CudaKernelParamCache.get(self.kernel_name)
        assert (
            params is not None
        ), f"{self.kernel_name} not found in CudaKernelParamCache"
        return grid_fn(params["meta"])


class DeferredGpuGridLine(DeferredLineBase):
    """
    When using cpp wrapper, GPU kernel load and launch needs to wait for Triton kernels
    to be tuned and stored as cubin files, so use a deferred line to backfill those information
    """

    def __init__(
        self,
        kernel_name: str,
        grid_var: str,
        grid,
        autotune_configs,
    ):
        super().__init__("")
        self.kernel_name = kernel_name
        self.grid_var = grid_var
        self.grid = grid
        self.autotune_configs = autotune_configs

    def __call__(self):
        params = CudaKernelParamCache.get(self.kernel_name)
        assert (
            params is not None
        ), f"{self.kernel_name} not found in CudaKernelParamCache"

        if self.autotune_configs is not None:
            # This indicates the Triton kernel is a user-defined one.
            grid = None
            if len(self.grid) == 1:
                grid = self.grid[0]
            else:
                for i, c in enumerate(self.autotune_configs):
                    if all(arg == params["meta"][key] for key, arg in c.kwargs.items()):
                        grid = self.grid[i]
                        break
            assert grid is not None
        elif isinstance(self.grid, DeferredGpuDefaultGrid):
            grid = self.grid()
        else:
            grid = self.grid

        assert len(grid) != 0, "Grid can't be empty"
        grid_args_str = ", ".join(
            [cexpr(V.graph.sizevars.simplify(item)) for item in grid]
        )
        return f"    Grid {self.grid_var} = Grid({grid_args_str});"

    def _new_line(self, line):
        return DeferredGpuGridLine(
            self.kernel_name, self.grid_var, self.grid, self.autotune_configs
        )


class CppWrapperGpu(CppWrapperCpu):
    """
    Generates cpp wrapper for running on GPU and calls CUDA kernels
    """

    def __init__(self) -> None:
        self.device = get_gpu_type()
        self.device_codegen = get_device_op_overrides(self.device)
        super().__init__()
        self.grid_id = count()

    @staticmethod
    def create(
        is_subgraph: bool, subgraph_name: str, parent_wrapper: PythonWrapperCodegen
    ):
        # TODO - support subgraph codegen by lifting functions. Check the
        # comment at CppWrapperCpu `codegen_subgraph` function.
        return CppWrapperGpu()

    def write_header(self):
        if V.graph.is_const_graph:
            # We do not write header for constant graph, it will be written by main module.
            return

        super().write_header()

        self.header.splice("#include <filesystem>")
        self.header.splice(self.device_codegen.abi_compatible_header())
        self.header.splice(
            maybe_hipify_code_wrapper(self.device_codegen.kernel_driver())
        )

    @functools.lru_cache(None)  # noqa: B019
    def write_tma_descriptor_helpers_once(self):
        self.header.splice(self.device_codegen.tma_descriptor_helpers())

    def write_get_raw_stream(self, index, graph=None):
        name = f"stream{index}"
        self.writeline(
            maybe_hipify_code_wrapper(
                f"{self.device_codegen.cpp_stream_type()} {name};"
            )
        )
        self.writeline(
            f"AOTI_TORCH_ERROR_CODE_CHECK({self.device_codegen.aoti_get_stream()}({index}, (void**)&{name}));"
        )
        return name

    def define_kernel(
        self, name: str, kernel: str, metadata: Optional[str] = None, gpu=True
    ):
        if not gpu:
            return super().define_kernel(name, kernel, metadata, gpu)

    def generate(self, is_inference):
        self.prefix.writeline("\n")
        if not V.graph.aot_mode:
            for kernel in chain(
                sorted(self.src_to_kernel.values()),
                sorted([entry[0] for entry in self.user_defined_kernel_cache.values()]),
            ):
                self.prefix.writeline(
                    maybe_hipify_code_wrapper(
                        f"static {self.device_codegen.cpp_kernel_type()} {kernel} = nullptr;"
                    )
                )
            self.prefix.writeline("\n")
        return super().generate(is_inference)

    def generate_user_defined_triton_kernel(
        self,
        kernel_name: str,
        raw_args: List[Any],
        grid: List[Any],
        configs,
        triton_meta,
        constexprs,
    ):
        # in C++ wrapper, we don't pass constexpr args, as they don't
        # get added as parameters to the PTX code compiled from the
        # user-defined Triton kernel (only non-constexpr args do)
        raw_args = [
            raw_arg for i, raw_arg in enumerate(raw_args) if i not in constexprs
        ]
        args = [self.val_to_arg_str(v) for v in raw_args]
        arg_types = [
            arg.get_dtype() if hasattr(arg, "get_dtype") else type(arg)
            for arg in raw_args
        ]
        self.generate_kernel_call(
            kernel_name,
            args,
            arg_types=arg_types,
            raw_args=raw_args,
            grid=grid,
            gpu=True,
            triton=True,
            triton_meta=triton_meta,
            autotune_configs=configs,
        )

    def generate_tma_descriptor(self, desc):
        self.write_tma_descriptor_helpers_once()

        # generate data pointer for the source tensor
        source = self.generate_args_decl(
            call_args=[self.val_to_arg_str(desc.tensor)],
            arg_types=[desc.tensor.get_dtype()],
            arg_signatures=[None],
        )

        desc_name = desc.name
        self.writeline(f"alignas(64) CUtensorMap {desc_name};")

        # `source` is in the form of `&var_x`, where `var_x` is the data pointer
        # (CUdeviceptr); we dereference `source` and cast to `void*` to pass to
        # the data pointer of the source tensor ot the helper function
        # `init{1,2}DTMADescriptor`
        ptr = f"reinterpret_cast<void*>(*({source}))"
        dims = ", ".join(self.val_to_arg_str(dim) for dim in desc.dims)
        block_dims = ", ".join(self.val_to_arg_str(dim) for dim in desc.block_dims)
        element_size = self.val_to_arg_str(desc.element_size)
        fn = f"init{desc.rank}DTMADescriptor"
        args = f"&{desc_name}, {ptr}, {dims}, {block_dims}, {element_size}"
        self.writeline(f"{fn}({args});")

    @functools.lru_cache(None)  # noqa: B019
    def generate_load_kernel_once(
        self,
        kernel_name: str,
        graph: "GraphLowering",  # for per-graph caching
    ):
        keys = (get_cpp_wrapper_cubin_path_name(), "mangled_name", "shared_mem")
        kernel_var_name = f"kernels.{kernel_name}" if V.graph.aot_mode else kernel_name
        self.writeline(f"if ({kernel_var_name} == nullptr) {{")
        self.writeline(
            DeferredGpuKernelLine(
                kernel_name,
                (
                    """    """
                    + kernel_var_name
                    + """ = loadKernel("%s", "%s", %s, this->cubin_dir_);"""
                    if V.graph.aot_mode
                    else """    """
                    + kernel_var_name
                    + """ = loadKernel("%s", "%s", %s);"""
                ),
                keys,
            )
        )
        self.writeline("}")
        return kernel_var_name

    def generate_args_decl(self, call_args, arg_types, arg_signatures):
        new_args = []

        # Add more cases for other types as needed
        signature2dtype = {
            "i32": "int32_t",
            "i64": "int64_t",
            "fp32": "float",
        }

        def process_args(arg, arg_type, arg_signature=None):
            var_name = f"var_{next(self.arg_var_id)}"
            # ignore nvTmaDesc, as host-side TMA descriptors need
            # to be passed to the compiled Triton kernel by value
            if isinstance(arg_type, torch_dtype) and arg_signature != "nvTmaDesc":
                if arg.endswith(".item()"):
                    # Need to declare a scalar in this case
                    arg = arg[:-7]
                    self.codegen_tensor_item(
                        arg_type,
                        arg,
                        var_name,
                    )
                else:
                    self.writeline(
                        maybe_hipify_code_wrapper(
                            f"{self.device_codegen.cpp_device_ptr()} {var_name};"
                        )
                    )
                    self.writeline(
                        f"AOTI_TORCH_ERROR_CODE_CHECK(aoti_torch_get_data_ptr({arg}, reinterpret_cast<void**>(&{var_name})));"
                    )
            elif arg_type in (sympy.Integer, int):
                self.writeline(f"int {var_name} = {self.expr_printer(arg)};")
            elif arg_type in (sympy.Float, float):
                self.writeline(f"float {var_name} = {self.expr_printer(arg)};")
            # For symbolic call arguments, examine the arg signatures from triton meta
            # to explicitly cast to the right type
            # Reason: `auto` can infer unexpected type against kernel input signature.
            elif (
                isinstance(arg_type, type(SymbolicCallArg))
                and arg_signature is not None
                and arg_signature in signature2dtype.keys()
            ):
                self.writeline(
                    f"{signature2dtype[arg_signature]} {var_name} = {self.expr_printer(arg)};"
                )
            else:
                self.writeline(f"auto {var_name} = {self.expr_printer(arg)};")
            new_args.append(f"&{var_name}")

        for arg, arg_type, arg_signature in zip_longest(
            call_args, arg_types, arg_signatures
        ):
            process_args(arg, arg_type, arg_signature)

        return ", ".join(new_args)

    def generate_default_grid(
        self,
        kernel_name: str,
        grid: List[Any],
        gpu: bool = True,
        grid_callable: Optional[Callable[..., Any]] = default_grid_fn,
        **grid_extra_kwargs,
    ):
        """
        Generate grid configs for launching a CUDA kernel using the grid
        function from triton_heuristics. Because its computation needs
        to read kernel config after autotune, it is done in a deferred way
        using DeferredGpuDefaultGrid.
        """
        if not gpu:
            return grid
        return DeferredGpuDefaultGrid(
            kernel_name, grid, grid_callable, **grid_extra_kwargs
        )

    def generate_kernel_call(
        self,
        kernel_name: str,
        call_args,
        grid=None,
        device_index=None,
        gpu=True,
        triton=True,
        arg_types=None,
        raw_args=None,
        grid_fn: str = "grid",
        triton_meta=None,
        autotune_configs=None,
        grid_extra_kwargs="",
    ):
        assert arg_types is not None and len(call_args) == len(
            arg_types
        ), "call_args and arg_types do not match"

        if not gpu:
            # Even in CppWrapperGpu, we may see cpp kernels
            return super().generate_kernel_call(
                kernel_name,
                call_args,
                grid,
                device_index,
                gpu,
                triton,
                arg_types,
                raw_args,
                grid_fn,
                triton_meta,
                autotune_configs,
                grid_extra_kwargs,
            )

        if device_index is None:
            current_device = V.graph.get_current_device_or_throw()
            device_index = current_device.index
        stream = (
            "stream"
            if V.graph.aot_mode
            else self.write_get_raw_stream(device_index, V.graph)
        )

        if triton:
            device_index, call_args = self.prepare_triton_kernel_call(
                device_index, call_args
            )
            kernel_var_name = self.generate_load_kernel_once(kernel_name, V.graph)

            # args with value 1 are added into equal_to_1 and constants
            # in triton_meta (in the Python codegen) which makes them
            # inlined in the PTX and compiled CUBIN
            arg_signatures = []
            if (
                triton_meta is not None
                and triton_meta.get("configs")
                and triton_meta.get("signature")
            ):
                equal_to_1 = triton_meta["configs"][0].equal_to_1
                call_args = [
                    arg for i, arg in enumerate(call_args) if i not in equal_to_1
                ]
                arg_types = [t for i, t in enumerate(arg_types) if i not in equal_to_1]
                # extract the arg signatures from triton_meta
                arg_signatures = triton_meta["signature"].values()
                arg_signatures = [
                    v for i, v in enumerate(arg_signatures) if i not in equal_to_1
                ]

            call_args_str = self.generate_args_decl(
                call_args, arg_types, arg_signatures
            )
            kernel_args_var = f"kernel_args_var_{next(self.kernel_callsite_id)}"
            self.writeline(f"void* {kernel_args_var}[] = {{{call_args_str}}};")

            grid_var = f"{kernel_name}_grid_{next(self.grid_id)}"
            self.writeline(
                DeferredGpuGridLine(kernel_name, grid_var, grid, autotune_configs)
            )

            kernel_var_name = (
                f"kernels.{kernel_name}" if V.graph.aot_mode else kernel_name
            )
            # add debug printer code for all triton kernel related calls
            debug_printer_manager = V.graph.wrapper_code.debug_printer
            debug_printer_manager.set_printer_args(
                call_args, kernel_name, arg_types, None
            )
            with debug_printer_manager:
                self.writeline(f"if ({grid_var}.is_non_zero()) {{")
                self.writeline(
                    DeferredGpuKernelLine(
                        kernel_name,
                        r"    launchKernel({}, {}, {}, {}, %s, %s, {}, {});".format(
                            kernel_var_name,
                            f"{grid_var}.grid_x",
                            f"{grid_var}.grid_y",
                            f"{grid_var}.grid_z",
                            kernel_args_var,
                            stream,
                        ),
                        ("num_warps", "shared_mem"),
                    ),
                )
                self.writeline("}")
        else:
            casted = []
            for arg_type, arg in zip(arg_types, call_args):
                new_arg = arg
<<<<<<< HEAD

                if str(arg_type).endswith("*") and arg != "nullptr":
                    if config.abi_compatible:
                        new_arg = f"var_{next(self.arg_var_id)}"
                        self.writeline(
                            f"auto* {new_arg} = get_data_ptr_wrapper({arg});"
                        )
                    else:
                        new_arg = f"{arg}.data_ptr()"

=======
                if arg_type.endswith("*") and arg != "nullptr":
                    new_arg = f"{arg}.data_ptr()"
>>>>>>> 239a506d
                casted.append(f"({arg_type}){new_arg}")
            call_args_str = ", ".join(casted)
            self.writeline(f"kernels.{kernel_name}({call_args_str}, {stream});")

    def make_zero_buffer(self, name):
        return (
            f"AOTI_TORCH_ERROR_CODE_CHECK(aoti_torch_zero_({name}.get())){self.ending}"
        )<|MERGE_RESOLUTION|>--- conflicted
+++ resolved
@@ -495,21 +495,8 @@
             casted = []
             for arg_type, arg in zip(arg_types, call_args):
                 new_arg = arg
-<<<<<<< HEAD
-
-                if str(arg_type).endswith("*") and arg != "nullptr":
-                    if config.abi_compatible:
-                        new_arg = f"var_{next(self.arg_var_id)}"
-                        self.writeline(
-                            f"auto* {new_arg} = get_data_ptr_wrapper({arg});"
-                        )
-                    else:
-                        new_arg = f"{arg}.data_ptr()"
-
-=======
                 if arg_type.endswith("*") and arg != "nullptr":
                     new_arg = f"{arg}.data_ptr()"
->>>>>>> 239a506d
                 casted.append(f"({arg_type}){new_arg}")
             call_args_str = ", ".join(casted)
             self.writeline(f"kernels.{kernel_name}({call_args_str}, {stream});")
