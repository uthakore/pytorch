import os  # noqa: C101
import sys
from typing import Any, Callable, Dict, List, Optional, TYPE_CHECKING, Union

import torch
import torch._inductor.custom_graph_pass
from torch._environment import is_fbcode
from torch.utils._config_module import get_tristate_env, install_config_module


def fx_graph_remote_cache_default() -> Optional[bool]:
    return get_tristate_env("TORCHINDUCTOR_FX_GRAPH_REMOTE_CACHE")


def autotune_remote_cache_default() -> Optional[bool]:
    return get_tristate_env("TORCHINDUCTOR_AUTOTUNE_REMOTE_CACHE")


def bundled_autotune_remote_cache_default() -> Optional[bool]:
    return get_tristate_env("TORCHINDUCTOR_BUNDLED_AUTOTUNE_REMOTE_CACHE")


def bundle_triton_into_fx_graph_cache_default() -> Optional[bool]:
    return get_tristate_env("TORCHINDUCTOR_BUNDLE_TRITON_INTO_FX_GRAPH_CACHE")


# Enable auto_functionalized_v2 (enabled by default)
enable_auto_functionalized_v2 = (
    os.environ.get("TORCHDYNAMO_AUTO_FUNCTIONALIZED_V2", "1") == "1"
)

# add some debug printouts
debug = False

# Whether to disable a progress bar for autotuning
disable_progress = True

# Whether to enable printing the source code for each future
verbose_progress = False

# use fx aot graph codegen cache
fx_graph_cache = (
    os.environ.get("TORCHINDUCTOR_FX_GRAPH_CACHE", "0" if is_fbcode() else "1") == "1"
)

# use remote fx aot graph codegen cache
# False: Disables the cache
# True: Enables the cache
# None: Not set -- Off for OSS, JustKnobs based for internal
fx_graph_remote_cache: Optional[bool] = fx_graph_remote_cache_default()

# should we bundle triton caching into fx graph cache
bundle_triton_into_fx_graph_cache: Optional[
    bool
] = bundle_triton_into_fx_graph_cache_default()

# Enable autotune local cache.
#
# See bundled_autotune_remote_cache for the effect this flag has on the bundled
# remote cache.
autotune_local_cache: bool = True

# Enable autotune remote cache.
#
# Enables/disables the autotune remote cache regardless of the state of
# autotune_local_cache. If both local and remote are enabled then on write both
# are written and on read local is checked first and only on a cache miss is
# remote read.
#
# False: Disables the cache
# True: Enables the cache
# None: Not set -- Off for OSS, JustKnobs based for internal
autotune_remote_cache: Optional[bool] = autotune_remote_cache_default()

# Enable bundled autotune cache.
#
# Enables/disables the bundled autotune cache regardless of the state of
# autotune_remote_cache. However it does depend on the local cache for local
# state management - as a result if the local cache is disabled this will also
# disable the bundled autotune cache.
#
# False: Disables the cache
# True: Enables the cache (requires autotune_local_cache)
# None: Not set -- Off for OSS, JustKnobs based for internal
bundled_autotune_remote_cache: Optional[bool] = bundled_autotune_remote_cache_default()

# Force disabled all inductor level caching -- This will override any other caching flag
force_disable_caches = os.environ.get("TORCHINDUCTOR_FORCE_DISABLE_CACHES") == "1"

# sleep in inductor for testing
sleep_sec_TESTING_ONLY: Optional[int] = None

# The default layout constraint for custom operators.
# This must be the name of one of the layout constraint tags
# (that is, one of {"needs_fixed_stride_order", "flexible_layout"}),
# If the custom op does not have a layout constraint tag already
# then we assume the following applies.
custom_op_default_layout_constraint = "needs_fixed_stride_order"

# The default layout constraint for user-defined triton kernels.
# See "The default layout constraint for custom operators" for options.
triton_kernel_default_layout_constraint = "needs_fixed_stride_order"

# use cpp wrapper instead of python wrapper
cpp_wrapper = os.environ.get("TORCHINDUCTOR_CPP_WRAPPER", "0") == "1"

c_shim_version = os.environ.get("TORCHINDUCTOR_C_SHIM_VERSION", "2")

# dead code elimination
dce = False

# assume weight tensors are fixed size
static_weight_shapes = True

# put correctness assertions in generated code
size_asserts = os.environ.get("TORCHINDUCTOR_SIZE_ASSERTS", "1") == "1"
nan_asserts = os.environ.get("TORCHINDUCTOR_NAN_ASSERTS") == "1"

# enable loop reordering based on input orders
pick_loop_orders = True

# reuse a kernel input as the output
inplace_buffers = True

# reuse a buffer for an unrelated purpose
allow_buffer_reuse = True

# Enable pooled allocations for non-output tensors
memory_planning = os.environ.get("TORCHINDUCTOR_MEMORY_PLANNING", "0") == "1"

# How to organize memory under memory_planning=True:
# - "none": do not try to pool storage, just reuse
# - "intermediates": all non-outputs share storage, outputs each get unique storage
# - "outputs": two pools, one for intermediates (freed on return) and one for outputs
# - "combined": a single pool for both intermediates and outputs
memory_pool = os.environ.get("TORCHINDUCTOR_MEMORY_POOL", "intermediates")

# codegen benchmark harness
benchmark_harness = True

# fuse pointwise into templates
epilogue_fusion = True

# do epilogue fusions before other fusions
epilogue_fusion_first = False

# enable pattern match+replace optimizations
pattern_matcher = True

# set to True to enable the back-to-back GEMM pass
b2b_gemm_pass = False

# register custom graph optimization pass hook. so far, pre/post passes are
# only applied before/after pattern_matcher in post_grad_passes.
#
# Implement CustomGraphPass to allow Inductor to graph compiled artifacts
# to which your custom passes have been applied:
post_grad_custom_pre_pass: torch._inductor.custom_graph_pass.CustomGraphPassType = None
post_grad_custom_post_pass: torch._inductor.custom_graph_pass.CustomGraphPassType = None

# Registers a custom joint graph pass.
joint_custom_pre_pass: Optional[Callable[[torch.fx.Graph], None]] = None
joint_custom_post_pass: Optional[Callable[[torch.fx.Graph], None]] = None

# Registers a custom pregrad pass. Note that the pre-grad IR is 1.
# non-functional, 2. non-normalized, and 3. prone to change. Ideally we should
# use post-grad passes.
pre_grad_custom_pass: Optional[Callable[[torch.fx.graph.Graph], None]] = None

# Registers a custom pass to be run right before fusion in Inductor scheduler.
# WARNING: Inductor scheduler IR is at prototype stage and subject to change,
# hence custom IR passes built on top of it might break in the future.
_pre_fusion_custom_pass: Optional[
    Callable[
        [List["torch._inductor.scheduler.BaseSchedulerNode"]],
        List["torch._inductor.scheduler.BaseSchedulerNode"],
    ]
] = None

# Deprecated
split_cat_fx_passes = True

# Optimize conv-batchnorm if batchnorm is in eval mode. Slightly reduces numerical stability.
efficient_conv_bn_eval_fx_passes = False

# Enable predispatch aten IR for export
is_predispatch = False

# Deprecated
group_fusion = False

# Deprecated
batch_fusion = True

# Pre grad fusion and options in order, set to empty dict to disable fusion.
# Call `torch._inductor.fx_passes.group_batch_fusion.list_group_batch_fusions()` to see available fusions.
# batch fusion options:
# batch_linear
# batch_linear_lhs
# batch_layernorm
# batch_tanh
# batch_relu
# batch_sigmoid

# split cat fusion options:
# normalization_pass
# remove_split_with_size_one_pass
# merge_getitem_cat_pass
# merge_stack_tahn_unbind
# merge_splits_pass
# mutate_cat_pass
# split_cat_pass
pre_grad_fusion_options: Dict[str, Dict[str, Any]] = {}

# Post grad fusion and options, set to empty dict to disable fusion.
# Call `torch._inductor.fx_passes.group_batch_fusion.list_group_batch_fusions(False)` to see available fusions.
post_grad_fusion_options: Dict[str, Dict[str, Any]] = {}

# enable reordering pass for improving memory locality
reorder_for_locality = True

# Scale down RBLOCK for better occupancy
dynamic_scale_rblock = os.environ.get("TORCHINDUCTOR_DYNAMIC_SCALE_RBLOCK", "1") == "1"

# this forces fusion for int_mm with mul. Needed when you want to avoid realizing the int32
# but the mul gets fused with other pointwise ops instead.
force_fuse_int_mm_with_mul = False

# for pattern torch.mm(a, b.to(dtype)) with cuda tensors,
# enable torch._inductor.kernel.mm.tuned_mixed_mm fused kernel.
# Autotune will compare perf with normal cast->then->mm option
use_mixed_mm = True

# enable runtime numeric check for pre/post grad fx passes
# floating point provides limited accuracy (about 7 decimal digits for single precision
# floating point numbers,about 16 decimal digits for double precision floating point numbers)
# according to PyTorch documentation.
# https://pytorch.org/docs/stable/notes/numerical_accuracy.html#batched-computations-or-slice-computations
fx_passes_numeric_check: Dict[str, Any] = {
    "pre_grad": False,
    "precision": 1e-4,
    "num_iterations": 1,
    "requires_optimizer": True,
}

# mixed_mm_choice can be used to control the behaviour for pattern torch.mm(a, b.to(dtype)) with cuda tensors.
# The fallback aten implementation is normal cast->then->mm option.
# If mixed_mm_choice is "default": this flag will be ignored.
# If mixed_mm_choice is "triton":
# - Always use torch._inductor.kernel.mm.tuned_mixed_mm's fused kernel.
# - Autotune will not compare with fallback.
# If mixed_mm_choice is "aten": always use the fallback aten implementation.
# If mixed_mm_choice is "heuristic":
# - Enables the heuristic.
# - If the heuristic decides to add a config, it will add the config as the first choice.
# - If autotune is disabled, this config will always be chosen.
# - If autotune is enabled, it will also compare with fallback aten implementation and fused kernel.
# The use_mixed_mm flag will be ignored if mixed_mm_choice != "default".
mixed_mm_choice = "heuristic"

# enable reordering pass for increasing overlap between compute and communication
reorder_for_compute_comm_overlap = False

# passes (in execution order) for increasing overlap between compute and communication
# for built-in passes, use string name; for user-defined passes, pass in the function handle
# WARNING: Inductor scheduler IR is at prototype stage and subject to change,
# hence custom IR passes built on top of it might break in the future.
reorder_for_compute_comm_overlap_passes = [
    "reorder_compute_for_overlap",
    "sink_waits",
    "raise_comms",
]

# enable operator reordering for peak memory optimization
reorder_for_peak_memory = True

# runtime estimation function for ops
# for built-in estimation function, pass in "default"; for user-defined estimation function, pass in the function handle
estimate_op_runtime = "default"

# unit: GB/s, uni-directional P2P bandwidth per card
# default value is NVLink
intra_node_bw = 300

# unit: GB/s, uni-directional P2P bandwidth per node
# default value is InfiniBand
inter_node_bw = 25

# enable slow autotuning passes to select algorithms
max_autotune = os.environ.get("TORCHINDUCTOR_MAX_AUTOTUNE") == "1"

# enable slow autotuning passes to select pointwise/reductions algorithms
max_autotune_pointwise = os.environ.get("TORCHINDUCTOR_MAX_AUTOTUNE_POINTWISE") == "1"

# enable slow autotuning passes to select gemm algorithms
max_autotune_gemm = os.environ.get("TORCHINDUCTOR_MAX_AUTOTUNE_GEMM") == "1"

# force cublas and triton to use the same precision; cublas supports TF32 for matmul operations
# when m, n, k are multiples of 16, 16, 8, whereas triton supports TF32 for matmul operations
# for any combinations of m, n, k, regardless of their alignment. setting this flag will ensure
# that triton does not use TF32 wherever cublas would not use TF32
force_same_precision = (
    True if is_fbcode() else os.environ.get("TORCHINDUCTOR_FORCE_SAME_PRECISION") == "1"
)

# Specify candidate backends for gemm autotune.
# Possible choices are combinations of: ATen, Triton, CUTLASS, CK, CPP.
# ATen: default Pytorch ATen kernels.
# Triton: Triton templates defined in torch inductor (AMD and NVidia GPUs).
# CUTLASS: Cutlass templates and kernels (NVidia GPUs only).
# CK: Composable Kernel templates and kernels (AMD Instinct GPUs only).
# CPP: CPP templates and kernels for CPU.
max_autotune_gemm_backends = os.environ.get(
    "TORCHINDUCTOR_MAX_AUTOTUNE_GEMM_BACKENDS", "ATEN,TRITON,CPP"
).upper()

# As above, specify candidate backends for conv autotune.
# NB: in some cases for 1x1 convs we emit as matmul,
# which will use the backends of `max_autotune_gemm_backends`
max_autotune_conv_backends = os.environ.get(
    "TORCHINDUCTOR_MAX_AUTOTUNE_CONV_BACKENDS", "ATEN,TRITON"
).upper()


# Specify the size of the search space for GEMM autotuning.
# DEFAULT     - balance between compile time overhead and performance
# EXHAUSTIVE  - maximize performance
max_autotune_gemm_search_space = os.environ.get(
    "TORCHINDUCTOR_MAX_AUTOTUNE_GEMM_SEARCH_SPACE", "DEFAULT"
).upper()

# Whether we fall back to ATen or hard error when no matches are found during autotuning
autotune_fallback_to_aten = (
    os.environ.get("TORCHINDUCTOR_AUTOTUNE_FALLBACK_TO_ATEN", "1") == "1"
)

# the value used as a fallback for the unbacked SymInts
# that can appear in the input shapes (e.g., in autotuning)
unbacked_symint_fallback = 8192

# enable searching global and local cache regardless of `max_autotune`
search_autotune_cache = os.environ.get("TORCHINDUCTOR_SEARCH_AUTOTUNE_CACHE") == "1"

save_args = os.environ.get("TORCHINDUCTOR_SAVE_ARGS") == "1"

# We will disable creating subprocess for autotuning if this is False
autotune_in_subproc = os.environ.get("TORCHINDUCTOR_AUTOTUNE_IN_SUBPROC") == "1"

# The following three timeouts are applicable if autotune_in_subproc is True:

# Max time that a a valid benchmark result may take during autotuning
max_autotune_subproc_result_timeout_seconds = 60.0
# Additional time we allow subprocesses to terminate gracefully after the timeout until we send a SIGTERM
max_autotune_subproc_graceful_timeout_seconds = 1.0
# Additional time that we grant after a SIGTERM until we do a hard SIGKILL of subprocesses
max_autotune_subproc_terminate_timeout_seconds = 2.0

# If autotuning in subprocess, whether to use multiple devices
autotune_multi_device = os.environ.get("TORCHINDUCTOR_AUTOTUNE_MULTI_DEVICE") == "1"

coordinate_descent_tuning = (
    os.environ.get("TORCHINDUCTOR_COORDINATE_DESCENT_TUNING") == "1"
)
coordinate_descent_check_all_directions = (
    os.environ.get("TORCHINDUCTOR_COORDINATE_DESCENT_CHECK_ALL_DIRECTIONS") == "1"
)
coordinate_descent_search_radius = int(
    os.environ.get("TORCHINDUCTOR_COORDINATE_DESCENT_RADIUS", "1")
)

# AutoHeuristic is a framework that allows one to collect data from autotuning, use the data to learn a heuristic, and
# generate the learned heursitic to code which is shipped with the compiler
# Specify a list of comma separated optimizations to collect data for
autoheuristic_collect = os.environ.get("TORCHINDUCTOR_AUTOHEURISTIC_COLLECT", "")
# Specify a list of comma separated optimizations to use learned heuristics for
autoheuristic_use = os.environ.get("TORCHINDUCTOR_AUTOHEURISTIC_USE", "mixed_mm")


def run_autoheuristic(name: str) -> bool:
    return collect_autoheuristic(name) or use_autoheuristic(name)


def collect_autoheuristic(name: str) -> bool:
    return name in torch._inductor.config.autoheuristic_collect.split(",")


def use_autoheuristic(name: str) -> bool:
    return name in torch._inductor.config.autoheuristic_use.split(",")


# If set to "DEFAULT", this will use the default log path specified in autoheuristic.py.
# If set to another path, autoheuristic will instead log results to the given path.
autoheuristic_log_path = os.environ.get(
    "TORCHINDUCTOR_AUTOHEURISTIC_LOG_PATH", "DEFAULT"
)

# Disabled by default on ROCm, opt-in if model utilises NHWC convolutions
layout_opt_default = "1" if not torch.version.hip else "0"
layout_optimization = (
    os.environ.get("TORCHINDUCTOR_LAYOUT_OPTIMIZATION", layout_opt_default) == "1"
)

force_layout_optimization = os.environ.get("TORCHINDUCTOR_FORCE_LAYOUT_OPT", "0") == "1"


# Whether to keep the output strides the same as eager after layout optimization.
keep_output_stride = os.environ.get("TORCHINDUCTOR_KEEP_OUTPUT_STRIDE", "1") == "1"

# Enabling this will let compiler print warning messages if a generated triton
# kernel has inputs with mixed layouts.  This is helpful for perf debugging
# since kernel with mixed layout inputs may run much slower then one whose inputs
# have uniform layouts.
warn_mix_layout = os.environ.get("TORCHINDUCTOR_WARN_MIX_LAYOUT") == "1"

# control store vs recompute heuristic
# For fanouts, rematerialization can lead to exponential blowup. So, have
# smaller threshold
realize_reads_threshold = 4
realize_opcount_threshold = 30

# Threshold to prevent excessive accumulation of ops in one buffer during lowering
realize_acc_reads_threshold = 8

# fallback to eager for random/dropout, this is slow but useful for debugging
fallback_random = False

# automatically create fallbacks when encountering an unhandled op
implicit_fallbacks = True

# fuse even in cases without common reads
aggressive_fusion = False

# For each fused kernel in the wrapper, comment with the nodes that get fused.
# Useful for debugging fusion.
debug_fusion = os.environ.get("TORCHINDUCTOR_DEBUG_FUSION") == "1"
benchmark_fusion = os.environ.get("TORCHINDUCTOR_BENCHMARK_FUSION") == "1"
enabled_metric_tables = os.environ.get("TORCHINDUCTOR_ENABLED_METRIC_TABLES", "")
loop_ordering_after_fusion = (
    os.environ.get("TORCHINDUCTOR_LOOP_ORDERING_AFTER_FUSION", "0") == "1"
)

# If fusing two nodes only save less then score_fusion_memory_threshold memory,
# we should not bother fusing the nodes.
#
# This is especially helpful to resolve https://github.com/pytorch/pytorch/issues/133242
# Previously we fuse two nodes because of common read of a scalar tensor.
# If we skip it, the loop ordering after fusion mechanism kicks in and can
# brings more savings.
#
# For the cases loop ordering after fusion does not help, we don't lose much.
score_fusion_memory_threshold = 10

# For Triton Templates, select fastest of best template + epilogue vs best template + separate epilogue kernel
benchmark_epilogue_fusion = (
    os.environ.get("TORCHINDUCTOR_BENCHMARK_EPILOGUE_FUSION", "1") == "1"
)

# Take how many of the top triton kernels to benchmark epilogue
max_epilogue_benchmarked_choices = 1

# how many nodes to allow into a single fusion
max_fusion_size = 64

# max number of inputs to generate cat as a pointwise op with masked laods
max_pointwise_cat_inputs = 8

# replace small reductions with pointwise, disable with `= 1`
unroll_reductions_threshold = 8

# Add extra comments to output code (causes compile cache misses)
comment_origin = False

# Convert 1x1 convs into matmuls
conv_1x1_as_mm = False

# For reductions with a small output size (usually 1, e.g. x.sum()) there is not enough
# parallelism to saturate the GPU.  We have two ways of handling this, either `split_reductions`
# or `triton.cooperative_reductions` which are mutually exclusive.
#   split_reductions: uses multiple kernels to gain more parallelism
#   triton.cooperative_reductions: uses cross thread-block synchronization to gain more parallelism
# enabling both of these will implicitly disable split_reductions
split_reductions = True

benchmark_kernel = os.environ.get("TORCHINDUCTOR_BENCHMARK_KERNEL", "0") == "1"

# Enable constant and index_expr folding
constant_and_index_propagation = True

# we always add constants into graph.constants without
# performing any constant-inlining optimization
always_keep_tensor_constants = False

# assert that indirect indexing does not read / write out of bounds
assert_indirect_indexing = True

# compute CSE bounds on variables that do not appear in the FX graph
compute_all_bounds = False

# enable the combo kernel that combines data-independent kernels (additional
# to foreach kernels) into a single one (Experimental)
combo_kernels = False
# benchmark combo kernels and only allow ones with perf gains
benchmark_combo_kernel = False
# combo_kernel autotuning options: 0 - disable, 1 - enable except for foreach,
# 2 - enable for all
combo_kernels_autotune = 1
# Enable masking for combining kernels of mixed sizes: 0 - disable, 1 - enable
# for all except for foreach, 2 - enable for all
combo_kernel_allow_mixed_sizes = 1
# Enable dynamic shapes for foreach kernels
combo_kernel_foreach_dynamic_shapes = False

# constant folding on the joint graph
joint_graph_constant_folding = True

# Enable indirect_indexing asserts for decompositions and lowerings
debug_index_asserts = False

# Mode to emulate pytorch eager numerics for lower precision (fp16, bf16)
# Pytorch eager computes bf16/fp16 by upcasting inputs to fp32 and downcasting after
# For multiple, fused pointwise nodes, inductor will elide the intermediary upcasts and downcasts
# Typically this should be closer to fp64 ref numerics. However, it can be useful for debugging
# to emulate the eager numerics.
emulate_precision_casts = False

# warnings intended for PyTorch developers, disable for point releases
is_nightly_or_source = "dev" in torch.__version__ or "git" in torch.__version__
developer_warnings = is_fbcode() or is_nightly_or_source

# This pattern matches a special usage of scatter
# 1. It's applied to a constant tensor
# 2. The index tensor has size 1 in the scatter dimension
# Such pattern generates a sparse matrix when the const tensor is all-zero.
# We can lower this pattern to a pointwise kernel for more fusion opportunities
# and saving memory footprint.
optimize_scatter_upon_const_tensor = (
    os.environ.get("TORCHINDUCTOR_OPTIMIZE_SCATTER_UPON_CONST_TENSOR", "1") == "1"
)


# The multiprocessing start method to use for inductor workers in the codecache.
# Can be "subprocess" or "fork".
def decide_worker_start_method() -> str:
    # TODO: For internal rollout, we use a killswitch to disable the "subprocess"
    # start method. The justknob check should not be performed at import, however,
    # so for fbcode, we assign worker_start_method to None below and call this method
    # lazily in async_compile.py. Remove this after "subprocess" rollout completes.
    if "TORCHINDUCTOR_WORKER_START" in os.environ:
        start_method = os.environ["TORCHINDUCTOR_WORKER_START"]
    elif is_fbcode() and not torch._utils_internal.justknobs_check(
        "pytorch/inductor:subprocess_parallel_compile"
    ):
        start_method = "fork"
    else:
        start_method = "subprocess"
    assert start_method in (
        "subprocess",
        "fork",
    ), f"Invalid start method: {start_method}"
    return start_method


# TODO: Set start method directly after internal rollout of "subprocess".
worker_start_method: Optional[str] = (
    None if is_fbcode() else decide_worker_start_method()
)

# Flags to turn on all_reduce fusion. These 2 flags should be automaticaly turned
# on by DDP and should not be set by the users.
_fuse_ddp_communication = False
_fuse_ddp_bucket_size = 25

# Flag to control which fusion passes to apply. Functions in the list will
# be applied in order. There are two different different fusion passes
# --"fuse_ddp_with_concat_op" and "fuse_ddp_with_coalesced_op". The default
# one is "fuse_ddp_with_concat_op". Users can also change this to a customized
# fusion function.
#
# The fusion currently does not support multiple DDP with different PG or
# data type. This feature will be added in the future PRs.
#
# "schedule_comm_wait" is used to delay the wait ops to maximize comm/comp
# overlapping. At this moment, this pass performs better than
# reorder_for_compute_comm_overlap_passes but we will add the logic of
# "schedule_comm_wait" in the future and remove the one here.
_fuse_ddp_communication_passes: List[Union[Callable[..., None], str]] = [
    "fuse_ddp_with_concat_op",
    "schedule_comm_wait",
]

_micro_pipeline_tp: bool = False


class _collective:
    auto_select: bool = False
    one_shot_all_reduce_threshold_bytes: int = 128 * 1024


def parallel_compile_enabled_internally() -> bool:
    """
    TODO: Remove when parallel compiled is fully enabled internally. For rollout, use a
    knob to enable / disable. The justknob should not be performed at import, however.
    So for fbcode, we assign compile_threads to 'None' below and initialize lazily in
    async_compile.py.
    """
    ENABLE_PARALLEL_COMPILE_VERSION = 1

    jk_name = "pytorch/inductor:enable_parallel_compile_version"
    version = torch._utils_internal.justknobs_getval_int(jk_name)
    return ENABLE_PARALLEL_COMPILE_VERSION >= version


def decide_compile_threads() -> int:
    """
    Here are the precedence to decide compile_threads
    1. User can override it by TORCHINDUCTOR_COMPILE_THREADS.  One may want to disable async compiling by
       setting this to 1 to make pdb happy.
    2. Set to 1 if it's win32 platform
    3. decide by the number of CPU cores
    """
    if "TORCHINDUCTOR_COMPILE_THREADS" in os.environ:
        return int(os.environ["TORCHINDUCTOR_COMPILE_THREADS"])
    elif sys.platform == "win32":
        return 1
    elif is_fbcode() and not parallel_compile_enabled_internally():
        return 1
    else:
        cpu_count = (
            len(os.sched_getaffinity(0))
            if hasattr(os, "sched_getaffinity")
            else os.cpu_count()
        )
        assert cpu_count
        return min(32, cpu_count)


# TODO: Set directly after internal rollout.
compile_threads: Optional[int] = None if is_fbcode() else decide_compile_threads()

# gemm autotuning global cache dir
if is_fbcode():
    try:
        from libfb.py import parutil

        if __package__:
            global_cache_dir = parutil.get_dir_path(
                os.path.join(__package__.replace(".", os.sep), "fb/cache")
            )
        else:
            global_cache_dir = parutil.get_dir_path("fb/cache")
    except (ValueError, ImportError):
        global_cache_dir = None

else:
    global_cache_dir = None

# If kernel is fused, the name is generated from the origin node op names
# for larger kernels limit this
kernel_name_max_ops = 10

# Pad input tensors of matmul/bmm/addmm to leverage Tensor Cores in NVIDIA GPUs
shape_padding = os.environ.get("TORCHINDUCTOR_SHAPE_PADDING", "1") == "1"

# Control if we will do padding for pointwise/reductions
comprehensive_padding = (
    os.environ.get("TORCHINDUCTOR_COMPREHENSIVE_PADDING", "1") == "1"
)
pad_channels_last = False

# Disable comprehensive padding on the CPU
disable_padding_cpu = True

# The width of comprehensive padding, in bytes.
# CUDA max memory transaction size is 128 bytes for a warp.
padding_alignment_bytes = 128

# Threshold on the minimum stride that will be padded.
#
# Don't align a too small stride since that causes too much memory increase.
# Pad too small stride may also cause perf loss. We may result in many tiny data blocks
# with gaps in between. That causes less coalesced GPU memory access!
#
# Initially we pick 320 as the threshold since for alignement=16,
# that results in at most 5% memory cost.
#
# But later on we raise the threshold to 1024 to avoid interfere with persistent reduction.
# Let's say an inner reduction has a row size 513. Inductor will generate
# persistent reduction code.
# If we do padding, the strides are not contiguous any more. Inductor
# uses a much smaller threshold for persistent reduction in this case and
# generates potentially worse non-persistent reduction code.
#
# This change turns HF AllenaiLongformerBase amp training from a loss of 1.09x to a win of 1.05x.
# (baseline: 71.09ms, padding w/o this change: 77.38ms, padding with this change: 67.77ms)
padding_stride_threshold = 1024

# Enable padding outputs, even if they would not be padded in eager mode.
# By default, we use the same strides as eager mode.
pad_outputs = False

# Whether to treat output of the backward graph as user visible.
# For user visible outputs, inductor will make sure the stride matches with eager.
bw_outputs_user_visible = True

# Whether to always use shape padding if it is enabled and possible
force_shape_pad: bool = False

# Fx-based linear/matmul/bmm + permute/transpose vertical fusion
permute_fusion = os.environ.get("TORCHINDUCTOR_PERMUTE_FUSION", "0") == "1"

# Mark the wrapper call in PyTorch profiler
profiler_mark_wrapper_call = False

# Generate hook calls to torch._inductor.hooks.run_intermediate_hooks for
# every intermediate for which we can correlate it with an intermediate
# from the original FX graph
generate_intermediate_hooks = False

# Populate traceback field on IRNode; good for debugging why origin_node is
# not populated, or finding out where an IRNode was constructed
debug_ir_traceback = False

# used for debugging to make sure config is properly set
_raise_error_for_testing = False

_profile_var = os.environ.get("TORCHINDUCTOR_PROFILE", "")
profile_bandwidth = _profile_var != ""
profile_bandwidth_regex = "" if _profile_var == "1" else _profile_var
# Specify a file where we print out the profiling results.
# None means we do not dump results to a file.
profile_bandwidth_output = os.environ.get("TORCHINDUCTOR_PROFILE_OUTPUT", None)
# Switch to do_bench_using_profiling to exclude the CPU overheads
profile_bandwidth_with_do_bench_using_profiling = (
    os.environ.get("TORCHINDUCTOR_PROFILE_WITH_DO_BENCH_USING_PROFILING") == "1"
)


# TODO: remove later
disable_cpp_codegen = False


# Freezing will attempt to inline weights as constants in optimization
# and run constant folding and other optimizations on them. After freezing, weights
# can no longer be updated.
freezing: bool = os.environ.get("TORCHINDUCTOR_FREEZING", "0") == "1"

# Make freezing invalidate the eager Parameters of nn modules, to avoid memory overhead
# of potentially keeping multiple copies of weights.
freezing_discard_parameters: bool = False

# Kill switch for allowing temporary tensors to be allocated as stack arrays. Tests
# should be run with this flag both on and off to make sure we have coverage.
allow_stack_allocation: bool = False

# Enables an alternate DSO interface (the "minimal ArrayRef interface") intended
# to maximize performance for use cases that it can accommodate at the expense of
# generality. In brief:
# - inputs and outputs are ArrayRefTensor<T> (note that strides are required, but the
#   tensor must be contiguous)
# - constant handling is unchanged because it is not a per-inference-iteration bottleneck
#
# When the DSO is generated in this mode, the usual interface will also be supported,
# but performance for that interface may be degraded.
use_minimal_arrayref_interface: bool = False

# decompose some memory bound matmul/bmm to mul
decompose_mem_bound_mm: bool = False

# assume_aligned_inputs means that we assume that inputs will be aligned; we generate
# code using this assumption, and clone tensors before use if they aren't aligned.
# In the common case, most inputs will be aligned.
assume_aligned_inputs: bool = False

# For the user-written Triton kernels compiled with the model, ignore the unsupported
# arguments passed to the @triton.autotune in the user's code; this is unsafe, as
# ignoring the unsupported args may lead to unexpected autotuning behavior: don't
# set unless you know what you're doing.
unsafe_ignore_unsupported_triton_autotune_args: bool = False

# When True, we will check in scheduler.py _codegen that there are no "loops"
# in the call stack; that is to say, the same frame multiple times.  This
# ensures that a cProfile trace to this frame will be a straight line without
# any cycles.
check_stack_no_cycles_TESTING_ONLY: bool = False


# config specific to codegen/cpp.py
class cpp:
    # set to torch.get_num_threads()
    threads = -1

    # Do not generate loops when the condition doesn't hold, like:
    # for(long i0=4096; i0<4096; i0+=1)
    no_redundant_loops = (
        os.environ.get("TORCHINDUCTOR_CPP_NO_REDUNDANT_LOOPS", "1") == "1"
    )

    # Assume number of threads is dynamic, don't specialize thread number.
    # Kernels don't recompile on thread number changes with this flag on.
    # For single-threaded workload, turning it on would incur a slight
    # performance degradation.
    dynamic_threads = os.environ.get("TORCHINDUCTOR_CPP_DYNAMIC_THREADS", "0") == "1"

    simdlen: Optional[int] = None
    min_chunk_size = int(os.environ.get("TORCHINDUCTOR_CPP_MIN_CHUNK_SIZE", "4096"))
    cxx = (
        None,  # download gcc12 from conda-forge if conda is installed
        # "g++-12",
        # "g++-11",
        # "g++-10",
        # "clang++",
        os.environ.get("CXX", "clang++" if sys.platform == "darwin" else "g++"),
        # "g++.par",
    )
    # Allow kernel performance profiling via PyTorch profiler
    enable_kernel_profile = (
        os.environ.get("TORCHINDUCTOR_CPP_ENABLE_KERNEL_PROFILE", "0") == "1"
    )

    # enable weight prepacking to get a better performance; may lead to large memory footprint
    weight_prepack = os.environ.get("TORCHINDUCTOR_CPP_WEIGHT_PREPACK", "1") == "1"

    # Inject a bug into our relu implementation; useful for testing our repro
    # extraction and minification functionality.
    # Valid values: "compile_error", "runtime_error", "accuracy"
    inject_relu_bug_TESTING_ONLY: Optional[str] = None
    inject_log1p_bug_TESTING_ONLY: Optional[str] = None

    # If None, autodetect whether or not AVX512/AVX2 can be used.  Otherwise,
    # force usage as specified, without testing.
    vec_isa_ok: Optional[bool] = None

    # similar to config.triton.descriptive_names
    descriptive_names = "original_aten"

    # how many nodes to allow into a single horizontal fusion
    max_horizontal_fusion_size = int(
        os.environ.get("TORCHINDUCTOR_CPP_MAX_HORIZONTAL_FUSION_SIZE", "16")
    )

    # Make scatter_reduce fallback when reduce is sum to avoid performance regression
    # using atomic_add.
    fallback_scatter_reduce_sum = (
        os.environ.get("TORCHINDUCTOR_CPP_FALLBACK_SCATTER_REDUCE_SUM", "1") == "1"
    )

    # Use funsafe-math-optimizations when compiling
    enable_unsafe_math_opt_flag = (
        os.environ.get("TORCHINDUCTOR_CPP_ENABLE_UNSAFE_MATH_OPT_FLAG", "0") == "1"
    )

    # Use ffp-contract when compiling
    enable_floating_point_contract_flag = (
        os.environ.get("TORCHINDUCTOR_CPP_ENABLE_FLOATING_POINT_CONTRACT_FLAG", "0")
        == "1"
    )

    # Disable the tiling select heuristic
    enable_tiling_heuristics = (
        os.environ.get("TORCHINDUCTOR_CPP_ENABLE_TILING_HEURISTIC", "1") == "1"
    )

    # Maximal allowed number of slices on K-dim for a GEMM kernel. This controls
    # the maximal parallelism of K-slicing. Since K-slicing requires extra thread
    # synchronization and buffers,  the maximal number of slices is limited to
    # mitigate the sync overhead and memory usage.
    # When set to 0, the number of slices is unlimited.
    gemm_max_k_slices = int(os.environ.get("TORCHINDUCTOR_CPP_GEMM_MAX_K_SLICES", "1"))

    # For perf tuning and debugging purpose, configure the pre-defined cache blocking for
    # MxNxK dims respectively. The blockings are separated by comma and the unit is
    # the number of register blocks.
    # For example, "4,1,10" means 4 register blocks on M, 1 on N and 10 on K respectively.
    gemm_cache_blocking = os.environ.get("TORCHINDUCTOR_CPP_GEMM_CACHE_BLOCKING", None)

    # For perf tuning and debugging purpose, configure the pre-defined thread blocking factors for
    # MxNxK dims respectively. The factors are separated by comma and their product
    # should be the same as the total number of threads.
    # For example, if the total number of threads is 56, "7,4,2" means the work is
    # decomposed into 7x4x2 thread blocks along MxNxK of a GEMM.
    gemm_thread_factors = os.environ.get("TORCHINDUCTOR_CPP_GEMM_THREAD_FACTORS", None)

    # Whether to enable masked vectorization for the tail_loop.
    enable_loop_tail_vec = True


# config specific to codegen/triton.py
class triton:
    # Use cudagraphs on output code
    cudagraphs = os.environ.get("TORCHINDUCTOR_CUDAGRAPHS") == "1"

    # Use cudagraph trees for memory pooling if `cudagraphs` is True
    cudagraph_trees = True

    # Should we skip cudagraphing graphs with dynamic shape inputs
    # If False, we will re-record a graph for each unique set of shape inputs
    cudagraph_skip_dynamic_graphs = False

    # assertions not on the fast path, steady state
    slow_path_cudagraph_asserts = True

    # TODO - need to debug why this prevents cleanup
    cudagraph_trees_history_recording = False

    # Enable cudagraph support for mutated inputs from prior cudagraph pool
    cudagraph_support_input_mutation = False if is_fbcode() else True

    # Maximal number of allowed cudagraph re-record for a function and
    # a cudagraph node due to static input tensor address changes or
    # cudagraph managed tensor data pointer changed.
    # i.e., allow num_recording <= cudagraph_unexpected_rerecord_limit
    # note: we are conservative here and choose a large limit.
    cudagraph_unexpected_rerecord_limit = 128

    # Warn loudly when the number of cudagraphs due to dynamic shape
    # exceeds this limit
    cudagraph_dynamic_shape_warn_limit: Optional[int] = 50

    # synchronize after cudagraph invocation
    force_cudagraph_sync = False

    # always run cudagraphs in the eager warmup stage
    # instead of recording and executing cudagraphs
    force_cudagraphs_warmup = False

    # assertions on the fast path
    fast_path_cudagraph_asserts = False

    # skip warmup for cudagraph trees
    skip_cudagraph_warmup = False

    # Synchronize before and after every compiled graph.
    debug_sync_graph = False

    # Synchronize after every kernel launch, to help pinpoint bugs
    debug_sync_kernel = False

    # Always load full blocks (rather than broadcasting inside the block)
    dense_indexing = False

    # limit tiling dimensions
    max_tiles = 2

    # Prefer higher dimensional tilings. This simplifies indexing expressions, making
    # it easier to identify block pointers.
    prefer_nd_tiling: bool = False

    # use triton.autotune for pointwise ops with complex layouts
    # this should only be disabled for debugging/testing
    autotune_pointwise = True

    # max autotune gemm with cublasLt
    autotune_cublasLt = True

    # Tune the generated Triton kernels at compile time instead of first time they run
    # Setting to None means uninitialized
    autotune_at_compile_time: Optional[bool] = None

    # should we stop a fusion to allow better tiling?
    tiling_prevents_pointwise_fusion = True
    tiling_prevents_reduction_fusion = True

    # should we give different names to kernels
    # Note: This is orthogonal to descriptive_names - this is deciding whether
    # our triton kernel names should all be `triton_` (to maximize caching) or
    # whether they should be unique.
    unique_kernel_names = (
        os.environ.get("TORCHINDUCTOR_UNIQUE_KERNEL_NAMES", "1") == "1"
    )

    # should we put op names in kernel names
    # False: No special names (just triton__1, triton__2, etc.)
    # "torch": Maps to the fx op in the Dynamo graph (module name, method name, etc.)
    # "original_aten": Maps to the highest-level aten op (i.e. pre-decompositions)
    # "inductor_node": Maps to the node name in the FX graph passed to Inductor
    descriptive_names = "original_aten"

    # use alternate codegen for smaller reductions
    persistent_reductions = (
        os.environ.get("TORCHINDUCTOR_PERSISTENT_REDUCTIONS", "1") == "1"
    )

    # For small output size reductions uses cross thread-block synchronization to gain more parallelism
    cooperative_reductions = (
        os.environ.get("TORCHINDUCTOR_COOPERATIVE_REDUCTIONS", "0") == "1"
    )

    # used for debugging cooperative reduction codegen, always generate cooperative_reductions
    force_cooperative_reductions = False

    # 0/False: disable
    # 1/True: enable, use tuning to pick between different subkernels
    # 2: enable, force using persistent reduction (for debugging)
    # 3: enable, force using non-persistent reduction (for debugging)
    multi_kernel = int(os.environ.get("TORCHINDUCTOR_MULTI_KERNEL", "0"))

    # hint to Triton when arguments are divisible by 16
    divisible_by_16 = True

    # Minimum RBLOCK to be used for a TritonSplitScanKernel
    # NOTE: This also indirectly controls the size of workspace buffer required
    min_split_scan_rblock = 256

    # Store the generated cubin files for cpp wrapper code to load
    store_cubin = False

    # the max number of spills we allow for the configs we benchmark.
    # Setting this to 0 means we skip a config if it spills even a single
    # register.
    # Setting it to a larger value allows a config spilling a small amount
    # of registers being benchmarked.
    #
    # NOTE: triton will always report >0 register spills for kernels using sin/cos.
    # (check this issue https://github.com/openai/triton/issues/1756 )
    # So far we see a fixed 8 spilled registers for kernels using sin/cos.
    # Raise the threshold to 16 to be safe.
    # We should revisit this once we understand more of the source of register spills.
    spill_threshold: int = 16

    # Generate code containing the newer tl.make_block_ptr() API for loads/store
    use_block_ptr = False

    # Inject a bug into our relu implementation; useful for testing our repro
    # extraction and minification functionality.
    # Valid values: "compile_error", "runtime_error", "accuracy"
    inject_relu_bug_TESTING_ONLY: Optional[str] = None

    # Whether to upcast float16 / bfloat16 to float32 in triton codegen (Experimental)
    codegen_upcast_to_fp32 = True


class aot_inductor:
    # AOTInductor output path
    # If an absolute path is specified, the generated lib files will be stored under the directory;
    # If a relative path is specified, it will be used as a subdirectory under the default caching path;
    # If not specified, a temp directory will be created under the default caching path.
    # If the specified path contains something like "model.so", the sub-string will be used
    # to name the generated library.
    output_path = ""

    debug_compile = os.environ.get("AOT_INDUCTOR_DEBUG_COMPILE", "0") == "1"

    # option for debug printing/saving for intermediate tensor values for aot inductor
    # 0: disable debug dumping
    # 1: enable saving intermediate tensor values
    # 2: enable printing intermediate tensor values
    # 3: enable printing kernel names only (useful for pinpointing troublesome kernels)
    debug_intermediate_value_printer = os.environ.get(
        "AOT_INDUCTOR_DEBUG_INTERMEDIATE_VALUE_PRINTER", "0"
    )

    # filtered nodes to be printed for debug values. Specify this option when debug_intermediate_value_printer is set to 2
    filtered_kernel_names = os.environ.get(
        "AOT_INDUCTOR_FILTERED_KERNELS_TO_PRINT", None
    )

    # Serialized tree spec for flattening inputs
    # TODO: Move this into metadata
    serialized_in_spec = ""

    # Serialized tree spec for flattening outputs
    # TODO: Move this into metadata
    serialized_out_spec = ""

    # flag to decide whether to create a submodule for constant graph.
    use_runtime_constant_folding: bool = False

    # flag to force weight to be appened to the shared library and mmaped  by the runtime
    # rather than embedded into the data section. Needed to support 1B+ parameter models
    force_mmap_weights: bool = False

    package: bool = False
    package_cpp_only: bool = False

    # Dictionary of metadata users might want to save to pass to the runtime.
    # TODO: Move this somewhere else, since it's no longer really a config
    metadata: Dict[str, str] = {}

    # fbcode only. Whether to raise error if C++ codegen is too big to optimize
    raise_error_on_ignored_optimization: bool = (
        os.environ.get("AOTINDUCTOR_RAISE_ERROR_ON_IGNORED_OPTIMIZATION", "1") == "1"
    )

<<<<<<< HEAD
    # dump an aoti minifier if program errors
    dump_aoti_minifier: bool = os.environ.get("DUMP_AOTI_MINIFIER", "0") == "1"
=======
    # Dictionary of presets that can be passed in
    presets: Dict[str, Any] = {}
>>>>>>> b8cf324e


class cuda:
    # CUDA arch to use for CUDA template kernel compilation.
    # e.g. "70", "75", "80", "90", etc.
    # When arch is None, Inductor uses torch.cuda.get_device_capability(0).
    arch: Optional[str] = None

    # CUDA version to use for CUDA template kernel compilation.
    # e.g. "11.4", "12.1", etc.
    # When version is None, Inductor uses torch.version.cuda.
    version: Optional[str] = None

    # Optimization level for the host compiler.
    compile_opt_level = "-O1"

    # Whether to enable device LTO (link-time-optimization).
    enable_cuda_lto = False

    # Whether to keep intermediate files dring compilation.
    enable_ptxas_info = False

    # Whether to enable debug info, e.g. line number, cutlass debug info.
    enable_debug_info = False

    # Whether to use fast math.
    use_fast_math = False

    # Path to the CUTLASS repo root directory.
    # The default path only works under PyTorch local development environment.
    cutlass_dir = os.environ.get(
        "TORCHINDUCTOR_CUTLASS_DIR",
        os.path.abspath(
            os.path.join(os.path.dirname(torch.__file__), "../third_party/cutlass/")
        ),
    )

    # Configures the maximum number of CUTLASS configs to profile in max_autotune.
    # By default it's None, so that all CUTLASS configs are tuned.
    # This is mainly used to reduce test time in CI.
    cutlass_max_profiling_configs: Optional[int] = None

    # Path to CUDA NVCC.
    # NVCC search order:
    # 1) cuda_cxx set in this config
    # 2) CUDACXX environment variable
    # 3) CUDA_HOME environment variable
    # 4) default system search PATH.
    cuda_cxx: Optional[str] = None

    # Minimum value of M*N*K to consider the CUTLASS backend for GEMM ops.
    cutlass_backend_min_gemm_size: int = 1

    # enable generation of inline standalone runner in CUDA CPP generated code
    # which allows to compile the generated code into a standalone executable.
    generate_test_runner: bool = (
        os.environ.get("INDUCTOR_CUDA_BACKEND_GENERATE_TEST_RUNNER_CODE", "1") == "1"
    )

    # Keep only Cutlass op configs which contain this regular expression pattern
    # Set this to "warpspecialized_cooperative_epi_tma" to enable only SM90 TMA Cutlass Kernels for large GEMMs
    cutlass_op_allowlist_regex: Optional[str] = None

    # Note: Names of Cutlass ops names can be obtained by calling
    # op.configuration_name() on a Cutlass op instance, for example those
    # returned from cutlass_utils.gen_ops() or the op argument passed to
    # CUTLASSGemmTemplate.render(...)

    # Filter Cutlass configs which contain this regular expression pattern
    # Set this to "pingpong" to avoid numerical issues
    # caused by the op ordering of the "pingpong" memory access
    # pattern used by some Cutlass Kernels.
    cutlass_op_denylist_regex: Optional[str] = "pingpong"


class rocm:
    # Offload arch list for device code compilation, e.g. ["gfx941", "gfx942"].
    # If empty, the `native` arch is used
    arch: List[str] = []

    # Enable the CK backend for CDNA2 and CDNA3 only (for now)
    # Processor name reference: https://llvm.org/docs/AMDGPUUsage.html#processors
    ck_supported_arch: List[str] = ["gfx90a", "gfx940", "gfx941", "gfx942"]

    # Optimization level, use to balance compilation speed and runtime performance
    compile_opt_level = "-O2"

    # Flag to keep debug information in compiled objects
    is_debug = False

    # Flag to keep intermediate files (assembly listings, preprocessed sources, etc.)
    save_temps = False

    # Flag to add `-ffast-math`` to compile flags
    use_fast_math = True

    # Flag to add `-fgpu-flush-denormals-to-zero` to compile flags
    flush_denormals = True

    # Flag to print register and LDS usage during compilation
    print_kernel_resource_usage = False

    # Path to ROCm installation, if None, use env variable ROCM_HOME.
    # In fbcode see triton/fb/TARGETS for how ROCM_HOME gets set.
    rocm_home: Optional[str] = None

    # Path to Composable Kernel library.
    # Install with `pip install git+https://github.com/rocm/composable_kernel@develop`.
    ck_dir = os.environ.get("TORCHINDUCTOR_CK_DIR")

    # Number of op instance choices to trade off between runtime perf and compilation time
    n_max_profiling_configs: Optional[int] = None

    # Flag to use a short list of CK instances which perform well across a variety of shapes.
    # Currently RCR and F16 only
    use_preselected_instances: bool = False


# Backend to use for CPU codegen either "cpp" or "triton" (experimental) or "halide" (experimental)
cpu_backend = "cpp"

# Backend to use for CUDA codegen either "triton" or "halide" (experimental)
cuda_backend = "triton"


class halide:
    # Base halide target to use for CPU devices
    cpu_target = "host"

    # Base halide target to use for CUDA devices
    gpu_target = "host-cuda"

    # Halide autoscheduler to use, choices are:
    # "Anderson2021" (gpu-only), "Li2018", "Adams2019" (cpu-only), or "Mullapudi2016" (cpu-only)
    scheduler_cuda = "Anderson2021"
    scheduler_cpu = "Adams2019"

    # Controls `no_asserts` flag passed to Halide target (warning: can false positive)
    asserts = False

    # Controls `debug` flag passed to Halide target
    debug = False

    # Enable (or fallback on) scan kernels such as cumsum
    # Halide autoschedulers struggle with these kernels
    scan_kernels = False


# create a directory containing lots of debug information
class trace:
    # master switch for all debugging flags below
    enabled = os.environ.get("TORCH_COMPILE_DEBUG", "0") == "1"

    # save real tensors
    save_real_tensors = os.environ.get("TORCH_COMPILE_DEBUG_SAVE_REAL", "0") == "1"

    # Save debug information to a temporary directory
    # If not specified, a temp directory will be created by system
    debug_dir: Optional[str] = None

    # Save python logger call >=logging.DEBUG
    debug_log = False

    # Save python logger call >=logging.INFO
    info_log = False

    # Save input FX graph (post decomps, pre optimization)
    fx_graph = True

    # Save FX graph after transformations
    fx_graph_transformed = True

    # Save TorchInductor IR before fusion pass
    ir_pre_fusion = True

    # Save TorchInductor IR after fusion pass
    ir_post_fusion = True

    # Copy generated code to trace dir
    output_code = True

    # SVG figure showing post-fusion graph
    graph_diagram = os.environ.get("INDUCTOR_POST_FUSION_SVG", "0") == "1"

    # SVG figure showing fx with fusion
    draw_orig_fx_graph = os.environ.get("INDUCTOR_ORIG_FX_SVG", "0") == "1"

    # We draw our fx graphs with the "record" shape attribute by default.
    # Sometimes, when the graph is very complex, we may hit dot errors like below:
    #   "flat edge between adjacent nodes one of which has a record shape -
    #    replace records with HTML-like labels"
    # and thus fail to generate a graph. So, let's give the user an option
    # to specify the shape attribute for the dot graph. For example, passing
    # INDUCTOR_DOT_GRAPH_SHAPE_SVG = "none" would let us generate HTML-like lables
    # to workaround the above failure.
    dot_graph_shape = os.environ.get("INDUCTOR_DOT_GRAPH_SHAPE_SVG", None)

    # If not None, this is the URL that saves the SVG files of the input/output
    # graph of each pass that changed the graph
    # The nodes that are being transformed in each pass will be colored in yellow
    # URL only supports local directory for now
    log_url_for_graph_xform = os.environ.get("INDUCTOR_LOG_URL_FOR_GRAPH_XFORM", None)

    # Store cProfile (see snakeviz to view)
    compile_profile = False

    # Upload the .tar.gz file
    # Needs to be overriden based on specific environment needs
    upload_tar: Optional[Callable[[str], None]] = None

    log_autotuning_results: bool = False


_save_config_ignore = [
    # workaround: "Can't pickle <function ...>"
    "trace.upload_tar",
    "joint_custom_pre_pass",
    "joint_custom_post_pass",
    "pre_grad_custom_pass",
]

_cache_config_ignore_prefix = [
    # trace functions are not relevant to config caching
    "trace",
    # uses absolute path
    "cuda.cutlass_dir",
    # not relevant
    "worker_start_method",
    "compile_threads",
    # see CustomGraphPass; these are handled specially
    "post_grad_custom_post_pass",
    "post_grad_custom_pre_pass",
]

# External callable for matmul tuning candidates
external_matmul: List[Callable[[torch.Tensor, torch.Tensor, torch.Tensor], None]] = []


class test_configs:
    force_extern_kernel_in_multi_template = False


if TYPE_CHECKING:
    from torch.utils._config_typing import *  # noqa: F401, F403


# adds patch, save_config, etc
install_config_module(sys.modules[__name__])<|MERGE_RESOLUTION|>--- conflicted
+++ resolved
@@ -1081,13 +1081,11 @@
         os.environ.get("AOTINDUCTOR_RAISE_ERROR_ON_IGNORED_OPTIMIZATION", "1") == "1"
     )
 
-<<<<<<< HEAD
     # dump an aoti minifier if program errors
     dump_aoti_minifier: bool = os.environ.get("DUMP_AOTI_MINIFIER", "0") == "1"
-=======
+
     # Dictionary of presets that can be passed in
     presets: Dict[str, Any] = {}
->>>>>>> b8cf324e
 
 
 class cuda:
