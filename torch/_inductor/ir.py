from __future__ import annotations

import contextlib
import dataclasses
import functools
import itertools
import logging
import textwrap
import traceback
import typing
from contextlib import nullcontext
from enum import Enum
from functools import partial
from typing import (
    Any,
    Callable,
    ClassVar,
    ContextManager,
    Dict,
    Generator,
    Iterable,
    List,
    Literal,
    Optional,
    overload,
    Sequence,
    Set,
    Tuple,
    TYPE_CHECKING,
    TypeVar,
    Union,
)
from typing_extensions import Never, TypeAlias
from unittest.mock import patch

import sympy
from sympy import Expr, Integer, Symbol

import torch._export.serde.schema as export_schema
import torch._logging
import torch.fx
import torch.utils._pytree as pytree
from torch._dynamo.device_interface import get_interface_for_device
from torch._dynamo.utils import identity
from torch._export.serde.serialize import GraphModuleSerializer
from torch._higher_order_ops.auto_functionalize import can_auto_functionalize
from torch._inductor import metrics
from torch._prims_common import (
    compute_required_storage_length,
    is_boolean_dtype,
    is_float_dtype,
    make_channels_last_strides_for,
    StrideType,
)
from torch._subclasses.fake_tensor import get_schema_info
from torch.fx.experimental.symbolic_shapes import (
    CallMethodKey,
    compute_unbacked_bindings,
    DivideByKey,
    free_unbacked_symbols,
    rebind_unbacked,
    resolve_unbacked_bindings,
    ShapeEnv,
    SymTypes,
)
from torch.utils._ordered_set import OrderedSet
from torch.utils._sympy.functions import CleanDiv, FloorDiv, ModularIndexing
from torch.utils._sympy.symbol import SymT

from . import config, dependencies
from .codegen.common import BackendFeature, index_prevent_reordering
from .dependencies import (
    Dep,
    extract_free_unbacked_symbols,
    extract_input_node_reduction_ranges,
    extract_read_writes,
    var_builder,
)
from .loop_body import LoopBody
from .ops_handler import OpCounterCSE, OpCountResult
from .runtime.benchmarking import benchmarker
from .runtime.hints import ReductionHint
from .utils import (
    argsort,
    argsort_sym,
    cache_on_self,
    ceildiv,
    convert_shape_to_inductor,
    convert_shape_to_symint,
    developer_warning,
    get_kernel_metadata,
    ir_dataclass,
    is_dynamic,
    is_gpu,
    sympy_dot,
    sympy_index_symbol,
    sympy_index_symbol_with_prefix,
    sympy_product,
    sympy_subs,
)
from .virtualized import ops, OpsValue, V


if TYPE_CHECKING:
    from torch.fx.node import Node

    from .codegen.cuda.cuda_template import CUDATemplate
    from .graph import GraphLowering
    from .utils import IndentedBuffer

else:
    CUDATemplate: TypeAlias = object


_T = TypeVar("_T")
_U = TypeVar("_U")
_V = TypeVar("_V")

_IntLike: TypeAlias = Union[int, Expr]
_NumLike: TypeAlias = Union[int, float, Expr]

_AnyLayout: TypeAlias = Union["Layout", "MultiOutputLayout", "NoneLayout"]

log = logging.getLogger(__name__)
indent = functools.partial(textwrap.indent, prefix="  ")
aten = torch.ops.aten

""" [Note: Inductor IR]

Inductor's IR is produced by executing 'lowering' code (see lowering.py).  Each
lowering is registered to a particular aten operator, and expects inputs that
correspond to the aten schema.  However, in place of torch Tensor inputs, lowerings
expect Inductor TensorBox inputs.

TensorBox IR represents torch tensors.  Tensors are sometimes single objects owning
storage, and sometimes views of another Tensor's storage.  Mutating tensor operations
(such as add_()) affect the underlying storage and any associated views.  Other operations
(such as .t_()) update metadata about the current view but don't modify the underlying storage.

To model this in Inductor, the IR distinguishes between TensorBox, View, StorageBox and Buffer.

TensorBox is the top level IR construct that any lowering should produce and maps to a torch.Tensor
output from an operation.  But just as torch.Tensors take different forms, TensorBox IR can
reference View IR or directly reference StorageBox IRs.

Some Inductor lowerings produce new sets of 'Box'es, while others (such as .t() or other view ops)
may take an existing TensorBox and point it to a new underlying View IR.

Tensors that directly own storage are represented as a chain of:
TensorBox -> StorageBox -> Buffer
where Buffer is a simple (1D) allocation, and StorageBox introduces the concept of a Layout.

If you mutate the data of such a tensor, we swing the StorageBox pointer to point to a new buffer
(leaving the old buffer unmodified and functionalizing the operation).

Tensors backed by views add one more indirection to the IR.
TensorBox -> View -> StorageBox -> Buffer
In these cases, the underlying StorageBox/Buffer will be shared with the pre-view TensorBox.

Computation is represented by Operation nodes, with each operation producing 1
or more output Buffers. In the case of mutations, these will be new Buffers that have the
mutated buffer listed in its get_mutation_names().

It is also possible to have an InputBuffer for which there is no corresponding Operation,
e.g. it may be a graph input or compile time constant.

"""


_NodeOrNodes: TypeAlias = Union[
    int,
    "TensorBox",
    Dict[str, "TensorBox"],
    "Symbol",
    "IRNode",
    Sequence[
        Optional[Union[int, Dict[str, "TensorBox"], "TensorBox", "Symbol", "IRNode"]]
    ],
]


def validate_ir(node_or_nodes: Optional[_NodeOrNodes]) -> None:
    def _check_tensorbox(nodes: Optional[_NodeOrNodes]) -> None:
        # Could expand this to check deeper properties
        # (e.g. TensorBox points to View or StorageBox)
        if nodes is None:
            pass
        elif isinstance(nodes, (list, tuple)):
            for node in nodes:
                _check_tensorbox(node)
        elif isinstance(nodes, dict):
            for node in nodes.values():
                _check_tensorbox(node)
        else:
            assert isinstance(
                nodes,
                (
                    torch._inductor.ir.ExpandView,
                    DynamicScalar,
                    AssertScalar,
                    TensorBox,
                    sympy.logic.boolalg.Boolean,
                    Expr,
                    int,
                    EffectfulKernel,
                ),
            ), f"Found {type(nodes)}, which is not a supported top level IR node. See [Note: Inductor IR]"

    # Be picky about the accepted data structure (don't use pytree here)
    _check_tensorbox(node_or_nodes)


def ops_wrapper(name: str) -> Callable[..., OpsValue]:
    assert isinstance(name, str)

    def fn(*args: object, **kwargs: object) -> OpsValue:
        return getattr(ops, name)(*args, **kwargs)

    return fn


def inverse_reorder(order: Sequence[int]) -> Callable[[Sequence[_T]], Sequence[_T]]:
    inv_order = dict(zip(order, range(len(order))))

    def reindex(index: Sequence[_T]) -> Sequence[_T]:
        assert len(index) == len(inv_order)
        return [index[inv_order[i]] for i in range(len(index))]

    return reindex


def same_reorder(order: Sequence[int]) -> Callable[[Sequence[_T]], Sequence[_T]]:
    def reindex(index: Sequence[_T]) -> Sequence[_T]:
        assert len(index) == len(order)
        return [index[order[i]] for i in range(len(index))]

    return reindex


def fuse_reindexing(
    reindex1: Callable[[Sequence[_U]], Sequence[_V]],
    reindex2: Callable[[Sequence[_T]], Sequence[_U]],
) -> Callable[[Sequence[_T]], Sequence[_V]]:
    def reindex(index: Sequence[_T]) -> Sequence[_V]:
        return reindex1(reindex2(index))

    return reindex


NHWC_STRIDE_ORDER = [3, 0, 2, 1]
NHWDC_STRIDE_ORDER = [4, 0, 3, 2, 1]


def get_fill_order(
    seq: Sequence[Union[int, torch.SymInt, Expr]], shape_env: Optional[ShapeEnv] = None
) -> Sequence[int]:
    """
    Convert strides to fill order (argsort)
    """
    if shape_env is None:
        sorted_idx: Sequence[int] = argsort(seq)
    else:
        # argsort_sym handles unbacked symints (with the help of the shape_env)
        sorted_idx = argsort_sym(shape_env, seq)
    return sorted_idx


def stride_order2fill_order(order: Sequence[Union[int, Integer]]) -> Sequence[int]:
    """
    Convert stride order to fill order
    For channel last format,

    stride order = [3, 0, 2, 1] and fill order = [1, 3, 2, 0]
    """
    lookup = {pos: idx for idx, pos in enumerate(order)}
    fill_order = [lookup[i] for i in range(len(order))]
    return fill_order


def get_stride_order(
    seq: Sequence[Union[int, torch.SymInt, Expr]], shape_env: Optional[ShapeEnv] = None
) -> Sequence[int]:
    """
    Convert strides to stride order
    """
    sorted_idx: Sequence[int] = get_fill_order(seq, shape_env)
    out = [0 for _ in range(len(seq))]
    for i, elem in enumerate(sorted_idx):
        out[elem] = i
    return out


@overload
def ir_node_to_tensor(x: Literal[None], guard_shape: bool = True) -> None:
    ...


@overload
def ir_node_to_tensor(x: IRNode, guard_shape: bool = True) -> torch.Tensor:
    ...


def ir_node_to_tensor(
    x: Optional[IRNode], guard_shape: bool = True
) -> Optional[torch.Tensor]:
    if x is None:
        return None

    shape_fn: Callable[[Union[int, Expr]], Union[int, Expr]]
    if not guard_shape:
        shape_fn = V.graph.sizevars.size_hint
    else:
        shape_fn = identity
    size = [shape_fn(s) for s in x.get_size()]
    stride: StrideType
    if is_storage_and_layout(x):
        stride = [shape_fn(s) for s in x.get_layout().stride]  # type: ignore[union-attr]
    else:
        stride = FlexibleLayout.contiguous_strides(size)
    dtype = x.get_dtype()
    device = x.get_device()
    size = convert_shape_to_symint(size)
    stride = convert_shape_to_symint(stride)
    with V.graph.sizevars.shape_env.suppress_guards():
        t = torch.empty_strided(
            size=size, stride=stride, dtype=dtype, device=device
        ).zero_()
    return t


def may_convert_to_optional(
    value: Optional[Sequence[_T]],
) -> Optional[Sequence[Optional[_T]]]:
    if isinstance(value, list) and not value:
        # [None] makes sure the cpp wrapper codegen will generate something like
        # {std::nullopt} instead of {}
        return [None]
    return value


def get_device_type(x: object) -> Optional[str]:
    if get_device := getattr(x, "get_device", None):
        return get_device_type(get_device())
    if isinstance(x, torch.device):
        return x.type
    return None


def is_triton(x: object) -> bool:
    dtype = get_device_type(x)
    return bool(dtype and is_gpu(dtype))


def is_cpu(x: object) -> bool:
    return get_device_type(x) == "cpu"


class IRNode:
    _current_origins: ClassVar[OrderedSet[Any]] = OrderedSet()

    # NB: These are kinda weird,
    origins: OrderedSet[Any] = dataclasses.field(init=False)
    traceback: Optional[List[str]] = dataclasses.field(init=False)
    origin_node: Optional[torch.fx.Node] = dataclasses.field(init=False)

    @staticmethod
    @contextlib.contextmanager
    def current_origins(origins: OrderedSet[Node]) -> Generator[None, None, None]:
        old = IRNode._current_origins
        IRNode._current_origins = old | origins
        try:
            yield
        finally:
            IRNode._current_origins = old

    def _post_init_setattr(self, attr, value) -> None:  # type: ignore[no-untyped-def]
        # Intended for use in __post_init__ for enforcing an invariant on a dataclass
        # If you must, can also be used for setting provenance info
        # We would like to try and minimize these usages though
        object.__setattr__(self, attr, value)

    def __post_init__(self) -> None:
        self._post_init_setattr("origins", OrderedSet(self._current_origins))
        self._post_init_setattr(
            "traceback", traceback.format_stack() if config.debug_ir_traceback else None
        )
        self._post_init_setattr("origin_node", None)

    def get_read_names(self) -> OrderedSet[str]:
        raise NotImplementedError(f"NYI on {type(self)}")

    def get_traceback(self) -> Optional[List[str]]:
        return self.traceback

    def get_origin_node(self):  # type: ignore[no-untyped-def]
        return self.origin_node

    def get_defining_op(self) -> Optional[Operation]:
        raise NotImplementedError

    def common_repr(self, shorten: bool = True) -> Sequence[str]:
        origins = f"origins={getattr(self, 'origins', '')}"
        if shorten and len(origins) > 64:
            # this can get *very* long
            origins = f"{origins[:61]}..."
        return [origins]

    def str_helper(
        self, lines: Sequence[object], shorten: bool = True, multiline: bool = True
    ) -> str:
        lines = list(lines) + list(self.common_repr(shorten))
        lines = list(map(str, lines))
        if multiline:
            new_lines = indent(",\n".join(lines))
            return f"{type(self).__name__}(\n{new_lines}\n)"
        else:
            return f"{type(self).__name__}({lines})"

    def get_dtype(self) -> torch.dtype:
        return self.dtype

    def get_layout(self) -> _AnyLayout:
        raise NotImplementedError(f"get_layout() is not implemented by {type(self)}!")

    def get_size(self) -> Sequence[_IntLike]:
        raise NotImplementedError(f"get_size() is not implemented by {type(self)}!")

    @property
    def shape(self) -> Union[_IntLike, sympy.Rel, Sequence[_IntLike]]:
        return self.get_size()

    def get_numel(self) -> Expr:
        return sympy_product(self.get_size())

    def is_zero_elements(self) -> bool:
        return V.graph.sizevars.is_expr_static_and_true(sympy.Eq(self.get_numel(), 0))

    def realize(self) -> Optional[str]:
        """
        If the IRNode refers to data which has not been materialized (e.g.,
        it is a Pointwise/Reduction that could potentially have more
        compute fused into it), realize the IRNode into physical memory,
        ending the possibility of fusing into it, but allowing, e.g., multiple
        users to access the data without having to recompute.

        Check StorageBox.realize for a particularly notable implementation.

        TODO(ezyang): I think, in principle, every IRNode should have an
        implementation of this, and most of the time no-op is OK, but you
        really do have to audit each IRNode for this, so for now, raise
        an error if it's not implemented.  Note that some code in graph.py
        will catch this thrown error and suppress it with a warning.
        """
        raise NotImplementedError(f"realize NYI on {type(self)}")

    def codegen_reference(self, writer: Optional[IndentedBuffer] = None) -> str:
        raise NotImplementedError(f"codegen_reference NYI on {type(self)}")

    # The abstract method declarations below serve to convince mypy that all IRNode instances have these functions
    # defined, while having no effect at runtime. We cannot create stub implementations here because other parts of
    # the code dynamically check for defined attributes.
    get_device: Callable[[], torch.device]
    get_name: Callable[[], str]
    get_reads: Callable[[], Any]
    num_reads: Callable[[], int]
    get_stride: Callable[[], Any]
    get_storage_numel: Callable[[], _IntLike]
    has_exceeded_max_reads: Callable[[], bool]
    make_loader: Callable[[], Callable[[Sequence[_IntLike]], OpsValue]]
    make_indexer: Callable[[], Callable[[Sequence[_IntLike]], _IntLike]]
    realize_hint: Callable[[], None]
    get_unbacked_symbol_uses: Callable[[], OrderedSet[Symbol]]

    if TYPE_CHECKING:

        @property
        def dtype(self) -> torch.dtype:
            ...

        def mark_reuse(self, users: int) -> None:
            ...


@ir_dataclass(frozen=False)
class Operation:
    def __post_init__(self) -> None:
        self.operation_name: Optional[str] = None

    def get_device(self):  # type: ignore[no-untyped-def]
        raise NotImplementedError

    def get_origin_node(self):  # type: ignore[no-untyped-def]
        assert hasattr(self, "origin_node")
        return self.origin_node

    def get_origins(self):  # type: ignore[no-untyped-def]
        assert hasattr(self, "origins")
        return self.origins

    def get_operation_name(self) -> str:
        assert self.operation_name is not None
        return self.operation_name

    def is_extern(self) -> bool:
        return False

    def is_no_op(self) -> bool:
        return False

    def get_read_writes(self):  # type: ignore[no-untyped-def]
        raise NotImplementedError

    def is_user_of(self, name):  # type: ignore[no-untyped-def]
        return name in self.get_read_names()

    def get_read_names(self) -> OrderedSet[str]:
        return OrderedSet(dep.name for dep in self.get_reads())

    def get_reads(self):  # type: ignore[no-untyped-def]
        return self.get_read_writes().reads

    def get_outputs(self) -> List[Buffer]:
        raise NotImplementedError

    def get_unbacked_symbol_defs(self) -> OrderedSet[sympy.Symbol]:
        return OrderedSet()

    def get_unbacked_symbol_uses(self) -> OrderedSet[sympy.Symbol]:
        """
        Returns the unbacked symbols which are required to be in scope in
        order to successfully perform codegen for this buffer.  For example,
        a buffer that corresponds to an extern kernel call that takes i0 as
        an argument would return {i0} here.  This is used to generate necessary
        dependencies that ensure we actually bind i0 in codegen before you
        try to use it.

        Note that this is NOT transitive; in particular, if this buffer takes
        in as input another buffer with dynamic shape (e.g., (i0,)), we will
        not report it here, because you will already have a dependency
        on that buffer, which will eventually have a dependency on i0 if
        necessary.
        """
        return OrderedSet()

    def get_workspace_size(self) -> int:
        """
        Gets extra global memory size needed by this buffer.
        Some algorithms (e.g. group gemm) may require extra global memory in the generated code.
        """
        return 0


@ir_dataclass
class Loops(IRNode):
    device: torch.device
    dtype: torch.dtype
    inner_fn: Callable[..., OpsValue]
    ranges: Sequence[_IntLike]

    def get_unbacked_symbol_uses(self) -> OrderedSet[Symbol]:
        return OrderedSet().union(
            *(free_unbacked_symbols(e) for e in self.ranges),
            self.inner_fn_free_unbacked_symbols(),
        )

    def __str__(self, names: Tuple[str] = ("ranges",)) -> str:
        return self.str_helper(
            [
                f"'{self.device.type}'",
                str(self.dtype),
                self.inner_fn_str(),
            ]
            + [f"{name}={getattr(self, name)}" for name in names]
            + [f"origin_node={self.origin_node!r}"]
        )

    def __post_init__(self) -> None:
        super().__post_init__()

    __repr__ = __str__

    def get_device(self) -> torch.device:
        return self.device

    def get_origin_node(self) -> Optional[Node]:
        return self.origin_node

    def get_size(self) -> Sequence[_IntLike]:
        return self.ranges

    def get_pointwise_size(self) -> Sequence[_IntLike]:
        return self.ranges

    def is_extern(self) -> bool:
        return False

    @classmethod
    def create(cls, *args, **kwargs):  # type: ignore[no-untyped-def]
        origin_node = kwargs.pop("origin_node", None)
        tb = kwargs.pop("traceback", None)
        # if "origin_node" in kwargs:
        #     breakpoint()
        r = cls(*args, **kwargs)
        # Need to explicitly set origin_node here to propagate it down.
        # todo(chilli): I think it would be better for IRNode to directly set
        # origin_node
        r._post_init_setattr("origin_node", origin_node)
        r._post_init_setattr("traceback", tb or r.traceback)
        return TensorBox.create(r)

    @staticmethod
    def _index(ranges: Sequence[_IntLike], prefix: SymT = SymT.INDEX) -> Sequence[Expr]:
        return [
            sympy.S.Zero if s == 1 else sympy_index_symbol_with_prefix(prefix, n)
            for n, s in enumerate(ranges)
        ]

    @cache_on_self
    def inner_fn_opcount(self) -> OpCountResult:
        opcounter = OpCounterCSE(V.MockHandler())
        with V.set_ops_handler(opcounter), patch.object(
            FlexibleLayout, "allow_indexing", True
        ):
            self.inner_fn(*self.inner_fn_args())
            return opcounter.getvalue()

    def inner_fn_args(self) -> Sequence[Sequence[_IntLike]]:
        return (self._index(self.ranges),)

    @cache_on_self
    def inner_fn_str(self) -> str:
        return V.KernelFormatterHandler.ir_to_string(
            self.inner_fn, *self.inner_fn_args()
        )

<<<<<<< HEAD
    def has_large_inner_fn(self, threshold=None):
=======
    def has_large_inner_fn(self, threshold=None) -> bool:  # type: ignore[no-untyped-def]
>>>>>>> 780b28f6
        if threshold is None:
            threshold = 0
        threshold = max(threshold, config.realize_opcount_threshold)
        return self.inner_fn_opcount().num_ops > threshold

    def inner_fn_free_unbacked_symbols(self) -> Set[Symbol]:
        index = self._index(self.ranges)
        return extract_free_unbacked_symbols(self.inner_fn, index)

    def get_reads(self) -> Set[Dep]:
        with patch.object(FlexibleLayout, "allow_indexing", True):
            if self.get_reduction_type():
                return extract_read_writes(
                    self.make_loader(),
                    self.get_size(),  # type: ignore[arg-type]
                    self.get_reduction_size(),  # type: ignore[arg-type]
                ).reads
            else:
                return extract_read_writes(
                    self.make_loader(),
                    self.get_size(),  # type: ignore[arg-type]
                ).reads

    def get_read_names(self) -> OrderedSet[str]:
        return OrderedSet(self.inner_fn_opcount().read_buffers)

    def num_reads(self):  # type: ignore[no-untyped-def]
        return len(self.inner_fn_opcount().read_buffers)

    def get_reduction_size(self) -> Sequence[_IntLike]:
        raise NotImplementedError(
            f"get_reduction_size() is not implemented by {type(self)}!"
        )

    def get_reduction_type(self) -> Optional[str]:
        raise NotImplementedError(
            f"get_reduction_type() is not implemented by {type(self)}!"
        )

    def constant_to_device(self, device: torch.device) -> IRNode:
        raise NotImplementedError(
            f"constant_to_device() is not implemented by {type(self)}!"
        )


def nop_loader_fn(idx: Union[Expr, Sequence[Expr]], *, dtype: torch.dtype) -> OpsValue:
    if dtype.is_floating_point:
        return ops.constant(float("nan"), dtype)
    else:
        return ops.constant(0, dtype)


@ir_dataclass
class Pointwise(Loops):
    def make_loader(self) -> Callable[[Sequence[_IntLike]], OpsValue]:
        # Make zero-element loops into a no-op
        if self.is_zero_elements():
            return partial(nop_loader_fn, dtype=self.dtype)

        return self.inner_fn

    def get_reduction_size(self) -> Sequence[_IntLike]:
        return []

    def get_reduction_type(self) -> Optional[str]:
        return None

    def store_output(
        self,
        output_name: Optional[str],
        indexer: Callable[[Sequence[Expr]], Never],
        vars: Sequence[Expr],
    ) -> OpsValue:
        loader = self.make_loader()
        return ops.store(output_name, indexer(vars), loader(vars))

    def constant_to_device(self, device: torch.device) -> IRNode:
        """Move this to a given device. Requires that all reads are to constants."""
        loader = self.make_loader()
        loader = patch.object(ConstantBuffer, "override_device", device)(loader)
        return Pointwise(
            device=device, dtype=self.dtype, inner_fn=loader, ranges=self.ranges
        )


@ir_dataclass
class Scatter(Pointwise):
    output_indexer: Callable[[Sequence[Expr]], Expr]
    scatter_mode: Optional[str] = None

    def constant_to_device(self, device: torch.device) -> IRNode:
        """Move this to a given device. Requires that all reads are to constants."""
        loader = self.make_loader()
        loader = patch.object(ConstantBuffer, "override_device", device)(loader)
        return Scatter(
            device=device,
            dtype=self.dtype,
            inner_fn=loader,
            ranges=self.ranges,
            output_indexer=self.output_indexer,
            scatter_mode=self.scatter_mode,
        )

    def store_output(
        self,
        output_name: Optional[str],
        indexer: Callable[[Sequence[Expr]], Never],
        vars: Sequence[Expr],
    ) -> OpsValue:
        loader = self.make_loader()
        return ops.store(
            output_name,
            indexer(self.output_indexer(vars)),
            loader(vars),
            mode=self.scatter_mode,
        )


REDUCTION_COMBINE_FN: Dict[str, Callable[..., OpsValue]] = {
    "any": ops_wrapper("logical_or"),
    "max": ops_wrapper("maximum"),
    "min": ops_wrapper("minimum"),
    "prod": ops_wrapper("mul"),
    "sum": ops_wrapper("add"),
    "xor_sum": ops_wrapper("bitwise_xor"),
}


def get_reduction_combine_fn(
    reduction_type: str, dtype: torch.dtype, arg_break_ties_left: bool = True
) -> Callable[..., object]:
    if reduction_type in REDUCTION_COMBINE_FN:
        return REDUCTION_COMBINE_FN[reduction_type]

    elif reduction_type in ("argmax", "argmin"):

        def argmax_combine_fn(
            a: Tuple[object, object], b: Tuple[object, object]
        ) -> Tuple[OpsValue, OpsValue]:
            a_value, a_index = a
            b_value, b_index = b

            if reduction_type == "argmin":
                mask = ops.lt(a_value, b_value)
            else:
                mask = ops.gt(a_value, b_value)

            equal = ops.eq(a_value, b_value)
            if is_float_dtype(dtype):
                a_isnan = ops.ne(a_value, a_value)
                b_isnan = ops.ne(b_value, b_value)
                mask = ops.logical_or(mask, ops.gt(a_isnan, b_isnan))
                equal = ops.logical_or(equal, ops.logical_and(a_isnan, b_isnan))

            tie = (
                ops.lt(a_index, b_index)
                if arg_break_ties_left
                else ops.gt(a_index, b_index)
            )
            mask = ops.logical_or(mask, ops.logical_and(equal, tie))
            return (
                ops.where(mask, a_value, b_value),
                ops.where(mask, a_index, b_index),
            )

        return argmax_combine_fn

    elif reduction_type == "welford_combine":

        def welford_combine_fn(
            a: Tuple[OpsValue, OpsValue, OpsValue],
            b: Tuple[OpsValue, OpsValue, OpsValue],
        ) -> Tuple[OpsValue, OpsValue, OpsValue]:
            a_mean, a_m2, a_weight = a
            b_mean, b_m2, b_weight = b

            delta = b_mean - a_mean
            new_weight = a_weight + b_weight
            w2_over_w = b_weight / new_weight
            return (
                a_mean + delta * w2_over_w,
                a_m2 + b_m2 + delta * delta * a_weight * w2_over_w,
                new_weight,
            )

        return welford_combine_fn

    else:
        raise NotImplementedError(f"unknown reduction_type={reduction_type}")


def significant_strides_equal(
    strides1: Sequence[_IntLike], strides2: Sequence[_IntLike], size: Sequence[_IntLike]
) -> bool:
    """
    Returns true if the strides are equal, ignoring dimensions of size 1 .
    """
    non_1_indices = [
        i
        for i, dim in enumerate(size)
        if V.graph.sizevars.size_hint(dim, fallback=2) != 1
    ]
    strides1 = [V.graph.sizevars.size_hint(strides1[i]) for i in non_1_indices]
    strides2 = [V.graph.sizevars.size_hint(strides2[i]) for i in non_1_indices]
    return strides1 == strides2


@ir_dataclass
class Reduction(Loops):
    reduction_ranges: Sequence[_IntLike]
    reduction_type: str
    # self.dtype represents the dst dtype
    src_dtype: torch.dtype
    reduction_hint: ReductionHint

    def __str__(self) -> str:  # type: ignore[override]
        return Loops.__str__(  # type: ignore[call-arg]
            self, names=("ranges", "reduction_ranges", "reduction_type")
        )

    def __repr__(self) -> str:  # type: ignore[override]
        return self.__str__()

    def get_unbacked_symbol_uses(self) -> OrderedSet[Symbol]:
        return super().get_unbacked_symbol_uses() | OrderedSet().union(
            *(free_unbacked_symbols(e) for e in self.reduction_ranges)
        )

    def get_reduction_size(self) -> Sequence[_IntLike]:
        return self.reduction_ranges

    def get_reduction_type(self) -> Optional[str]:
        return self.reduction_type

    def store_reduction(
        self,
        output_name: Optional[str],
        indexer: Callable[[Sequence[Expr]], Never],
        vars: Sequence[Expr],
        reduction_vars: Sequence[Symbol],
    ) -> OpsValue:
        value = ops.reduction(
            self.dtype,
            self.src_dtype,
            self.reduction_type,
            self.inner_fn(vars, reduction_vars),
        )
        return ops.store_reduction(output_name, indexer(vars), value)

    def index_length(self) -> int:
        return len(self.ranges) + len(self.reduction_ranges)

    def inner_fn_args(self) -> Sequence[Sequence[Expr]]:
        index = self._index(self.ranges)
        rindex = self._index(self.reduction_ranges, SymT.RINDEX)
        return (index, rindex)

    def inner_fn_free_unbacked_symbols(self) -> Set[Symbol]:
        index = self._index(self.ranges)
        rindex = self._index(self.reduction_ranges, SymT.RINDEX)
        return extract_free_unbacked_symbols(self.inner_fn, index, rindex)

    def constant_to_device(self, device: torch.device) -> IRNode:
        """Move this to a given device. Requires that all reads are to constants."""
        loader = self.make_loader()
        loader = patch.object(ConstantBuffer, "override_device", device)(loader)
        return Reduction(
            device=device,
            dtype=self.dtype,
            inner_fn=loader,
            ranges=self.ranges,
            reduction_ranges=self.reduction_ranges,
            reduction_type=self.reduction_type,
            src_dtype=self.src_dtype,
            reduction_hint=ReductionHint.DEFAULT,
        )

    @staticmethod
    def num_splits(
        device: torch.device,
        dst_dtype: torch.dtype,
        src_dtype: torch.dtype,
        inner_fn: Callable[..., OpsValue],
        ranges: Sequence[_IntLike],
        reduction_ranges: Sequence[_IntLike],
        reduction_type: str,
        reduction_numel: Expr,
        input_node: Optional[IRNode] = None,
    ) -> Tuple[ReductionHint, _IntLike]:
        def _is_static(x: object) -> bool:
            return isinstance(x, (int, Integer))

        reduction_numel_hint = V.graph.sizevars.symbolic_hint(reduction_numel)
        numel_hint = V.graph.sizevars.symbolic_hint(sympy_product(ranges))

        should_split = reduction_type == "scan" or (
            not V.graph.has_feature(device, BackendFeature.REDUCE_TO_SINGLE_ELEMENT)
            and reduction_type
            not in (
                "argmax",
                "argmin",
            )
            and config.split_reductions
        )
        if not (_is_static(reduction_numel_hint) and _is_static(numel_hint)):
            # We don't support unbacked symints
            return ReductionHint.DEFAULT, 1

        dtype = get_device_type(device)
        assert dtype is not None
        device_interface = get_interface_for_device(dtype)
        device_properties = device_interface.Worker.get_device_properties(device)
        if get_device_type(device) == "xpu":
            num_sm = device_properties.gpu_subslice_count
        else:
            # default is cuda behavior
            num_sm = device_properties.multi_processor_count

        min_elements_per_thread = 32
        max_elements_per_thread = 512
        threads_per_sm = 2048
        min_elements_per_device = min_elements_per_thread * num_sm * threads_per_sm
        max_elements_per_device = max_elements_per_thread * num_sm * threads_per_sm

        def inner_reduction_splits(reduction_numel_hint: _IntLike, numel_hint: _IntLike):  # type: ignore[no-untyped-def]
            if not should_split:
                return 1
            # do heuristics that's close to eager mode for split inner reduction
            # we leak reduction autotune configs here, and will need to refactor to avoid this later
            num_warps = 8
            num_threads = 32 * num_warps
            if numel_hint >= 2 * num_sm:  # don't split if there are enough outputs
                return 1
            if reduction_numel_hint <= 8192:
                return 1
            if reduction_numel_hint * numel_hint <= min_elements_per_device:
                split_size = min_elements_per_thread
            elif reduction_numel_hint * numel_hint < max_elements_per_device:
                target_blocks = num_sm * threads_per_sm // (2 * num_threads)
                blocks_per_output = (target_blocks + numel_hint - 1) // numel_hint
                tmp_split_size = (
                    reduction_numel_hint + num_threads * blocks_per_output - 1
                ) // (num_threads * blocks_per_output)
                divisors = sympy.divisors(reduction_numel_hint)
                closest = min(divisors, key=lambda x: abs(x - tmp_split_size))
                if abs(closest - tmp_split_size) < 30:
                    # prefer even splits, but never smalle than min_elements_per_thread
                    split_size = max(closest, min_elements_per_thread)
                else:
                    split_size = tmp_split_size
            else:
                divisors = sympy.divisors(reduction_numel_hint)
                closest = min(divisors, key=lambda x: abs(x - max_elements_per_thread))
                if abs(closest - max_elements_per_thread) < 50:
                    # prefer even splits
                    split_size = closest
                else:
                    split_size = max_elements_per_thread
            return (reduction_numel_hint + split_size * num_threads - 1) // (
                split_size * num_threads
            )

        def outer_reduction_splits(reduction_numel_hint, numel_hint):  # type: ignore[no-untyped-def]
            if not should_split:
                return 1
            # TODO the best heuristic currently has XBLOCK (corresponding to numel_hint) 128
            # extend to even smaller number of outputs
            num_warps = 8
            num_threads = num_warps * 32
            rvals_per_thread = 4  # comes from heuristics, refactor to not leak here
            xvals_per_block = 128
            xblocks = (numel_hint + xvals_per_block - 1) // xvals_per_block
            if reduction_numel_hint * numel_hint < min_elements_per_device:
                split_size = min_elements_per_thread
            elif reduction_numel_hint * numel_hint < max_elements_per_device:
                target_blocks = num_sm * threads_per_sm // (num_threads)
                target_blocks = (target_blocks + xblocks - 1) // xblocks
                tmp_split_size = (
                    reduction_numel_hint + rvals_per_thread * target_blocks - 1
                ) // (rvals_per_thread * target_blocks)
                divisors = sympy.divisors(reduction_numel_hint)
                closest = min(divisors, key=lambda x: abs(x - tmp_split_size))
                if abs(tmp_split_size - closest) < 20:
                    split_size = max(closest, min_elements_per_thread)
                else:
                    split_size = tmp_split_size
            else:
                divisors = sympy.divisors(reduction_numel_hint)
                closest = min(divisors, key=lambda x: abs(x - max_elements_per_thread))
                if abs(closest - max_elements_per_thread) < 50:
                    # prefer even splits
                    split_size = closest
                else:
                    split_size = max_elements_per_thread

            return (reduction_numel_hint + rvals_per_thread * split_size - 1) // (
                rvals_per_thread * split_size
            )

        # easy cases
        if numel_hint == 1:
            split = inner_reduction_splits(reduction_numel_hint, numel_hint)
            if split == 1:
                # No need to split.
                return ReductionHint.INNER, split
            if input_node is not None and isinstance(input_node, TensorBox):
                new_ranges, new_reduction_ranges = extract_input_node_reduction_ranges(
                    input_node
                )
                if new_ranges is not None and new_reduction_ranges is not None:
                    extracted_numel_hint = V.graph.sizevars.symbolic_hint(
                        sympy_product(new_ranges + new_reduction_ranges)
                    )
                    if reduction_numel_hint == extracted_numel_hint:
                        log.debug(
                            "Use previous IRNode's range and reduction_ranges instead of split. "
                            "current ranges: %s, current reduction ranges: %s, current split: %d, "
                            "new ranges: %s, new reduction ranges: %s",
                            ranges,
                            reduction_ranges,
                            split,
                            new_ranges,
                            new_reduction_ranges,
                        )
                        # If the input_node or its dependent nodes are also Reduction nodes,
                        # use reduction_sizes of this node or its dependent nodes directly.
                        return ReductionHint.INNER, -1
            return ReductionHint.INNER, split
        if (
            reduction_numel_hint <= min_elements_per_thread
            or numel_hint >= num_sm * 2 * 32
        ):
            return ReductionHint.DEFAULT, 1

        r = Reduction(
            device=device,
            dtype=dst_dtype,
            inner_fn=inner_fn,
            ranges=ranges,
            reduction_ranges=reduction_ranges,
            reduction_type=reduction_type,
            src_dtype=src_dtype,
            reduction_hint=ReductionHint.DEFAULT,
        )

        def get_read_indices(r: Reduction) -> Tuple[Sequence[Expr], bool]:
            cb = ComputedBuffer(
                name=None,
                layout=FlexibleLayout(
                    device=r.get_device(),
                    dtype=r.get_dtype(),
                    size=r.get_size(),
                ),
                data=r,
            )
            read_writes = cb.get_read_writes()
            # try finding the full size producer
            # TODO this will fail for something like ((1, N) * (N, 1)).sum()
            # this would also possibly be wrong for producers with the different contiguity but we hope those cases are rare
            assert read_writes.range_vars is not None
            range_vars = [
                r
                for r in read_writes.range_vars
                if isinstance(r, Expr) and not isinstance(r, sympy.Number)
            ]
            indices = []
            changed = False
            for md in sorted(read_writes.reads, key=lambda x: x.name):
                if all(r in md.index.free_symbols for r in range_vars):
                    indices.append(md.index)
                    if md.name in V.graph.name_to_buffer:
                        buf = V.graph.name_to_buffer[md.name]
                        original_stride = getattr(buf.layout, "stride", None)
                        buf.decide_layout()
                        if getattr(buf.layout, "stride", None) != original_stride:
                            changed = True
            return indices, changed

        indices, changed = get_read_indices(r)
        if changed:
            indices, _ = get_read_indices(r)

        if len(indices) == 0:
            # TODO determine splits when all inputs are broadcast
            return ReductionHint.DEFAULT, 1

        (_, reduction_vars), ranges1 = dependencies.index_vars_squeeze(
            r.get_size(), r.get_reduction_size()  # type: ignore[arg-type]
        )
        num_outer = 0
        num_inner = 0
        for i in indices:
            j = V.graph.sizevars.simplify_with_ranges(i, ranges1)
            strides = V.graph.sizevars.stride_hints(j, reduction_vars, ranges1.keys())
            outer = all(s > 1 for s in strides)
            if outer:
                num_outer += 1
            else:
                num_inner += 1
        if num_inner > num_outer:
            return ReductionHint.INNER, inner_reduction_splits(
                reduction_numel_hint, numel_hint
            )
        else:
            return ReductionHint.OUTER, outer_reduction_splits(
                reduction_numel_hint, numel_hint
            )

    @staticmethod
    def _unroll_reduction_fn(inner_fn, reduction_ranges, reduction_type, src_dtype):  # type: ignore[no-untyped-def]
        """Convert inner_fn from a reduction to an pointwise"""
        reduction_ranges = [
            V.graph.sizevars.evaluate_static_shape(x) for x in reduction_ranges
        ]

        combine_fn = get_reduction_combine_fn(reduction_type, src_dtype)

        def fn(index):  # type: ignore[no-untyped-def]
            return functools.reduce(
                combine_fn,
                (
                    value_fn(index, rindex)
                    for rindex in itertools.product(
                        *[range(x) for x in reduction_ranges]
                    )
                ),
            )

        if reduction_type in ("argmin", "argmax"):
            flatten_index = FixedLayout(
                None,  # type: ignore[arg-type]
                None,  # type: ignore[arg-type]
                reduction_ranges,
                FlexibleLayout.contiguous_strides(reduction_ranges),
            ).make_indexer()

            def value_fn(index, rindex):  # type: ignore[no-untyped-def]
                rindex = [sympy.expand(i) for i in rindex]
                return (
                    inner_fn(index, rindex),
                    ops.index_expr(flatten_index(rindex), torch.int64),
                )

            return lambda index: fn(index)[1]
        else:
            value_fn = inner_fn
            return fn

    @classmethod
    def create(
        cls,
        device: torch.device,
        dst_dtype: torch.dtype,
        src_dtype: torch.dtype,
        inner_fn: Callable[..., Any],
        ranges: Sequence[Expr],
        reduction_ranges: Sequence[Expr],
        reduction_type: str,
        reduction_hint: ReductionHint = ReductionHint.DEFAULT,
        input_node: Optional[IRNode] = None,
    ) -> TensorBox:
        reduction_numel = V.graph.sizevars.simplify(sympy_product(reduction_ranges))

        if reduction_numel == 0:
            # N.B. This is a hack to generate the literal of the given type
            # Ideally, we should be fixing `def constant` in triton.py
            # but it breaks due to hardcoded dtypes in other places
            def py_cnst(val: object) -> Union[bool, float, int]:
                if dst_dtype == torch.bool:
                    return bool(val)
                elif dst_dtype.is_floating_point:
                    assert isinstance(val, typing.SupportsFloat)
                    return float(val)
                else:
                    assert isinstance(val, typing.SupportsInt)
                    return int(val)

            rtypes_to_inits = {
                "sum": py_cnst(0),
                "xor_sum": py_cnst(0),
                "prod": py_cnst(1),
                "any": py_cnst(0),
                # "all" is desugared to `!any(!val)`
            }

            assert (
                reduction_type in rtypes_to_inits.keys()
            ), f"{reduction_type} not supported for zero-dimension tensors!"

            def const_fn(index: int) -> OpsValue:
                return ops.constant(rtypes_to_inits[reduction_type], dst_dtype)

            return Pointwise.create(
                device=device,
                dtype=src_dtype,
                inner_fn=const_fn,
                ranges=list(ranges),
            )

        if reduction_numel == 1:
            # this reduction is actually a pointwise op
            if reduction_type in ("argmin", "argmax"):

                def fn(index: int) -> OpsValue:
                    return ops.constant(0, dst_dtype)

            else:

                def fn(index: int) -> OpsValue:
                    reduction_index = [sympy.S.Zero for _ in reduction_ranges]
                    return inner_fn(index, reduction_index)

            return Pointwise.create(
                device=device, dtype=dst_dtype, inner_fn=fn, ranges=ranges
            )

        if (
            isinstance(reduction_numel, Integer)
            and V.graph.sizevars.size_hint(reduction_numel)
            < config.unroll_reductions_threshold
            and sympy_product(ranges) != 1
        ):
            return Pointwise.create(
                device=device,
                dtype=dst_dtype,
                inner_fn=cls._unroll_reduction_fn(
                    inner_fn, reduction_ranges, reduction_type, src_dtype
                ),
                ranges=ranges,
            )

        # triton doesn't support reduce to single element well, so break it up
        hint, split = cls.num_splits(
            device,
            dst_dtype,
            src_dtype,
            inner_fn,
            ranges,
            reduction_ranges,
            reduction_type,
            reduction_numel,
            input_node,
        )
        # intermediate reduction in split can contain complex indexing,
        # and num_splits will fail to correctly set the hint
        # reuse the passed hint if available
        if reduction_hint == ReductionHint.DEFAULT:
            reduction_hint = hint
        if split == -1:
            assert input_node is not None
            new_ranges, new_reduction_ranges = extract_input_node_reduction_ranges(
                input_node  # type: ignore[arg-type]
            )
            assert new_ranges is not None
            assert new_reduction_ranges is not None
            return cls.create_multilayer_existing_ranges(
                device,
                dst_dtype,
                src_dtype,
                inner_fn,
                ranges,
                reduction_ranges,
                new_ranges,
                new_reduction_ranges,
                reduction_type,
                reduction_hint,
            )
        elif split > 1:
            # triton doesn't support reduce to single element well, so break it up
            return cls.create_multilayer(
                device,
                dst_dtype,
                src_dtype,
                inner_fn,
                ranges,
                reduction_ranges,
                reduction_type,
                split,
                reduction_hint,
            )

        return TensorBox.create(
            Reduction(
                device=device,
                dtype=dst_dtype,
                inner_fn=inner_fn,
                ranges=ranges,
                reduction_ranges=reduction_ranges,
                reduction_type=reduction_type,
                src_dtype=src_dtype,
                reduction_hint=reduction_hint,
            )
        )

    @staticmethod
    def default_accumulator(
        reduction_type: str, dtype: torch.dtype
    ) -> Union[_NumLike, Sequence[_NumLike]]:
        if reduction_type in ("max", "argmax"):
            if is_float_dtype(dtype):
                return float("-inf")
            elif is_boolean_dtype(dtype):
                return 0
            else:
                return torch.iinfo(dtype).min
        if reduction_type in ("min", "argmin"):
            if is_float_dtype(dtype):
                return float("inf")
            elif is_boolean_dtype(dtype):
                return 1
            else:
                return torch.iinfo(dtype).max

        return {
            "sum": 0,
            "prod": 1,
            "xor_sum": 0,
            "any": 0,
            "welford_reduce": (0, 0, 0),
            "welford_combine": (0, 0, 0),
        }[reduction_type]

    @staticmethod
    def default_value(
        reduction_type: str, dtype: torch.dtype
    ) -> Union[_NumLike, Sequence[_NumLike]]:
        if reduction_type == "welford_reduce":
            return 0
        return Reduction.default_accumulator(reduction_type, dtype)

    @staticmethod
    def _multilayer_second_step_hint(
        split: _IntLike, numel_hint: int, reduction_hint: ReductionHint
    ) -> ReductionHint:
        if split == -1:
            return reduction_hint
        if split <= 512 and numel_hint <= 512 and reduction_hint == ReductionHint.OUTER:
            return ReductionHint.OUTER_TINY
        if (
            split <= 1024
            and numel_hint <= 256
            and reduction_hint == ReductionHint.OUTER
        ):
            return ReductionHint.OUTER_TINY

        return reduction_hint

    @classmethod
    def _multilayer_wrap_loader(
        cls,
        loader: Callable[..., OpsValue],
        reduction_ranges: Sequence[_IntLike],
        reduction_numel: _IntLike,
        split: _IntLike,
        block_size: _IntLike,
        default: Union[_NumLike, Sequence[_NumLike]],
    ) -> Callable[..., object]:
        reindex = View.dynamic_reshape_indexer(reduction_ranges, [reduction_numel])
        need_mask = not V.graph.sizevars.is_expr_static_and_true(
            sympy.Eq(reduction_numel % split, 0)
        )

        def wrapper_fn(
            index: Sequence[Symbol], reduction_index: Sequence[Symbol]
        ) -> OpsValue:
            (reduction_index,) = reduction_index
            *new_index, reduction_block = index
            indices = block_size * reduction_block + reduction_index

            def body() -> OpsValue:
                return loader(new_index, reindex([indices]))

            if need_mask:
                mask = ops.lt(
                    ops.index_expr(indices, torch.int32),
                    ops.index_expr(reduction_numel, torch.int32),
                )
                return ops.masked(mask, body, default)
            else:
                return body()

        return wrapper_fn

    @classmethod
    def _multilayer_wrap_loader_existing_ranges(  # type: ignore[no-untyped-def]
        cls,
        loader,
        original_ranges,
        original_reduction_ranges,
        new_ranges,
        new_reduction_ranges,
        default,
    ):
        assert all(
            r == 1 for r in original_ranges
        ), f"Only enabled for numel_hint == 1, found {original_ranges=}"
        reindex = View.dynamic_reshape_indexer(
            original_reduction_ranges, tuple(new_ranges) + tuple(new_reduction_ranges)
        )

        def wrapper_fn(merged_index, new_reduction_index):  # type: ignore[no-untyped-def]
            original_idx = merged_index[: len(original_ranges)]
            new_index = merged_index[len(original_ranges) :]
            return loader(
                original_idx,
                reindex(tuple(new_index) + tuple(new_reduction_index)),
            )

        return wrapper_fn

    @classmethod
    def create_multilayer_helper(
        cls,
        device: torch.device,
        dst_dtype: torch.dtype,
        src_dtype: torch.dtype,
        wrapper_fn: Callable[..., Any],
        original_ranges: Sequence[Expr],
        original_reduction_ranges: Sequence[Expr],
        new_ranges: List[Expr],
        new_reduction_ranges: List[Integer],
        reduction_type: str,
        split: _IntLike,
        reduction_hint: ReductionHint,
    ) -> TensorBox:
        """
        Break a large reduction up into multiple smaller reductions
        recursively
        """
        # triton will automatically compute reductions in fp32 if reducing over fp16/bf16
        # within the kernel. keep the intermediate in fp32 so as to keep the whole reduction
        # in fp32 and not reduce precision by breaking up the kernel into multiple layers
        intermediate_dtype = (
            dst_dtype
            if dst_dtype not in (torch.float16, torch.bfloat16)
            else torch.float
        )
        intermediate = Reduction.create(
            device,
            intermediate_dtype,
            src_dtype,
            wrapper_fn,
            new_ranges,
            new_reduction_ranges,
            reduction_type,
            reduction_hint,
        )
        intermediate.realize()
        intermediate_loader = intermediate.make_loader()

        def intermediate_fn(
            index: Sequence[_IntLike], reduction_index: Sequence[_IntLike]
        ) -> OpsValue:
            return intermediate_loader([*index, *reduction_index])

        numel_hint = V.graph.sizevars.size_hint(sympy_product(original_ranges))
        reduction_hint = cls._multilayer_second_step_hint(
            split, numel_hint, reduction_hint
        )

        assert original_ranges == new_ranges[: len(original_ranges)]
        return TensorBox.create(
            Reduction(
                device=device,
                dtype=dst_dtype,
                inner_fn=intermediate_fn,
                ranges=original_ranges,
                reduction_ranges=new_ranges[len(original_ranges) :],
                reduction_type=reduction_type,
                src_dtype=src_dtype,
                reduction_hint=reduction_hint,
            )
        )

    @classmethod
    def create_multilayer(
        cls,
        device: torch.device,
        dst_dtype: torch.dtype,
        src_dtype: torch.dtype,
        inner_fn: Callable[..., Any],
        ranges: Sequence[Expr],
        reduction_ranges: Sequence[Expr],
        reduction_type: str,
        split: _IntLike,
        reduction_hint: ReductionHint,
    ) -> TensorBox:
        """
        Break a large reduction up into multiple smaller reductions
        recursively
        """
        # TODO(jansel): realize the reduction so we can do dynamic indexing
        reduction_numel = sympy_product(reduction_ranges)
        block_size = FloorDiv(reduction_numel + (split - 1), split)
        default = cls.default_value(reduction_type, dst_dtype)
        wrapper_fn = cls._multilayer_wrap_loader(
            inner_fn, reduction_ranges, reduction_numel, split, block_size, default
        )

        return cls.create_multilayer_helper(
            device,
            dst_dtype,
            src_dtype,
            wrapper_fn,
            ranges,
            reduction_ranges,
            [*ranges, split],
            [block_size],
            reduction_type,
            split,
            reduction_hint,
        )

    @classmethod
    def create_multilayer_existing_ranges(  # type: ignore[no-untyped-def]
        cls,
        device: torch.device,
        dst_dtype: torch.dtype,
        src_dtype: torch.dtype,
        inner_fn: Callable[..., Any],
        original_ranges: Sequence[Expr],
        original_reduction_ranges: Sequence[Expr],
        new_ranges: List[Integer],
        new_reduction_ranges: List[Integer],
        reduction_type: str,
        reduction_hint: ReductionHint,
    ):
        """
        Break a large reduction up into multiple smaller reductions
        recursively
        """
        default = cls.default_value(reduction_type, dst_dtype)
        wrapper_fn = cls._multilayer_wrap_loader_existing_ranges(
            inner_fn,
            original_ranges,
            original_reduction_ranges,
            new_ranges,
            new_reduction_ranges,
            default,
        )
        return cls.create_multilayer_helper(
            device,
            dst_dtype,
            src_dtype,
            wrapper_fn,
            original_ranges,
            original_reduction_ranges,
            [*original_ranges, *new_ranges],
            new_reduction_ranges,
            reduction_type,
            -1,
            reduction_hint,
        )


class WelfordReduction(Reduction):
    output_index: int

    def __init__(
        self,
        device: torch.device,
        dtype: torch.dtype,
        inner_fns: Sequence[Callable[..., Any]],
        ranges: Sequence[Integer],
        reduction_ranges: Sequence[Integer],
        reduction_type: str,
        reduction_hint: ReductionHint,
        output_index: int,
    ) -> None:
        if len(inner_fns) == 1:
            loader = inner_fns[0]
        else:

            def loader(idx, reduction_idx):  # type: ignore[no-untyped-def]
                return tuple(fn(idx, reduction_idx) for fn in inner_fns)

        super().__init__(
            device=device,
            dtype=dtype,
            inner_fn=loader,
            ranges=ranges,
            reduction_ranges=reduction_ranges,
            reduction_type=reduction_type,
            src_dtype=dtype,
            reduction_hint=reduction_hint,
        )
        self.output_index = output_index

    def store_reduction(
        self,
        output_name: Optional[str],
        indexer: Callable[[Sequence[Expr]], Never],
        vars: Sequence[Expr],
        reduction_vars: Sequence[Symbol],
    ) -> OpsValue:
        values = ops.reduction(
            self.dtype,
            self.src_dtype,
            self.reduction_type,
            self.inner_fn(vars, reduction_vars),
        )
        value = values[self.output_index]
        return ops.store_reduction(output_name, indexer(vars), value)

    @classmethod
    def create(  # type: ignore[override]
        cls,
        device: torch.device,
        dtype: torch.dtype,
        inner_fns: Sequence[Callable[..., Any]],
        ranges: List[Integer],
        reduction_ranges: List[Integer],
        reduction_type: str,
        reduction_hint: ReductionHint = ReductionHint.DEFAULT,
    ) -> Sequence[TensorBox]:
        assert reduction_type in ("welford_reduce", "welford_combine")

        reduction_numel = V.graph.sizevars.simplify(sympy_product(reduction_ranges))

        def const(val):  # type: ignore[no-untyped-def]
            def inner_fn(idx):  # type: ignore[no-untyped-def]
                return ops.constant(
                    val,
                    dtype,
                )

            return Pointwise.create(
                device=device,
                dtype=dtype,
                inner_fn=inner_fn,
                ranges=list(ranges),
            )

        if reduction_numel == 0:
            mean = const(0)
            m2 = const(0)
            weight = const(0)
            return mean, m2, weight

        if reduction_numel == 1:

            def copy(loader):  # type: ignore[no-untyped-def]
                def inner_fn(idx):  # type: ignore[no-untyped-def]
                    reduction_index = [sympy.S.Zero for _ in reduction_ranges]
                    return loader(idx, reduction_index)

                return Pointwise.create(
                    device=device,
                    dtype=dtype,
                    inner_fn=inner_fn,
                    ranges=list(ranges),
                )

            if reduction_type == "welford_reduce":
                return copy(inner_fns[0]), const(0), const(1)
            else:
                return tuple(copy(fn) for fn in inner_fns)

        # TODO: Unrolled reduction
        # if (
        #     isinstance(reduction_numel, Integer)
        #     and V.graph.sizevars.size_hint(reduction_numel)
        #     < config.unroll_reductions_threshold
        #     and sympy_product(ranges) != 1
        # ):
        #     return Pointwise.create(
        #         device,
        #         dst_dtype,
        #         cls._unroll_reduction_fn(
        #             inner_fn, reduction_ranges, reduction_type, src_dtype
        #         ),
        #         ranges,
        #     )

        # triton doesn't support reduce to single element well, so break it up
        hint, split = Reduction.num_splits(
            device,
            dtype,
            dtype,
            inner_fns[0],
            ranges,
            reduction_ranges,
            reduction_type=reduction_type,
            reduction_numel=reduction_numel,
        )
        # intermediate reduction in split can contain complex indexing,
        # and num_splits will fail to correctly set the hint
        # reuse the passed hint if available
        if reduction_hint == ReductionHint.DEFAULT:
            reduction_hint = hint
        if split > 1:
            # triton doesn't support reduce to single element well, so break it up
            return cls.create_multilayer(
                device,
                dtype,
                inner_fns,
                ranges,
                reduction_ranges,
                reduction_type,
                split,
                reduction_hint,
            )

        results = [
            TensorBox.create(
                WelfordReduction(
                    device,
                    dtype,
                    inner_fns,
                    ranges,
                    reduction_ranges,
                    reduction_type,
                    reduction_hint,
                    output_idx,
                )
            )
            for output_idx in range(3)
        ]
        for t in results:
            t.realize()
        return results

    @staticmethod
    def default_value(
        reduction_type: str, dtype: torch.dtype
    ) -> Union[_NumLike, Sequence[_NumLike]]:
        return (0, 0, 0)

    @classmethod
    def create_multilayer(  # type: ignore[override]
        cls,
        device: torch.device,
        dtype: torch.dtype,
        inner_fns: Sequence[Callable[..., Any]],
        ranges: List[Integer],
        reduction_ranges: List[Integer],
        reduction_type: str,
        split: _IntLike,
        reduction_hint: ReductionHint,
    ) -> Sequence[TensorBox]:
        """
        Break a large reduction up into multiple smaller reductions
        recursively
        """
        reduction_numel = sympy_product(reduction_ranges)
        need_mask = not V.graph.sizevars.is_expr_static_and_true(
            sympy.Eq(reduction_numel % split, 0)
        )

        if need_mask and reduction_type != "welford_combine":
            # If we need mask, then "welford_reduce" doesn't work because
            # masked inputs shouldn't count towards the welford weight

            def constant(idx, reduction_idx, value):  # type: ignore[no-untyped-def]
                return ops.constant(value, dtype)

            return cls.create_multilayer(
                device=device,
                dtype=dtype,
                inner_fns=(
                    inner_fns[0],
                    partial(constant, value=0),
                    partial(constant, value=1),
                ),
                ranges=ranges,
                reduction_ranges=reduction_ranges,
                reduction_type="welford_combine",
                split=split,
                reduction_hint=reduction_hint,
            )

        block_size = FloorDiv(reduction_numel + (split - 1), split)
        intermediates = WelfordReduction.create(
            device,
            dtype,
            tuple(
                cls._multilayer_wrap_loader(
                    loader,
                    reduction_ranges,
                    reduction_numel,
                    split,
                    block_size,
                    default=0,
                )
                for loader in inner_fns
            ),
            [*ranges, split],
            [block_size],
            reduction_type,
            reduction_hint,
        )
        for i in intermediates:
            i.realize()

        i_loaders = [i.make_loader() for i in intermediates]

        def intermediate_loader_fn(index, reduction_index, loader):  # type: ignore[no-untyped-def]
            return loader([*index, *reduction_index])

        numel_hint = V.graph.sizevars.size_hint(sympy_product(ranges))
        reduction_hint = cls._multilayer_second_step_hint(
            split, numel_hint, reduction_hint
        )
        return WelfordReduction.create(
            device,
            dtype,
            tuple(
                partial(intermediate_loader_fn, loader=i.make_loader())
                for i in intermediates
            ),
            ranges,
            [split],
            # welford_reduce turns one input into three outputs, which are combined with welford_combine
            "welford_combine",
            reduction_hint,
        )


@ir_dataclass
class Scan(Loops):
    scan_ranges: List[Integer]
    size: List[Integer]
    combine_fn: Callable[[Tuple[Any, ...], Tuple[Any, ...]], Tuple[Any, ...]]
    reindex: Callable[[Sequence[_IntLike], Sequence[_IntLike]], Sequence[_IntLike]]
    reduction_hint: ReductionHint
    output_index: int
    # output_index indexes the following tuples
    dtypes: Tuple[torch.dtype, ...]
    inner_fns: Tuple[Callable[..., Any], ...]

    # HACK we mimick reduction

    def get_unbacked_symbol_uses(self) -> OrderedSet[Symbol]:
        # TODO: Can combine_fn/reindex close over unbacked symbols? If so, we
        # need to explicitly represent the closure so we can pull out unbacked
        # symbols here
        return (
            super().get_unbacked_symbol_uses()
            | OrderedSet().union(*(free_unbacked_symbols(e) for e in self.scan_ranges))
            | OrderedSet().union(*(free_unbacked_symbols(e) for e in self.size))
        )

    def __post_init__(self) -> None:
        assert len(self.ranges) + len(self.scan_ranges) == len(self.size)
        super().__post_init__()

    def store_reduction(
        self,
        output_name: Optional[str],
        indexer: Callable[[Sequence[_IntLike]], Never],
        vars: Sequence[Expr],
        scan_vars: Sequence[Symbol],
    ) -> OpsValue:
        idx = self.reindex(vars, scan_vars)
        values = [inner_fn(idx) for inner_fn in self.inner_fns]
        result = ops.scan(self.dtypes, self.combine_fn, values)
        return ops.store(output_name, indexer(idx), result[self.output_index])

    def get_reduction_type(self) -> Optional[str]:
        # return self.scan_op
        return "custom"

    def get_reduction_size(self) -> Sequence[_IntLike]:
        return self.scan_ranges

    def get_size(self) -> Sequence[_IntLike]:
        return self.size

    def get_pointwise_size(self) -> Sequence[_IntLike]:
        return self.ranges

    def index_length(self) -> int:
        return len(self.ranges) + len(self.scan_ranges)

    def inner_fn_args(self) -> Sequence[Sequence[_IntLike]]:
        index = self._index(self.ranges)
        rindex = self._index(self.scan_ranges, SymT.RINDEX)
        idx = self.reindex(index, rindex)
        return (idx,)

    def inner_fn_free_unbacked_symbols(self) -> Set[Symbol]:
        index = self._index(self.ranges)
        rindex = self._index(self.scan_ranges, SymT.RINDEX)
        idx = self.reindex(index, rindex)
        return extract_free_unbacked_symbols(self.inner_fn, idx)

    @classmethod
    def create(  # type: ignore[no-untyped-def]
        cls,
        device: torch.device,
        dtypes: Tuple[torch.dtype, ...],
        inner_fns: Tuple[Callable[[List[Expr]], Any], ...],
        size: List[Integer],
        axis: int,
        combine_fn: Callable[[Tuple[Any, ...], Tuple[Any, ...]], Tuple[Any, ...]],
        reduction_hint: ReductionHint = ReductionHint.DEFAULT,
        *,
        # Whether we have the option to fallback to aten
        can_fallback_to_aten: bool = True,
        **kwargs,
    ) -> Sequence[Optional[TensorBox]]:
        pointwise_ranges = [*size[:axis], *size[axis + 1 :]]
        scan_ranges = [size[axis]]

        if not V.graph.has_feature(device, BackendFeature.SCAN):
            return [None] * len(dtypes)

        if len(dtypes) > 1 and not V.graph.has_feature(
            device, BackendFeature.TUPLE_REDUCTION
        ):
            return [None] * len(dtypes)

        sizevars = V.graph.sizevars
        scan_numel = sizevars.simplify(sympy_product(scan_ranges))

        assert len(dtypes) == len(inner_fns)

        # Scan with a single element is just a copy
        if sizevars.is_expr_static_and_true(sympy.Le(scan_numel, 1)):
            return [
                Pointwise.create(
                    device=device,
                    dtype=dtypes[output_index],
                    inner_fn=inner_fns[output_index],
                    ranges=size,
                )
                for output_index in range(len(dtypes))
            ]

        reduction_hint, num_splits = cls.num_splits(
            device=device,
            dtype=dtypes[0],
            inner_fn=inner_fns[0],
            axis=axis,
            pointwise_ranges=pointwise_ranges,
            scan_ranges=scan_ranges,
            combine_fn=combine_fn,
            scan_numel=scan_numel,
        )
        scan_type = Scan
        if num_splits > 1:
            supports_split = torch.version.hip is None and len(dtypes) == 1
            if not supports_split:
                if can_fallback_to_aten:
                    # Fallback to ATen
                    return [None] * len(dtypes)
                else:
                    num_splits = 1
            else:
                scan_type = SplitScan

        def reindex(index, scan_index):  # type: ignore[no-untyped-def]
            assert len(scan_index) == len(scan_ranges)
            assert len(index) == len(pointwise_ranges)
            return [*index[:axis], *scan_index, *index[axis:]]

        results = [
            TensorBox.create(
                scan_type(
                    device=device,
                    dtype=dtypes[output_index],
                    dtypes=dtypes,
                    inner_fn=inner_fns[output_index],
                    inner_fns=inner_fns,
                    size=size,
                    ranges=pointwise_ranges,
                    scan_ranges=scan_ranges,
                    combine_fn=combine_fn,
                    reindex=reindex,
                    reduction_hint=reduction_hint,
                    output_index=output_index,
                    **kwargs,
                )
            )
            for output_index in range(len(dtypes))
        ]

        for result in results:
            result.realize()

        return results

    @classmethod
    def num_splits(  # type: ignore[no-untyped-def]
        cls,
        device: torch.device,
        dtype: torch.dtype,
        inner_fn: Callable[[List[Expr]], Any],
        axis: int,
        pointwise_ranges: List[Integer],
        scan_ranges: List[Integer],
        combine_fn: Callable[[Tuple[Any, ...], Tuple[Any, ...]], Tuple[Any, ...]],
        scan_numel: Expr,
    ):
        # TODO: custom splitting heuristic for scan
        def wrapper_fn(idx, reduction_idx):  # type: ignore[no-untyped-def]
            return inner_fn([*idx[:axis], *reduction_idx, *idx[axis:]])

        return Reduction.num_splits(
            device=device,
            dst_dtype=dtype,
            src_dtype=dtype,
            inner_fn=wrapper_fn,
            ranges=pointwise_ranges,
            reduction_ranges=scan_ranges,
            reduction_type="scan",
            reduction_numel=scan_numel,
        )


# This signifies a scan op that should go through TritonSplitScanKernel codegen on CUDA.
@ir_dataclass
class SplitScan(Scan):
    pass


@ir_dataclass
class Sort(Loops):
    # Sorts a tuple of key, value pairs
    sort_ranges: List[Integer]
    size: List[Integer]
    reindex: Callable[[Sequence[Expr], Sequence[Expr]], Sequence[Expr]]
    reduction_hint: ReductionHint
    output_index: int
    # output_index indexes the following tuples
    dtypes: Tuple[torch.dtype, ...]
    inner_fns: Tuple[Callable[..., Any], ...]

    stable: bool
    descending: bool

    # HACK we mimick reduction

    def get_unbacked_symbol_uses(self) -> OrderedSet[Symbol]:
        return (
            super().get_unbacked_symbol_uses()
            | OrderedSet().union(*(free_unbacked_symbols(e) for e in self.sort_ranges))
            | OrderedSet().union(*(free_unbacked_symbols(e) for e in self.size))
        )

    def __post_init__(self) -> None:
        assert len(self.ranges) + len(self.sort_ranges) == len(self.size)
        super().__post_init__()

    def store_reduction(self, output_name, indexer, vars, sort_vars):  # type: ignore[no-untyped-def]
        idx = self.reindex(vars, sort_vars)
        values = [inner_fn(idx) for inner_fn in self.inner_fns]
        result = ops.sort(self.dtypes, values, self.stable, self.descending)
        return ops.store(output_name, indexer(idx), result[self.output_index])

    def get_reduction_type(self) -> Optional[str]:
        return "sort"

    def get_reduction_size(self) -> Sequence[_IntLike]:
        return self.sort_ranges

    def get_size(self) -> Sequence[_IntLike]:
        return self.size

    def get_pointwise_size(self) -> Sequence[_IntLike]:
        return self.ranges

    def index_length(self) -> int:
        return len(self.ranges) + len(self.sort_ranges)

    def inner_fn_args(self) -> Sequence[Sequence[Expr]]:
        index = self._index(self.ranges)
        rindex = self._index(self.sort_ranges, SymT.RINDEX)
        idx = self.reindex(index, rindex)
        return (idx,)

    def inner_fn_free_unbacked_symbols(self) -> Set[Symbol]:
        index = self._index(self.ranges)
        rindex = self._index(self.sort_ranges, SymT.RINDEX)
        idx = self.reindex(index, rindex)
        return extract_free_unbacked_symbols(self.inner_fn, idx)

    @classmethod
    def create(  # type: ignore[no-untyped-def]
        cls,
        device: torch.device,
        dtypes: Tuple[torch.dtype, ...],
        inner_fns: Tuple[Callable[[List[Expr]], Any], ...],
        size: List[Integer],
        axis: int,
        stable: bool,
        descending: bool,
        reduction_hint: ReductionHint = ReductionHint.DEFAULT,
        **kwargs,
    ) -> Sequence[Optional[TensorBox]]:
        pointwise_ranges = [*size[:axis], *size[axis + 1 :]]
        sort_ranges = [size[axis]]

        if not V.graph.has_feature(device, BackendFeature.SORT):
            return [None] * len(dtypes)

        sizevars = V.graph.sizevars
        sort_numel = sizevars.simplify(sympy_product(sort_ranges))

        # Heuristic, smallest rblock where triton usually outperforms aten.sort
        # It also isn't bandwidth bound so fusion is unlikely to help.
        max_rblock = 512
        is_persistent_kernel = (
            config.triton.persistent_reductions
            and sizevars.is_expr_static_and_true(sympy.Le(sort_numel, max_rblock))
        )
        if not is_persistent_kernel:
            # We only support persistent triton kernels
            return [None] * len(dtypes)

        assert len(dtypes) == len(inner_fns)

        # Sort with a single element is just a copy
        if sizevars.is_expr_static_and_true(sympy.Le(sort_numel, 1)):
            return [
                Pointwise.create(
                    device=device,
                    dtype=dtypes[output_index],
                    inner_fn=inner_fns[output_index],
                    ranges=size,
                )
                for output_index in range(len(dtypes))
            ]

        def reindex(index, sort_index):  # type: ignore[no-untyped-def]
            assert len(sort_index) == len(sort_ranges)
            assert len(index) == len(pointwise_ranges)
            return [*index[:axis], *sort_index, *index[axis:]]

        results = [
            TensorBox.create(
                Sort(
                    device=device,
                    dtype=dtypes[output_index],
                    dtypes=dtypes,
                    inner_fn=inner_fns[output_index],
                    inner_fns=inner_fns,
                    size=size,
                    ranges=pointwise_ranges,
                    sort_ranges=sort_ranges,
                    reindex=reindex,
                    reduction_hint=reduction_hint,
                    output_index=output_index,
                    stable=stable,
                    descending=descending,
                    **kwargs,
                )
            )
            for output_index in range(len(dtypes))
        ]

        for result in results:
            result.realize()

        return results


def is_storage_and_layout(x: IRNode) -> bool:
    try:
        as_storage_and_layout(x, freeze=False)
        return True
    except NotImplementedError:
        return False


def is_contiguous_storage_and_layout(x: IRNode) -> bool:
    try:
        buffer, layout = as_storage_and_layout(x, freeze=False)
        # pad the stride here so we will NOT claim an tensor as contiguous
        # if a padding is gonna happen.
        if layout.should_pad_strides():
            layout.pad_strides()
        return layout.is_contiguous()
    except NotImplementedError:
        return False


def as_storage_and_layout(
    x: IRNode,
    freeze: bool = True,
    want_contiguous: bool = False,
    stride_order: Optional[Sequence[Union[int, Integer]]] = None,
    allow_padding: bool = False,
    exact_strides: Optional[Sequence[Union[int, Integer]]] = None,
) -> Tuple[StorageBox, Layout]:
    """
    Try to simplify x into a StorageBox and a Layout.

    allow_padding only affect how we apply stride_order. When allow_padding
    is True, we have the freedom to add padding when applying the stride_order.
    """
    if isinstance(x, TensorBox):
        return as_storage_and_layout(
            x.data,
            freeze=freeze,
            want_contiguous=want_contiguous,
            stride_order=stride_order,
            allow_padding=allow_padding,
            exact_strides=exact_strides,
        )
    if isinstance(x, StorageBox) and isinstance(x.data, Buffer):
        if freeze:
            if want_contiguous:
                x.data.freeze_layout()
                assert x.data.layout.is_contiguous()
            elif stride_order is not None:
                x.data.freeze_layout_with_stride_order(
                    stride_order, allow_padding=allow_padding
                )
            elif exact_strides is not None:
                x.data.freeze_layout_with_exact_strides(
                    exact_strides, allow_padding=allow_padding
                )
            else:
                x.data.decide_layout()
        return x, x.data.layout
    if isinstance(x, ReinterpretView):
        # making the base of x contiguous or stride_ordered will not necessarily make
        # the ReinterpretView either, so don't pass along those arguments
        buffer, _ = as_storage_and_layout(
            x.data,
            freeze=freeze,
        )
        return buffer, x.layout
    raise NotImplementedError


as_contiguous_storage_and_layout = functools.partial(
    as_storage_and_layout, want_contiguous=True
)


def is_stride_order_storage_and_layout(
    x: IRNode, stride_order: Sequence[Union[int, Integer]]
) -> bool:
    try:
        buffer, layout = as_storage_and_layout(x, freeze=False)
        return layout.is_stride_ordered(stride_order)
    except NotImplementedError:
        return False


@ir_dataclass
class BaseView(IRNode):
    data: IRNode

    def get_unbacked_symbol_uses(self):  # type: ignore[no-untyped-def]
        return self.data.get_unbacked_symbol_uses()

    def make_reindexer(self):  # type: ignore[no-untyped-def]
        raise NotImplementedError(f"make_reindexer NYI on {self}")

    def make_indexer(self):  # type: ignore[no-untyped-def]
        inner = self.data.make_indexer()
        reindex = self.make_reindexer()

        def indexer(idx):  # type: ignore[no-untyped-def]
            return inner(reindex(idx))

        return indexer

    def make_loader(self):  # type: ignore[no-untyped-def]
        inner = self.data.make_loader()
        reindex = self.make_reindexer()

        def loader(idx):  # type: ignore[no-untyped-def]
            return inner(reindex(idx))

        return loader

    @property
    def dtype(self):  # type: ignore[no-untyped-def]
        return self.data.dtype

    def get_layout(self):  # type: ignore[no-untyped-def]
        return self.data.get_layout()

    def get_device(self):  # type: ignore[no-untyped-def]
        return self.data.get_device()

    def get_origin_node(self):  # type: ignore[no-untyped-def]
        return None

    def get_name(self):  # type: ignore[no-untyped-def]
        return self.data.get_name()

    def get_pointwise_size(self):  # type: ignore[no-untyped-def]
        return self.get_size()

    def mark_reuse(self, users):  # type: ignore[no-untyped-def]
        return self.data.mark_reuse(users)

    def has_exceeded_max_reads(self):  # type: ignore[no-untyped-def]
        return self.data.has_exceeded_max_reads()

    def realize(self):  # type: ignore[no-untyped-def]
        return self.data.realize()

    def realize_hint(self):  # type: ignore[no-untyped-def]
        return self.data.realize_hint()

    def get_storage_numel(self):  # type: ignore[no-untyped-def]
        return self.data.get_storage_numel()

    def is_extern(self):  # type: ignore[no-untyped-def]
        return self.data.is_extern()  # type: ignore[attr-defined]

    def is_module_buffer(self):  # type: ignore[no-untyped-def]
        return self.data.is_module_buffer()  # type: ignore[attr-defined]

    def get_read_names(self) -> OrderedSet[str]:
        return self.data.get_read_names()

    def get_reads(self):  # type: ignore[no-untyped-def]
        with patch.object(FlexibleLayout, "allow_indexing", True):
            return extract_read_writes(
                self.make_loader(),
                self.get_size(),  # type: ignore[arg-type]
            ).reads

    def unwrap_view(self):  # type: ignore[no-untyped-def]
        x: IRNode = self
        while isinstance(x, BaseView):
            x = x.data
        return x

    def constant_to_device(self, device):  # type: ignore[no-untyped-def]
        """Move this to a given device. Requires that all reads are to constants."""
        loader = self.make_loader()
        loader = patch.object(ConstantBuffer, "override_device", device)(loader)
        return Pointwise(
            device=device,
            dtype=self.get_dtype(),
            inner_fn=loader,
            ranges=self.get_size(),
        )


@ir_dataclass
class ExpandView(BaseView):
    size: List[Expr]

    @staticmethod
    def _normalize_size(x, new_size):  # type: ignore[no-untyped-def]
        """Replace `-1` with correct sizes"""
        sizevars = V.graph.sizevars
        new_size = list(map(sympy.expand, new_size))
        old_size = x.get_size()
        old_size = [None] * (len(new_size) - len(old_size)) + list(old_size)
        assert len(new_size) == len(old_size)
        for i in range(len(new_size)):
            if new_size[i] == -1:
                assert old_size[i] is not None
                new_size[i] = old_size[i]
            elif old_size[i] is None or V.graph.sizevars.shape_env.evaluate_expr(
                sympy.Eq(old_size[i], 1), size_oblivious=True
            ):
                pass
            else:
                # Sanity check: Expect broadcast compatibility
                #
                # NB: new_size[i] == old_size[i] is expected to already be
                # guarded because the meta formula was expected to have taught
                # us this equality.
                assert (
                    sizevars.size_hint(new_size[i] - old_size[i], fallback=0) == 0
                ), "Broadcast failed in ExpandView({x.get_size()}, {new_size}) on dimension {i}"
        return new_size

    @classmethod
    def create(cls, x, new_size):  # type: ignore[no-untyped-def]
        new_size = cls._normalize_size(x, new_size)

        if is_storage_and_layout(x):
            storage, old_layout = as_storage_and_layout(x)
            skip = len(new_size) - len(old_layout.size)
            assert skip >= 0
            new_stride = [sympy.S.Zero] * skip
            for stride, size in zip(old_layout.stride, old_layout.size):
                new_stride.append(
                    stride
                    if not V.graph.sizevars.shape_env.evaluate_expr(
                        sympy.Eq(size, 1), size_oblivious=True
                    )
                    else sympy.S.Zero
                )
            new_layout = FixedLayout(
                old_layout.device,
                old_layout.dtype,
                list(new_size),
                new_stride,
                old_layout.offset,
            )
            return ReinterpretView(data=storage, layout=new_layout)

        return ExpandView(data=x, size=new_size)

    def get_size(self):  # type: ignore[no-untyped-def]
        return self.size

    def make_reindexer(self):  # type: ignore[no-untyped-def]
        target = self.get_size()
        actual = self.data.get_size()
        skip = len(target) - len(actual)

        def reindex(index):  # type: ignore[no-untyped-def]
            index = list(index[skip:])
            assert len(index) == len(actual)
            for i in range(len(actual)):
                if actual[i] == 1:
                    # zero out broadcast dimension
                    index[i] = sympy.S.Zero
            return index

        return reindex


@ir_dataclass
class PermuteView(BaseView):
    dims: List[Expr]

    @classmethod
    def create(cls, x, dims):  # type: ignore[no-untyped-def]
        dims = cls._map_neg_dims(dims)
        assert OrderedSet(dims) == OrderedSet(range(len(dims)))

        if is_storage_and_layout(x):
            storage, old_layout = as_storage_and_layout(x)
            new_layout = FixedLayout(
                old_layout.device,
                old_layout.dtype,
                [old_layout.size[i] for i in dims],
                [old_layout.stride[i] for i in dims],
                old_layout.offset,
            )
            return ReinterpretView(data=storage, layout=new_layout)

        return PermuteView(data=x, dims=dims)

    @classmethod
    def _map_neg_dims(cls, dims):  # type: ignore[no-untyped-def]
        return [dim if dim >= 0 else len(dims) + dim for dim in dims]

    def get_size(self):  # type: ignore[no-untyped-def]
        assert OrderedSet(self._map_neg_dims(self.dims)) == OrderedSet(
            range(len(self.dims))
        )
        size = self.data.get_size()
        return [size[i] for i in self.dims]

    def make_reindexer(self):  # type: ignore[no-untyped-def]
        inv = {j: i for i, j in enumerate(self.dims)}
        inv = [inv[i] for i in range(len(self.dims))]
        assert OrderedSet(inv) == OrderedSet(range(len(self.dims)))

        def reindex(index):  # type: ignore[no-untyped-def]
            return [index[i] for i in inv]

        return reindex


@ir_dataclass
class SqueezeView(BaseView):
    @classmethod
    def create(cls, x, *, dim=None):  # type: ignore[no-untyped-def]
        if is_storage_and_layout(x):
            storage, old_layout = as_storage_and_layout(x)
            new_size = []
            new_stride = []
            if dim is not None:
                assert isinstance(dim, int), "expected integer dim argument"
                assert 0 <= dim and dim < len(old_layout.size)

            for i, (size, stride) in enumerate(zip(old_layout.size, old_layout.stride)):
                if dim is None:
                    if size != 1:
                        new_size.append(size)
                        new_stride.append(stride)
                else:
                    if i != dim:
                        new_size.append(size)
                        new_stride.append(stride)
                    else:
                        assert size == 1, "expected squeezed size to be 1"

            new_layout = FixedLayout(
                old_layout.device,
                old_layout.dtype,
                new_size,
                new_stride,
                old_layout.offset,
            )
            return ReinterpretView(data=storage, layout=new_layout)

        if dim is None:
            # redirect to a generic view
            return View.create(x, [s for s in x.get_size() if s != 1])
        else:
            assert x.get_size()[dim] == 1
            return View.create(x, [s for i, s in enumerate(x.get_size()) if i != dim])

    @staticmethod
    def squeezer(size: Tuple[sympy.Expr, ...]):  # type: ignore[no-untyped-def]
        new_size = [s for s in size if s != 1]
        not_one = [i for i, s in enumerate(size) if s != 1]
        length = len(size)

        def reindex(index: List[sympy.Expr]) -> Tuple[sympy.Expr, ...]:
            assert len(index) == len(not_one), f"{index} {not_one}"
            new_index = [sympy.S.Zero] * length
            for idx, s in zip(not_one, index):
                new_index[idx] = s
            return tuple(new_index)

        return new_size, reindex

    def __init__(self, data) -> None:  # type: ignore[no-untyped-def]
        raise AssertionError("use SqueezeView.create()")


@ir_dataclass
class GenericView(BaseView):
    size: List[Expr]
    reindex: Callable[..., Any]

    def make_reindexer(self):  # type: ignore[no-untyped-def]
        return self.reindex

    def reindex_str(self) -> str:
        index_old = [
            sympy_index_symbol_with_prefix(SymT.INDEX, n) for n in range(len(self.size))
        ]
        index_new = list(self.reindex(index_old))
        return f"lambda {', '.join(map(str, index_old))}: {index_new}"

    def __str__(self) -> str:
        return self.str_helper(
            [self.data, f"size={self.size}", f"reindex={self.reindex_str()}"]
        )

    __repr__ = __str__

    @classmethod
    def create(cls, x, new_size, reindex):  # type: ignore[no-untyped-def]
        return cls(data=x, size=list(new_size), reindex=reindex)

    def get_size(self):  # type: ignore[no-untyped-def]
        return self.size


@ir_dataclass
class View(GenericView):
    @staticmethod
    def handle_negative_index(idx, size):  # type: ignore[no-untyped-def]
        idx = sympy.expand(idx)
        size = sympy.expand(size)
        evaluate_expr = V.graph.sizevars.shape_env.evaluate_expr
        if evaluate_expr(sympy.Lt(idx, 0)):
            idx = idx + size
        return idx

    @classmethod
    def create(cls, x, new_size):  # type: ignore[no-untyped-def]
        assert isinstance(new_size, (tuple, list))
        old_size, new_size = cls.resolve_negative_size(x.get_size(), new_size)

        # Skip pointless views
        if V.graph.sizevars.statically_known_list_equals(old_size, new_size):
            return x

        unbacked_symbols_in_sizes = False
        if (
            len(free_unbacked_symbols(old_size)) > 0
            or len(free_unbacked_symbols(new_size)) > 0
        ):
            unbacked_symbols_in_sizes = True

        if 0 in new_size:

            def fake_reindex(index):  # type: ignore[no-untyped-def]
                return tuple([0] * len(old_size))

            return cls(data=x, size=list(new_size), reindex=fake_reindex)
        # TODO: a new class for FixedTransferLayout that output layout is constrained by input layout
        elif is_contiguous_storage_and_layout(x) or unbacked_symbols_in_sizes:
            if unbacked_symbols_in_sizes and (not is_contiguous_storage_and_layout(x)):
                # realize x; otherwise, the dynamic_reshape_indexer below will fail
                # due to the size_hint's inability to process unbacked SymInts
                x = ExternKernel.realize_input(x)

            storage, old_layout = as_contiguous_storage_and_layout(x)
            new_layout = FixedLayout(
                old_layout.device,
                old_layout.dtype,
                new_size,
                FlexibleLayout.contiguous_strides(new_size),
                old_layout.offset,
            )
            return ReinterpretView(data=storage, layout=new_layout)

        reindex = cls.dynamic_reshape_indexer(old_size, new_size)
        return cls(data=x, size=list(new_size), reindex=reindex)

    @staticmethod
    def resolve_negative_size(old_size, new_size):  # type: ignore[no-untyped-def]
        new_size = [V.graph.sizevars.simplify(x) for x in new_size]
        old_size = [V.graph.sizevars.simplify(x) for x in old_size]

        new_size = list(new_size)
        for i in range(len(new_size)):
            if new_size[i] == -1:
                new_size[i] = sympy.S.One
                new_size[i] = CleanDiv(sympy_product(old_size), sympy_product(new_size))
                break

        V.graph.sizevars.guard_equals(sympy_product(old_size), sympy_product(new_size))
        return old_size, new_size

    @classmethod
    def dynamic_reshape_indexer(cls, old_size, new_size):  # type: ignore[no-untyped-def]
        try:
            reindex = cls._dynamic_reshape_indexer(old_size, new_size)
        except (AssertionError, IndexError):
            # optimistic algorithm failed, lets do a fallback
            flat = [sympy_product(old_size)]
            reindex1 = cls._dynamic_reshape_indexer(old_size, flat)
            reindex2 = cls._dynamic_reshape_indexer(flat, new_size)
            reindex = fuse_reindexing(reindex1, reindex2)
        return reindex

    @staticmethod
    def _dynamic_reshape_indexer(old_size, new_size):  # type: ignore[no-untyped-def]
        """
        Perform a reshape entirely by modifying indexing math
        """
        size_hint = V.graph.sizevars.size_hint
        # TODO: These symbols may not escape, if they don't assert so and
        # treat them as temporary
        vars = [
            sympy_index_symbol_with_prefix(SymT.VIEW, i) for i in range(len(new_size))
        ]

        stack_new = list(zip(vars, new_size))
        stack_old = list(old_size)

        view_expr = []
        while stack_new and stack_old:
            size_old = stack_old.pop()
            var, size_new = stack_new.pop()
            if size_old == 1:
                view_expr.append(sympy.S.Zero)
                stack_new.append((var, size_new))  # re-add
            elif size_new == 1:
                stack_old.append(size_old)  # re-add
            elif size_hint(size_new) == size_hint(size_old):
                view_expr.append(var)
                V.graph.sizevars.guard_equals(size_new, size_old)
            elif size_hint(size_new) < size_hint(size_old):
                while size_hint(size_new) < size_hint(size_old):
                    var2, size_new2 = stack_new.pop()
                    var = var2 * size_new + var
                    size_new = size_new * size_new2
                view_expr.append(var)
                V.graph.sizevars.guard_equals(size_new, size_old)
            elif size_hint(size_new) > size_hint(size_old):
                divisor = sympy.S.One
                modulus = size_old
                view_expr.append(ModularIndexing(var, divisor, modulus))
                divisor = divisor * modulus
                while size_hint(size_new) > size_hint(size_old):
                    modulus = stack_old.pop()
                    view_expr.append(ModularIndexing(var, divisor, modulus))
                    divisor = divisor * modulus
                    size_old = size_old * modulus
                V.graph.sizevars.guard_equals(size_new, size_old)
            else:
                raise AssertionError

        while stack_old:
            size_old = stack_old.pop()
            V.graph.sizevars.guard_equals(size_old, 1)
            view_expr.append(sympy.S.Zero)

        while stack_new:
            var, size_new = stack_new.pop()
            V.graph.sizevars.guard_equals(size_new, 1)

        view_expr.reverse()
        assert len(view_expr) == len(old_size)

        def reindex(index):  # type: ignore[no-untyped-def]
            assert len(index) == len(vars), (len(index), len(vars))
            replacements = dict(zip(vars, index))
            return tuple(sympy_subs(x, replacements) for x in view_expr)

        return reindex


@ir_dataclass
class ReinterpretView(BaseView):
    """Pretend our storage has a different layout"""

    layout: Layout

    def __post_init__(self) -> None:
        super().__post_init__()
        if isinstance(self.data, BaseView):
            object.__setattr__(self, "data", self.data.unwrap_view())

    def __str__(self) -> str:
        return self.str_helper(
            [
                self.data,
                self.layout,
            ]
        )

    __repr__ = __str__

    def get_name(self):  # type: ignore[no-untyped-def]
        return self.data.get_name()

    def get_device(self):  # type: ignore[no-untyped-def]
        return self.layout.device

    def get_origin_node(self):  # type: ignore[no-untyped-def]
        return None

    @property
    def dtype(self):  # type: ignore[no-untyped-def]
        return self.layout.dtype

    def get_size(self):  # type: ignore[no-untyped-def]
        return list(self.layout.size)

    def get_stride(self):  # type: ignore[no-untyped-def]
        return list(self.layout.stride)

    def make_loader(self):  # type: ignore[no-untyped-def]
        def loader(index):  # type: ignore[no-untyped-def]
            indexer = self.layout.make_indexer()
            tmp_loader = ops.load(self.get_name(), indexer(index))
            if self.layout.dtype != self.data.dtype:
                return ops.to_dtype_bitcast(tmp_loader, self.dtype, self.data.dtype)
            else:
                return tmp_loader

        return loader

    def make_indexer(self):  # type: ignore[no-untyped-def]
        return self.layout.make_indexer()

    def get_layout(self):  # type: ignore[no-untyped-def]
        return self.layout

    def freeze_layout(self):  # type: ignore[no-untyped-def]
        pass

    def get_unbacked_symbol_uses(self) -> OrderedSet[sympy.Symbol]:
        return (
            free_unbacked_symbols(self.layout.size)
            | free_unbacked_symbols(self.layout.stride)
            | free_unbacked_symbols(self.layout.offset)
        )

    def codegen_reference(self, writer=None):  # type: ignore[no-untyped-def]
        # reinterpret_tensor is similar to as_strided except:
        # - offset is added to the existing offset (rather than replacing it)
        # - view tracking is disabled similar to unsafe_view
        return V.graph.wrapper_code.codegen_reinterpret_view(
            self.data,
            self.layout.size,
            self.layout.stride,
            self.layout.offset,
            writer,
            dtype=self.layout.dtype,
        )

    def num_reads(self) -> int:
        return 1


@ir_dataclass
class DtypeView(BaseView):
    """Pretend our storage has a different type"""

    target_dtype: torch.dtype

    @classmethod
    def create(cls, x, new_dtype):  # type: ignore[no-untyped-def]
        if is_storage_and_layout(x):
            storage, old_layout = as_storage_and_layout(x)
            new_layout = FixedLayout(
                old_layout.device,
                new_dtype,
                old_layout.size,
                old_layout.stride,
                old_layout.offset,
            )
            return ReinterpretView(data=storage, layout=new_layout)
        return DtypeView(data=x, target_dtype=new_dtype)

    def __str__(self) -> str:
        return self.str_helper([self.data, self.target_dtype])

    __repr__ = __str__

    @property
    def dtype(self):  # type: ignore[no-untyped-def]
        return self.target_dtype

    def get_size(self):  # type: ignore[no-untyped-def]
        return self.data.get_size()

    def make_loader(self):  # type: ignore[no-untyped-def]
        inner = self.data.make_loader()

        def loader(idx):  # type: ignore[no-untyped-def]
            return ops.to_dtype_bitcast(inner(idx), self.target_dtype, self.data.dtype)

        return loader


class SliceView(View):
    @classmethod
    def normalize_start_end(cls, x, dim, start, end):  # type: ignore[no-untyped-def]
        """
        Normalize start and end such that both are in the range
        [0, x.get_size()[dim]] and start <= end.
        """
        sizevars = V.graph.sizevars
        dim_size = x.get_size()[dim]

        if any(free_unbacked_symbols(x) for x in (start, end, dim_size)):

            def clamp(x, lower, upper):  # type: ignore[no-untyped-def]
                return sympy.Min(sympy.Max(x, lower), upper)

        else:

            def clamp(x, lower, upper):  # type: ignore[no-untyped-def]
                return sizevars.evaluate_min(sizevars.evaluate_max(x, lower), upper)

        def clamp_wrap(val, lower, upper, default):  # type: ignore[no-untyped-def]
            if val is None:
                return default
            val = cls.handle_negative_index(val, dim_size)
            return clamp(val, lower, upper)

        start = clamp_wrap(start, 0, dim_size, 0)
        end = clamp_wrap(end, start, dim_size, dim_size)
        return start, end

    @classmethod
    def create(cls, x, dim, start, end, step=1, clamp=True):  # type: ignore[no-untyped-def]
        step = sympy.expand(step)
        assert isinstance(step, sympy.Expr) or step > 0
        try:
            if start == 0 and end >= 2**63 - 1 and step == 1:
                return x
        except TypeError:
            pass

        sizevars = V.graph.sizevars
        new_size = list(x.get_size())

        # NB: Ordinarily we default to clamping.
        # We only don't clamp for split_with_sizes. For split_with_sizes, sizes should be already valid
        # failing in this situation is ok, since invalid sizes could trigger silent errors.
        if clamp:
            start, end = cls.normalize_start_end(x, dim, start, end)

        new_size[dim] = FloorDiv(end - start + (step - 1), step)

        if is_storage_and_layout(x):
            # Fast path
            storage, old_layout = as_storage_and_layout(x)
            new_stride = list(old_layout.stride)
            new_stride[dim] = new_stride[dim] * step
            new_layout = FixedLayout(
                old_layout.device,
                old_layout.dtype,
                new_size,
                new_stride,
                old_layout.offset + old_layout.stride[dim] * start,
            )
            return ReinterpretView(data=storage, layout=new_layout)

        def reindex(index):  # type: ignore[no-untyped-def]
            assert len(index) == len(new_size), f"wrong ndim {index} {new_size}"
            index = list(index)
            index[dim] = index[dim] * step + start
            return index

        # redirect to a generic view
        return SliceView(data=x, size=new_size, reindex=reindex)


@ir_dataclass
class BaseConstant(IRNode):
    dtype: torch.dtype
    device: torch.device

    def get_size(self):  # type: ignore[no-untyped-def]
        return ()

    def get_device(self):  # type: ignore[no-untyped-def]
        return self.device

    def get_origin_node(self):  # type: ignore[no-untyped-def]
        return None

    def mark_reuse(self, users) -> None:  # type: ignore[no-untyped-def]
        pass

    def has_exceeded_max_reads(self) -> bool:
        return False

    def get_reads(self):  # type: ignore[no-untyped-def]
        return ()

    def is_extern(self) -> bool:
        return False


@ir_dataclass
class Constant(BaseConstant):
    value: Any
    dtype: torch.dtype
    device: torch.device

    def make_loader(self):  # type: ignore[no-untyped-def]
        def loader(index):  # type: ignore[no-untyped-def]
            return ops.constant(self.value, self.dtype)

        return loader

    def realize(self):  # type: ignore[no-untyped-def]
        pass

    def constant_to_device(self, device):  # type: ignore[no-untyped-def]
        return Constant(value=self.value, dtype=self.dtype, device=device)


@ir_dataclass
class IndexingConstant(BaseConstant):
    index: Any
    dtype: torch.dtype
    device: torch.device

    def make_loader(self):  # type: ignore[no-untyped-def]
        def loader(index):  # type: ignore[no-untyped-def]
            return ops.index_expr(self.index, self.dtype)

        return loader

    def constant_to_device(self, device):  # type: ignore[no-untyped-def]
        return IndexingConstant(index=self.index, dtype=self.dtype, device=device)


def is_contiguous_strides_for_shape(
    stride: Sequence[_IntLike], shape: Sequence[_IntLike]
) -> bool:
    return all(
        size == 1 or left == right
        for left, right, size in zip(
            stride, FlexibleLayout.contiguous_strides(shape), shape
        )
    )


def get_align_for_dtype(dtype: torch.dtype) -> int:
    return config.padding_alignment_bytes // dtype.itemsize


@ir_dataclass
class Layout(IRNode):
    def __init__(
        self,
        device: torch.device,
        dtype: torch.dtype,
        size: List[Expr],
        stride: Optional[Sequence[Union[Expr, int]]],
        offset: Expr = Integer(0),
    ) -> None:
        assert stride is None or len(size) == len(
            stride
        ), f"size={size}, stride={stride}"
        self.device = device
        self.dtype = dtype  # type: ignore[misc]
        assert all(isinstance(s, (Expr, int)) for s in size)
        self.size = size
        self._stride = stride
        self.offset = offset

    @property
    def stride(self):  # type: ignore[no-untyped-def]
        return self._stride

    def __str__(self) -> str:
        offset = ""
        if self.offset != 0:
            offset = f", offset={self.offset}"
        return (
            f"{type(self).__name__}('{self.device.type}', {self.dtype}, "
            f"size={self.size}, stride={self.stride}{offset})"
        )

    __repr__ = __str__

    def is_contiguous(self):  # type: ignore[no-untyped-def]
        return is_contiguous_strides_for_shape(self.stride, self.size)

    @staticmethod
    def is_channels_last_contiguous(shape, strides) -> bool:  # type: ignore[no-untyped-def]
        ndim = len(shape)
        if ndim not in [4, 5] or shape[1] == 1:
            return False
        for left, right, size in zip(
            strides, make_channels_last_strides_for(shape), shape
        ):
            if size != 1 and left != right:
                return False
        return True

    def is_transposed(self) -> bool:
        for left, right, size in zip(
            self.stride,
            reversed(FlexibleLayout.contiguous_strides(list(reversed(self.size)))),
            self.size,
        ):
            if size != 1 and left != right:
                return False
        return True

    def is_stride_ordered(self, order) -> bool:  # type: ignore[no-untyped-def]
        assert len(self.stride) == len(order)

        # ignore dimensions of size 1, they dont affect layout
        non_1_indices = [
            i
            for i, dim in enumerate(self.size)
            if V.graph.sizevars.size_hint(dim, fallback=2) != 1
        ]

        stride = [self.stride[i] for i in non_1_indices]
        order = [order[i] for i in non_1_indices]

        def sorted_indices(arr):  # type: ignore[no-untyped-def]
            sorted_arr = sorted(arr)
            return [sorted_arr.index(element) for element in arr]

        # since we may have removed dimensions, need to re-sort & re-index order
        order = sorted_indices(order)

        # reorder the stride given order
        stride_ordered = [-1] * len(order)
        for i in range(len(order)):
            stride_ordered[order[i]] = stride[i]
        # check if it is in ascending order
        for i in range(len(order) - 1):
            expr = stride_ordered[i] > stride_ordered[i + 1]
            if not isinstance(expr, bool):
                expr = V.graph._shape_env.evaluate_expr(
                    stride_ordered[i] > stride_ordered[i + 1], size_oblivious=True
                )
            if expr:
                return False
        return True

    def is_channels_last_stride_ordered(self):  # type: ignore[no-untyped-def]
        # create channels_last order(NCHW, NCDHW, the C is the first order).
        order = [0] + list(reversed(range(1, len(self.stride) - 1)))
        order = [len(order)] + order
        return self.is_stride_ordered(order)

    @staticmethod
    def _pad_strides(in_strides, size, dtype):  # type: ignore[no-untyped-def]
        """
        The padding does not change stride order but makes sure all strides larger
        than the threshold are multiple of align.
        """
        align = get_align_for_dtype(dtype)
        if len(in_strides) == 0:
            return in_strides

        if not config.pad_channels_last and Layout.is_channels_last_contiguous(
            size, in_strides
        ):
            return in_strides

        current_fx_node = V.get_current_node()
        if hasattr(current_fx_node, "meta") and current_fx_node.meta.get(
            "dislike_padding", False
        ):
            return in_strides

        # get_stride_order does not work with dynamic shape. Also we can not
        # statically decide if a padding is needed or how much padding we should
        # do for dynamic shape.
        #
        # Skip padding the strides for dynamic shape for now.
        if not all(
            isinstance(s, (int, sympy.Integer))
            for s in itertools.chain(in_strides, size)
        ):
            return in_strides

        stride_order = get_stride_order(in_strides)
        fill_order = stride_order2fill_order(stride_order)

        new_strides = [0 for _ in range(len(in_strides))]
        # since we pad when the layout is flexible, we can decide the
        # smallest stride to be 1.
        new_strides[fill_order[0]] = 1

        padded = False
        for rank, idx in enumerate(fill_order[1:], start=1):
            prev_idx = fill_order[rank - 1]
            stride = new_strides[prev_idx] * size[prev_idx]

            if stride > config.padding_stride_threshold and stride % align != 0:
                stride = ceildiv(stride, align) * align
                padded = True
            new_strides[idx] = stride

        if not padded:
            # Consider a tensor with shape [256, 1, 5, 5]
            # Avoid strides like [25, 5, 5, 1] being padded to equivalent strides
            # [25, 25, 5, 1].
            return in_strides

        metrics.num_comprehensive_padding += 1
        return new_strides

    def pad_strides(self):  # type: ignore[no-untyped-def]
        assert isinstance(self, FlexibleLayout)
        assert self._stride is not None
        self._stride = self._pad_strides(self._stride, self.size, self.dtype)

    def should_pad_strides(self):  # type: ignore[no-untyped-def]
        return config.comprehensive_padding and isinstance(self, FlexibleLayout)

    def as_fixed(self):  # type: ignore[no-untyped-def]
        if isinstance(self, FixedLayout):
            return self

        if self.should_pad_strides():
            self.pad_strides()
        return FixedLayout(
            self.device,
            self.dtype,
            self.size,
            self.stride,
            self.offset,
        )

    def make_indexer(self):  # type: ignore[no-untyped-def]
        assert (
            FlexibleLayout.allow_indexing
        ), f"convert {type(self).__name__} to FixedLayout first"
        return self.as_fixed().make_indexer()

    def __eq__(self, other) -> bool:  # type: ignore[no-untyped-def]
        return (
            self.device == other.device
            and self.dtype == other.dtype
            and self.size == other.size
            and self.stride == other.stride
            and self.offset == other.offset
        )

    def storage_size(self) -> sympy.Expr:
        return compute_required_storage_length(self.size, self.stride, self.offset)


class FixedLayout(Layout):
    """A Tensor layout we cannot change"""

    def __init__(
        self,
        device: torch.device,
        dtype: torch.dtype,
        size: Union[List[Expr], List[int]],
        stride: Optional[Sequence[Union[Expr, int]]] = None,
        offset: Union[Expr, int] = Integer(0),
    ) -> None:
        if stride is None:
            stride = FlexibleLayout.contiguous_strides(size)
        super().__init__(
            device=device,
            dtype=dtype,
            size=size,
            stride=stride,
            offset=offset,
        )

    def make_indexer(self):  # type: ignore[no-untyped-def]
        """A closure containing math to read a given element"""

        def indexer(index):  # type: ignore[no-untyped-def]
            assert len(index) == len(self.stride)
            assert len(index) == len(self.size)
            result = self.offset
            for idx, stride, sz in zip(index, self.stride, self.size):
                if sz != 1:
                    result = result + idx * stride
            return result

        return indexer


class FlexibleLayout(Layout):
    """A Tensor layout we are allowed to change"""

    allow_indexing = False

    # WARNING!  This doesn't handle zero size tensors correctly
    @staticmethod
    def contiguous_strides(sizes):  # type: ignore[no-untyped-def]
        if len(sizes) == 0:
            return []
        reversed_strides = [sympy.S.One]
        for size in reversed(sizes[1:]):
            reversed_strides.append(size * reversed_strides[-1])
        return list(reversed(reversed_strides))

    @staticmethod
    def fill_ordered(sizes, order):  # type: ignore[no-untyped-def]
        """
        Create a stride based on the order the dimensions should be filled in.

        In this format, channels last would be:
            [1, 3, 2, 0]
        """
        assert OrderedSet(range(len(sizes))) == OrderedSet(order), (sizes, order)
        next_stride = sympy.S.One
        strides = [None] * len(order)

        for i in order:
            strides[i] = next_stride
            next_stride = next_stride * sizes[i]
        return strides

    @staticmethod
    def stride_ordered(sizes, order):  # type: ignore[no-untyped-def]
        """
        Create a stride based on the sorted order of a permuted range.

        In this format, channels last would be:
            [3, 0, 2, 1]
        """
        assert OrderedSet(range(len(sizes))) == OrderedSet(order)
        fill_order = stride_order2fill_order(order)
        return FlexibleLayout.fill_ordered(sizes, fill_order)

    @staticmethod
    def stride_ordered_for_memory_format(sizes, memory_format):  # type: ignore[no-untyped-def]
        """
        Create a stride based on a memory format.

        Memory format is translasted into a stride order,
        so channels_last is the same as:
            FlexibleLayout.stride_ordered(sizes, [3, 0, 2, 1])

        This interface does not support memory_format `torch.preserve_format`
        which should be used to deduce a format from another source
        """
        if memory_format == torch.channels_last:
            return FlexibleLayout.stride_ordered(sizes, NHWC_STRIDE_ORDER)
        elif memory_format == torch.channels_last_3d:
            return FlexibleLayout.stride_ordered(sizes, NHWDC_STRIDE_ORDER)
        elif memory_format == torch.contiguous_format:
            return FlexibleLayout.contiguous_strides(sizes)
        else:
            log.debug(
                "stride_ordered_for_memory_format, unsuppored memory_format: %s",
                memory_format,
            )
            raise NotImplementedError

    @staticmethod
    def same_ordered(sizes, stride):  # type: ignore[no-untyped-def]
        """
        Create a stride that has the same stride order as given stride

        For example, if given stride is [1000, 1, 100, 10],
        the fill order should be [1, 3, 2, 0]
        """
        assert len(sizes) == len(stride)
        stride = [V.graph.sizevars.size_hint(x) for x in stride]
        fill_order = sorted(range(len(stride)), key=stride.__getitem__)
        return FlexibleLayout.fill_ordered(sizes, fill_order)

    def as_stride_order(self, order, allow_padding=False):  # type: ignore[no-untyped-def]
        new_stride = self.stride_ordered(self.size, order)
        if self.should_pad_strides() and allow_padding:
            new_stride = self._pad_strides(new_stride, self.size, self.dtype)

        return FixedLayout(
            self.device,
            self.dtype,
            self.size,
            new_stride,
            self.offset,
        )

    def as_exact_strides(self, exact_strides, allow_padding=False):  # type: ignore[no-untyped-def]
        new_stride = exact_strides
        if self.should_pad_strides() and allow_padding:
            new_stride = self._pad_strides(new_stride, self.size, self.dtype)

        return FixedLayout(
            self.device,
            self.dtype,
            self.size,
            new_stride,
            self.offset,
        )

    def as_fill_order(self, order):  # type: ignore[no-untyped-def]
        new_stride = self.fill_ordered(self.size, order)
        if self.should_pad_strides():
            new_stride = self._pad_strides(new_stride, self.size, self.dtype)
        return FixedLayout(
            self.device,
            self.dtype,
            self.size,
            new_stride,
            self.offset,
        )

    def as_same_order(self, stride):  # type: ignore[no-untyped-def]
        new_stride = self.same_ordered(self.size, stride)
        if self.should_pad_strides():
            new_stride = self._pad_strides(new_stride, self.size, self.dtype)
        return FixedLayout(
            self.device,
            self.dtype,
            self.size,
            new_stride,
            self.offset,
        )

    def __init__(self, device, dtype, size, stride_order=None) -> None:  # type: ignore[no-untyped-def]
        if stride_order:
            strides = FlexibleLayout.fill_ordered(size, stride_order)
        else:
            strides = FlexibleLayout.contiguous_strides(size)
        super().__init__(device, dtype, size, strides)


class NonOwningLayout(Layout):
    """Is a view into the storage of another tensor"""

    def __init__(self, view: Union[BaseView, TensorBox]) -> None:
        layout = view.get_layout()
        super().__init__(
            layout.device,
            layout.dtype,
            layout.size,
            layout.stride,
        )
        self.view = view

    def make_indexer(self):  # type: ignore[no-untyped-def]
        return self.as_fixed().make_indexer()

    def maybe_guard_aligned(self):  # type: ignore[no-untyped-def]
        offset = self.view.get_layout().offset
        if offset == 0:
            return True
        from .utils import ALIGNMENT

        return V.graph.sizevars.statically_known_multiple_of(offset, ALIGNMENT)


class CommBufferType(Enum):
    SYMM_MEM = "symm_mem"


class CommBufferLayout(FixedLayout):
    """
    A layout that signifies the buffer is a comm buffer.
    In terms of striding, the layout is identical to `FixedLayout`.

    Buffers with this layout do not participate in in-place reuse - it can be
    neither the source nor the target for in-place reuse.

    For detailed motivation and usage of this layout, see
    NOTE [lowering-time collective optimization].
    """

    comm_buffer_type: CommBufferType
    group_name: str

    def __init__(
        self,
        layout: FlexibleLayout,
        comm_buffer_type: CommBufferType,
        group_name: str,
    ):
        if not isinstance(layout, FlexibleLayout):
            raise AssertionError(
                "A `CommBufferLayout` can only be initialized with "
                f"a `FlexibleLayout` (got {layout})."
            )

        fixed = layout.as_fixed()
        super().__init__(
            device=fixed.device,
            dtype=fixed.dtype,
            size=fixed.size,
            stride=fixed.stride,
            offset=fixed.offset,
        )
        self.comm_buffer_type = comm_buffer_type
        self.group_name = group_name


@ir_dataclass
class NoneLayout(IRNode):
    # This is janky, I figured out what fields to populate by just running
    # the model I was interested in and adding properties/methods as needed.
    # This doesn't inherit from Layout because Layout assumes you have stuff
    # like sizes, but I don't really have anything here.
    #
    # If you have an ir.Node with NoneLayout, you probably need to setup
    # dependencies manually in scheduler

    device: torch.device
    size: List[int] = dataclasses.field(default_factory=lambda: [0])
    stride: List[int] = dataclasses.field(default_factory=lambda: [0])

    def storage_size(self) -> int:
        return 0

    def as_fixed(self):  # type: ignore[no-untyped-def]
        return self


class MutationLayoutSHOULDREMOVE(Layout):
    def __init__(self, target: IRNode) -> None:
        super().__init__(
            target.get_device(),
            target.get_dtype(),
            target.get_size(),  # type: ignore[arg-type]
            None,
        )
        self.target = target
        name = self.get_buffer().get_name()
        V.graph.mark_buffer_mutated(name)

    @Layout.stride.getter  # type: ignore[attr-defined]
    def stride(self):  # type: ignore[no-untyped-def]
        return self.real_layout().stride

    def storage_size(self) -> sympy.Expr:
        return self.real_layout().storage_size()

    def get_buffer(self) -> Buffer:
        def unwrap_views(target):  # type: ignore[no-untyped-def]
            if isinstance(target, MutationLayoutSHOULDREMOVE):
                return unwrap_views(target.target)
            if isinstance(target, BaseView):
                return unwrap_views(target.unwrap_view())
            if isinstance(target, MutableBox):
                return unwrap_views(target.data)
            return target

        result = unwrap_views(self.target)
        assert isinstance(
            result, Buffer
        ), "MutationLayoutSHOULDREMOVE must refer to a buffer"
        return result

    def real_layout(self):  # type: ignore[no-untyped-def]
        return self.get_buffer().layout

    @classmethod
    def realize_into(cls, src, dst, unsafe_alias=False):  # type: ignore[no-untyped-def]
        dst.realize()
        # NOTE: We must realize users of `dst` before we realize `src`, since
        # realization order determines scheduling order. Otherwise, src's
        # mutation would be scheduled before the existing users of dst!
        V.graph.mark_buffer_mutated(dst.get_name())

        if isinstance(src, TensorBox):
            src = src.data

        # We copy the contents of src into dst. In most cases this should
        # be fused into a single kernel by the scheduler.
        # NOTE: We cannot change src's layout to mutate dst directly as this
        # would alias src to dst, which is not correct as further mutations to
        # dst would effect users of src. However if there are no more users of
        # dst, we can alias src to dst.
        src.realize_hint()

        if not unsafe_alias:
            src = Pointwise.create(
                device=src.get_device(),
                dtype=src.get_dtype(),
                inner_fn=src.make_loader(),
                ranges=[
                    V.graph.sizevars.guard_equals(a, b)
                    for a, b in zip(src.get_size(), dst.get_size())
                ],
            ).data

        src.realize()
        assert isinstance(src.data.layout, FlexibleLayout)
        src.data.layout = MutationLayoutSHOULDREMOVE(dst)
        return src.data

    def as_fixed(self):  # type: ignore[no-untyped-def]
        return self

    def make_indexer(self):  # type: ignore[no-untyped-def]
        return self.target.make_indexer()


@ir_dataclass(frozen=False)
class Buffer(IRNode):
    # Name is sometimes None; e.g., ForceInPlace, where there isn't
    # a meaningful name
    name: Optional[str]
    layout: Layout

    # Multi-output buffers will define 'outputs: List[Buffer]'. Confusingly,
    # MultiOutput does NOT define this!

    def __post_init__(self) -> None:
        super().__post_init__()
        self._post_init_setattr("origin_node", None)

    def make_indexer(self):  # type: ignore[no-untyped-def]
        return self.layout.make_indexer()

    def get_name(self) -> str:
        assert self.name, self
        return self.name

    def get_device(self):  # type: ignore[no-untyped-def]
        return self.layout.device

    def get_defining_op(self) -> Optional[Operation]:
        return None

    @property
    def dtype(self):  # type: ignore[no-untyped-def]
        return getattr(self.layout, "dtype", None)

    def get_size(self):  # type: ignore[no-untyped-def]
        return list(self.layout.size)

    def get_stride(self):  # type: ignore[no-untyped-def]
        return list(self.layout.stride)

    def get_offset(self):  # type: ignore[no-untyped-def]
        return self.layout.offset

    def get_layout(self):  # type: ignore[no-untyped-def]
        return self.layout

    def get_storage_numel(self):  # type: ignore[no-untyped-def]
        return self.get_numel()

    def is_extern(self) -> bool:
        return False

    def freeze_layout(self):  # type: ignore[no-untyped-def]
        if not isinstance(self.layout, (MultiOutputLayout, NonOwningLayout)):
            self.layout = self.layout.as_fixed()

    def freeze_layout_with_stride_order(self, order, allow_padding=False) -> None:  # type: ignore[no-untyped-def]
        assert isinstance(self.layout, FlexibleLayout)
        self.layout = self.layout.as_stride_order(order, allow_padding=allow_padding)

    def freeze_layout_with_fill_order(self, order) -> None:  # type: ignore[no-untyped-def]
        assert isinstance(self.layout, FlexibleLayout)
        self.layout = self.layout.as_fill_order(order)

    def freeze_layout_with_same_order(self, stride) -> None:  # type: ignore[no-untyped-def]
        assert isinstance(self.layout, FlexibleLayout)
        self.layout = self.layout.as_same_order(stride)

    def freeze_layout_with_exact_strides(self, exact_strides, allow_padding=False) -> None:  # type: ignore[no-untyped-def]
        assert isinstance(self.layout, FlexibleLayout)
        self.layout = self.layout.as_exact_strides(
            exact_strides, allow_padding=allow_padding
        )

    def is_zero_elements(self):  # type: ignore[no-untyped-def]
        return V.graph.sizevars.is_expr_static_and_true(sympy.Eq(self.get_numel(), 0))

    def make_loader(self):  # type: ignore[no-untyped-def]
        # Loading from a zero-element buffer is a no-op
        if self.is_zero_elements():
            return partial(nop_loader_fn, dtype=self.get_dtype())

        def loader(index):  # type: ignore[no-untyped-def]
            indexer = self.layout.make_indexer()
            return ops.load(self.name, indexer(index))

        return loader

    def codegen_reference(self, writer=None):  # type: ignore[no-untyped-def]
        return self.get_name()

    def decide_layout(self):  # type: ignore[no-untyped-def]
        pass

    def get_inputs_that_alias_output(self):  # type: ignore[no-untyped-def]
        if isinstance(self.layout, NonOwningLayout):
            return [self.layout.view.get_name()]
        return ()

    def get_mutation_names(self):  # type: ignore[no-untyped-def]
        if isinstance(self.layout, MutationLayoutSHOULDREMOVE):
            return [self.layout.target.get_name()]
        return ()

    def get_read_names(self) -> OrderedSet[str]:
        return OrderedSet([self.get_name()])

    def get_unbacked_symbol_uses(self) -> OrderedSet[sympy.Symbol]:
        return OrderedSet()

    def get_unbacked_symbol_defs(self) -> OrderedSet[sympy.Symbol]:
        return OrderedSet()

    def realize(self):  # type: ignore[no-untyped-def]
        pass

    def should_allocate(self) -> bool:
        # Returns False by default.
        return False


@ir_dataclass(frozen=False)
class OperationBuffer(Buffer, Operation):
    # An operation that produces a single output buffer
    def get_outputs(self) -> List[Buffer]:
        return [self]

    def get_defining_op(self) -> Operation:
        return self

    def __post_init__(self) -> None:
        Buffer.__post_init__(self)
        Operation.__post_init__(self)


class InputBuffer(Buffer):
    def num_reads(self) -> int:
        return 1


class ConstantBuffer(InputBuffer):
    override_device: Optional[torch.device] = None

    def make_loader(self):  # type: ignore[no-untyped-def]
        def loader(index):  # type: ignore[no-untyped-def]
            indexer = self.layout.make_indexer()
            return ops.load(
                V.graph.constant_name(self.get_name(), self.override_device),
                indexer(index),
            )

        return loader

    def constant_to_device(self, device):  # type: ignore[no-untyped-def]
        return ConstantBuffer(
            name=V.graph.constant_name(self.get_name(), device), layout=self.layout
        )


@ir_dataclass
class NoneAsConstantBuffer(IRNode):
    def get_unbacked_symbol_uses(self) -> OrderedSet[sympy.Symbol]:
        return OrderedSet()

    def codegen_reference(self, writer=None):  # type: ignore[no-untyped-def]
        return V.graph.wrapper_code.none_str


@ir_dataclass
class ShapeAsConstantBuffer(IRNode):
    expr: Expr

    def get_unbacked_symbol_uses(self) -> OrderedSet[sympy.Symbol]:
        return free_unbacked_symbols(self.expr)

    def codegen_reference(self, writer=None):  # type: ignore[no-untyped-def]
        return V.graph.wrapper_code.expr_printer(V.graph.sizevars.simplify(self.expr))


@ir_dataclass(frozen=False)
class ComputedBuffer(OperationBuffer):
    data: Loops

    def get_computed_buffer_name(self):  # type: ignore[no-untyped-def]
        """
        Returns self.name if it exists, otherwise returns the name of the data node if that exists.
        If neither exist, returns None.
        """
        if self.name is not None:
            return self.name
        if hasattr(self.data, "name"):
            return self.data.name
        return None

    def num_reads(self):  # type: ignore[no-untyped-def]
        return self.data.num_reads()

    def get_read_names(self) -> OrderedSet[str]:
        return self.data.get_read_names()

    def get_read_writes(self):  # type: ignore[no-untyped-def]
        with patch.object(FlexibleLayout, "allow_indexing", True):
            if self.data.get_reduction_type():
                return extract_read_writes(
                    self.get_store_function(),
                    self.data.get_pointwise_size(),  # type: ignore[arg-type]
                    self.data.get_reduction_size(),  # type: ignore[arg-type]
                )
            else:
                return extract_read_writes(
                    self.get_store_function(),
                    self.data.get_size(),  # type: ignore[arg-type]
                )

    def get_unbacked_symbol_uses(self) -> OrderedSet[sympy.Symbol]:
        # Ordinarily, we'd like to just peek at the arguments list,
        # but ComputedBuffers have no argument list.
        #
        # Morally, this logic needs to be synchronized with the
        # KernelArgs.size calls, which are responsible for making symbols make
        # there way as kernel arguments (and it is precisely passing in one of
        # those symbols that establishes a dependency).  However, we haven't
        # started codegen yet so we can't directly reuse that logic.
        #
        # For now, I'm just yoloing with the size of the buffer.  Not sure if
        # it is enough.
        #
        # One thing you might wonder is if this is enough for a ComputedBuffer
        # denoting a reduction over i0.  Empirically, it is enough, but for an
        # unusual reason: we only need accurate dependencies for item() call,
        # but it's impossible to end up with a reduction over i0 from an
        # item() call without a regular non-reduction buffer first.
        return (
            free_unbacked_symbols(self.get_size())
            | free_unbacked_symbols(self.get_stride())
            | free_unbacked_symbols(self.get_offset())
            | self.data.get_unbacked_symbol_uses()
        )

    def make_loader(self):  # type: ignore[no-untyped-def]
        # Inline constants and index_expressions
        if (
            hasattr(self.data, "make_loader")
            and self.name not in V.graph.mutated_buffers
            and self.num_reads() == 0
        ):
            # can be inlined
            return self.data.make_loader()
        return super().make_loader()

    def get_store_function(self):  # type: ignore[no-untyped-def]
        indexer = self.layout.as_fixed().make_indexer()
        if isinstance(self.data, (Reduction, Scan, Sort)):
            return partial(self.data.store_reduction, self.name, indexer)
        else:
            assert isinstance(self.data, Pointwise)
            return partial(self.data.store_output, self.name, indexer)

    def get_fill_order(self):  # type: ignore[no-untyped-def]
        """
        If our layout is still flexible, try to determine the stride order based on stride orders of reads.

        TODO(jansel): A better algorithm here would look at downstream consumers of this
                      value and try to do global graph-level layout optimization.
                      This is also something just begging to be autotuned.
        """
        if isinstance(self.layout, FlexibleLayout):
            (index_vars, reduction_vars), _ = dependencies.index_vars_squeeze(
                self.data.get_pointwise_size(), self.data.get_reduction_size()  # type: ignore[arg-type]
            )
            reads = self.get_read_writes().reads
            # only consider reads to buffer of same size
            # ignore StarDeps because they don't contribute stride information
            assert all(
                isinstance(r, (dependencies.StarDep, dependencies.MemoryDep))
                for r in reads
            )
            reads = [
                sympy_subs(r.index, {v: sympy.S.Zero for v in reduction_vars if v != 0})
                for r in reads
                if isinstance(r, dependencies.MemoryDep)
            ]

            if reads:
                if isinstance(self.data, (Scan, Sort)):
                    indices = self.data.reindex(index_vars, reduction_vars)
                else:
                    indices = index_vars
                stride_lengths = [
                    V.graph.sizevars.stride_hints(expr, indices) for expr in reads
                ]
                from .scheduler import pick_loop_order

                return pick_loop_order(stride_lengths, self.get_size())

        return None

    def decide_layout(self):  # type: ignore[no-untyped-def]
        if isinstance(self.layout, FlexibleLayout):
            order = self.get_fill_order()
            if order:
                self.freeze_layout_with_fill_order(order)
            else:
                self.freeze_layout()

    @cache_on_self
    def get_default_sizes_body(self):  # type: ignore[no-untyped-def]
        args, var_ranges = dependencies.index_vars_squeeze(
            self.data.get_pointwise_size(), self.data.get_reduction_size(), prefix="q"  # type: ignore[arg-type]
        )
        with patch.object(ConstantBuffer, "override_device", self.get_device()):
            body = LoopBody(
                self.get_store_function(),
                (args if self.get_reduction_type() else args[:1]),
                var_ranges,
                *args,
            )
        index_vars = []
        reduce_vars: List[Any] = []
        index_size = []
        reduce_size = []
        for v, s in var_ranges.items():
            if v in args[0]:
                assert not reduce_vars
                index_vars.append(v)
                index_size.append(s)
            else:
                assert v in args[1]
                reduce_vars.append(v)
                reduce_size.append(s)
        return (index_size, reduce_size), body, (index_vars, reduce_vars)

    def simplify_and_reorder(  # type: ignore[no-untyped-def]
        self,
        extra_indexing_constraints: Optional[Tuple[Dict[Any, Any], List[Any]]] = None,
        recompute_sizes_body_func: Optional[Callable[..., Any]] = None,
    ):
        """
        This is a main place where we do loop transformations in a
        backend-agnostic way.

        Here we:
            1) Remove any 1 dimensions
            2) Fuse contiguous dimensions together
            3) Reorder dimensions based on stride orders

        Optional argument extra_indexing_constraints can be used to append additional
        indexing expressions to existing ones derived from buffer's body. This can be useful
        to fuse scheduler nodes with compatible ranges, e.g. (s0*s1*...,) and (s0, s1, s2, ...)
        on CPU by preventing indexing simplifications and obtaining index/reduce ranges for
        the scheduler node compatible with other nodes.
        Optional argument recompute_sizes_body_func can be used to recompute sizes and body
        on the default body. This can be useful to append additional loop transformations.
        """
        (
            (index_size, reduce_size),
            body,
            (index_vars, reduce_vars),
        ) = self.get_default_sizes_body()

        if recompute_sizes_body_func:
            (
                (index_size, reduce_size),
                body,
                (index_vars, reduce_vars),
            ) = recompute_sizes_body_func(
                (index_size, reduce_size), body, (index_vars, reduce_vars)
            )

        index_formulas = [*body.indexing_exprs.values()]
        if extra_indexing_constraints is not None:
            assert (
                isinstance(extra_indexing_constraints, tuple)
                and len(extra_indexing_constraints) == 2
            )
            extra_indexing_ranges, extra_indexing_expr = extra_indexing_constraints
            assert isinstance(extra_indexing_ranges, dict)
            assert isinstance(extra_indexing_expr, list)
            assert all(isinstance(f, Expr) for f in extra_indexing_expr)

            expected_var_ranges = body.var_ranges
            assert expected_var_ranges == extra_indexing_ranges, (
                expected_var_ranges,
                extra_indexing_ranges,
            )
            # remove already existing expressions
            extra_indexing_expr = [
                e for e in extra_indexing_expr if e not in index_formulas
            ]
            index_formulas += extra_indexing_expr

        memory_addrs = [*body.get_write_exprs()]
        if not V.graph.has_feature(self, BackendFeature.PREFER_STORE_LOOP_ORDER):
            memory_addrs.extend(body.get_read_exprs())

        def simplify_and_reorder(x_vars, support_vars, sizes, simplify_loops):  # type: ignore[no-untyped-def]
            sizes, reindex0, reindex1 = self._apply_loop_reordering(
                x_vars, support_vars, sizes, memory_addrs
            )
            # for NHWC: reindex0([0,1,2,3]) = [0,2,3,1], reindex1([0,1,2,3]) = [0,3,2,1]
            x_vars = reindex0(x_vars)

            if simplify_loops:
                sizes, reindex2, prune = V.graph.sizevars._simplify_loops(
                    x_vars,
                    sizes,
                    index_prevent_reordering(index_formulas, x_vars, sizes),
                )
                reindex = fuse_reindexing(reindex1, reindex2)
            else:
                reindex = reindex1
            return sizes, reindex, reindex1

        support_vars = index_vars + reduce_vars
        should_merge_loops = (
            not is_gpu(self.get_device().type) or not config.loop_ordering_after_fusion
        )
        iter_ranges, iter_reindex, _ = simplify_and_reorder(
            index_vars,
            support_vars,
            index_size,
            should_merge_loops,
        )

        # Like iteration dimensions, we may also want to delay merging reduction dimensions.
        # E.g., if we reduce a tensor [M, N, K] for its M and N dimensions followed by a pointwise
        # kernel, merging M and N dimension too early makes it hard to decide what loop order
        # we should pick for the piontwise kernel so that it is fusible with the reduction.
        reduce_ranges, reduce_reindex, _ = simplify_and_reorder(
            reduce_vars, support_vars, reduce_size, should_merge_loops
        )

        # retrace the loop body with simplification and reordering applied
        (iter_vars, reduce_vars), var_ranges = dependencies.index_vars_no_squeeze(
            iter_ranges,
            reduce_ranges,
            prefix="z",
        )
        body = LoopBody(
            body,
            [iter_reindex(iter_vars), reduce_reindex(reduce_vars)],
            var_ranges,
            iter_vars,
            reduce_vars,
        )
        return (iter_ranges, reduce_ranges), body

    @staticmethod
    def _apply_loop_reordering(  # type: ignore[no-untyped-def]
        index_vars,
        support_vars,
        sizes,
        memory_addrs,
        priority_idx=None,
    ):
        """
        Shuffle the order of loops around to hopefully improve performance.
        """
        from .scheduler import pick_loop_order

        if priority_idx is None:
            priority_idx = []

        try:
            strides = [
                V.graph.sizevars.stride_hints(expr, index_vars, support_vars)
                for expr in memory_addrs
            ]
            assert len(strides) == len(memory_addrs) and len(strides[0]) == len(
                index_vars
            )
            order = list(reversed(pick_loop_order(strides, sizes, priority_idx)))
        except Exception:
            if config.debug:
                log.warning(
                    "Did not simplify complex index:\n%s\n%s",
                    dict(zip(index_vars, sizes)),
                    memory_addrs,
                )
            order = list(range(len(sizes)))
        sizes = [sizes[i] for i in order]
        return sizes, same_reorder(order), inverse_reorder(order)

    def get_reduction_size(self):  # type: ignore[no-untyped-def]
        return self.data.get_reduction_size()

    def get_reduction_type(self):  # type: ignore[no-untyped-def]
        return self.data.get_reduction_type()

    def is_no_op(self):  # type: ignore[no-untyped-def]
        return self.data.is_zero_elements()

    def should_allocate(self) -> bool:
        return True

    def constant_to_device(self, device):  # type: ignore[no-untyped-def]
        """Move this to a given device. Requires that all reads are to constants."""
        return self.data.constant_to_device(device)


class TemplateBuffer(OperationBuffer):
    """
    Represents a Triton (in the future other type) of template operator
    that we can fuse an epilogue onto.
    """

    def __init__(self, layout, inputs, make_kernel_render) -> None:  # type: ignore[no-untyped-def]
        super().__init__(name=None, layout=layout)
        self.inputs = InputsKernel.unwrap_storage(inputs)
        self.make_kernel_render = make_kernel_render
        self.name = V.graph.register_buffer(self)
        V.graph.register_operation(self)

    def get_read_writes(self):  # type: ignore[no-untyped-def]
        return self.extract_read_writes(normalize=True)

    def extract_read_writes(self, normalize):  # type: ignore[no-untyped-def]
        name = self.get_name()
        indexer = self.layout.make_indexer()

        def dummy(index, rindex):  # type: ignore[no-untyped-def]
            assert len(rindex) == 0
            return ops.store(name, indexer(index), "fake")

        deps = dependencies.extract_read_writes(
            dummy, self.get_size(), (), normalize=normalize
        )
        deps.reads = OrderedSet(dependencies.StarDep(x.get_name()) for x in self.inputs)
        return deps

    def get_reduction_size(self):  # type: ignore[no-untyped-def]
        return 1

    def get_reduction_type(self):  # type: ignore[no-untyped-def]
        return None

    def is_no_op(self) -> bool:
        return False

    def should_allocate(self) -> bool:
        return True

    def simplify_and_reorder(  # type: ignore[no-untyped-def]
        self,
        extra_indexing_constraints: Optional[Tuple[Dict[Any, Any], List[Any]]] = None,
        recompute_sizes_body_func: Optional[Callable[..., Any]] = None,
    ):
        return (
            (
                self.get_size(),
                (),
            ),
            None,
        )


class TritonTemplateBuffer(TemplateBuffer):
    def __init__(  # type: ignore[no-untyped-def]
        self,
        layout,
        inputs,
        make_kernel_render,
        mutated_inputs: Optional[Iterable[IRNode]] = None,
    ) -> None:
        """
        NOTE:[TritonTemplates with multiple outputs]
        We want the ability for TritonTemplates to output multiple tensors. Triton
        kernels have no notion of outputs and this is done by creating tensors that
        are then mutated by the kernel. Currenlty our STORE_OUTPUT codegen doesn't
        support creating multinode outputs for triton templates.
        We work around this by creating an extra input buffer during the lowering
        and we mark them as mutated inputs.
        """
        super().__init__(layout, inputs, make_kernel_render)
        self.mutated_inputs = mutated_inputs
        self.outputs: List[Buffer] = [self]
        if mutated_inputs is not None:
            # Ensure that the mutated inputs are only allowed for certain nodes
            allowed_set = (
                torch.ops.higher_order.flex_attention,
                torch.ops.higher_order.flex_attention_backward,
            )
            current_node = V.graph.current_node.target
            assert (
                current_node in allowed_set
            ), f"Mutated inputs are only allowed for {allowed_set} but got {current_node}"
            device = self.inputs[0].get_device()
            self.outputs += [
                MutationOutput(NoneLayout(device=device), buf, self)
                for buf in mutated_inputs
            ]

    def get_outputs(self) -> List[Buffer]:
        return self.outputs

    def __str__(self) -> str:
        out = f"TritonTemplateBuffer(layout={self.layout})"
        return out


PrimitiveInfoType = Union[int, float, bool, str, List[Union[int, str, float, bool]]]


class ChoiceCaller:
    """
    Represents a possible choice used in autotune_process.py.
    During autotuning, self.benchmark() is first called to get benchmark result,
    and if this choice is selected, self.output_node() is called to get the output_node.

    Children classes: TritonTemplateCaller, CUDATemplateCaller.
    """

    def __init__(
        self,
        name: str,
        input_nodes: List[Buffer],
        layout: Layout,
        description: str,
    ) -> None:
        super().__init__()
        self.name = name
        self.layout = layout
        self.input_nodes = input_nodes
        # An additional description used to describe the choice (useful for
        # knowing what autotuning is choosing)
        self.description = description

    def benchmark(self, *args, out) -> float:  # type: ignore[no-untyped-def]
        algo = self.to_callable()
        return benchmarker.benchmark(algo, args, {"out": out})

    def call_name(self) -> str:
        raise NotImplementedError

    def to_callable(self):  # type: ignore[no-untyped-def]
        raise NotImplementedError

    def hash_key(self) -> str:
        raise NotImplementedError

    def output_node(self) -> TensorBox:
        raise NotImplementedError

    def info_dict(self) -> Dict[str, Union[PrimitiveInfoType, List[PrimitiveInfoType]]]:
        """Information returned here is logged to the autotune log file when that is enabled."""
        return {}

    def autoheuristic_id(self) -> str:
        return "unsupported_choice"


class TritonTemplateCallerBase(ChoiceCaller):
    def get_make_kernel_render(self) -> Any:
        raise NotImplementedError


class MultiTemplateBuffer(TritonTemplateBuffer):
    """
    Represents a Buffer with multiple backing implementation choices.

    Choices can be TritonTemplates or ExternKernels. During scheduling if there is a potential
    epilogue we will benchmark each of the choices with the epilogue to determine an implementation.
    Otherwise, the fastest base choice will be chosen.
    """

    def __init__(
        self,
        layout: Layout,
        inputs: List[IRNode],
        choice_timings: Callable[[], Dict[ChoiceCaller, float]],
        unfiltered_choices: List[ChoiceCaller],
    ) -> None:
        super().__init__(layout=layout, inputs=inputs, make_kernel_render=None)
        self._choice_timings_fn = choice_timings
        self._choice_timings: Optional[Dict[ChoiceCaller, float]] = None
        self.original_inputs = inputs
        self._output_plannable = all(
            isinstance(choice, TritonTemplateCallerBase)
            or (
                isinstance(choice, torch._inductor.select_algorithm.ExternKernelCaller)
                and choice.has_out_variant
            )
            for choice in unfiltered_choices
        )

    @property
    def output_plannable(self) -> bool:
        """
        Are all possible choices TritonTemplates or Extern Kernels with out variants
        """
        return self._output_plannable

    @property
    def choice_timings(self) -> Dict[ChoiceCaller, float]:
        if self._choice_timings is None:
            self._choice_timings = self._choice_timings_fn()
        return self._choice_timings

    @contextlib.contextmanager
    def swap_as_triton_caller(self, caller: TritonTemplateCallerBase):  # type: ignore[no-untyped-def]
        assert isinstance(caller, torch._inductor.select_algorithm.TritonTemplateCaller)
        assert self.layout == caller.layout

        render = self.make_kernel_render
        self.make_kernel_render = caller.get_make_kernel_render()
        try:
            yield
        finally:
            self.make_kernel_render = render

    def finalize_as_triton_caller(self, caller: TritonTemplateCallerBase) -> None:
        assert isinstance(caller, torch._inductor.select_algorithm.TritonTemplateCaller)
        assert self.layout.size == caller.layout.size
        assert self.layout.stride == caller.layout.stride
        self.make_kernel_render = caller.get_make_kernel_render()

    def get_min_choice(self) -> Tuple[ChoiceCaller, float]:
        min_choice = min(self.choice_timings, key=self.choice_timings.get)  # type: ignore[arg-type]
        return (min_choice, self.choice_timings[min_choice])


class CUDATemplateBuffer(TemplateBuffer):
    def __init__(  # type: ignore[no-untyped-def]
        self,
        layout,
        inputs,
        make_kernel_render,
        workspace_size: int,
        template: CUDATemplate,
    ) -> None:
        super().__init__(layout, inputs, make_kernel_render)
        # Global memory (in bytes) needed for this template.
        self.workspace_size = workspace_size
        self.template = template

    def get_workspace_size(self):  # type: ignore[no-untyped-def]
        return self.workspace_size if self.workspace_size is not None else 0


class CppTemplateBuffer(TemplateBuffer):
    def __init__(self, layout, inputs, make_kernel_render, template, choice) -> None:  # type: ignore[no-untyped-def]
        super().__init__(layout, inputs, make_kernel_render)
        self.template = template
        self.choice = choice


@ir_dataclass(frozen=False)
class InputsKernel(OperationBuffer):
    inputs: List[Buffer]

    def get_read_writes(self):  # type: ignore[no-untyped-def]
        reads: OrderedSet[dependencies.Dep] = OrderedSet()
        StarDep = dependencies.StarDep
        for input in self.inputs:
            if isinstance(input, list):
                reads.update(StarDep(x.get_name()) for x in input)
            elif isinstance(input, ShapeAsConstantBuffer):
                # Skip creating dependncy for symbolics as they're visible globally
                continue
            else:
                reads.add(StarDep(input.get_name()))

        writes: OrderedSet[dependencies.Dep] = OrderedSet(
            StarDep(buf.get_name()) for buf in self.get_outputs()
        )

        return dependencies.ReadWrites(
            reads=reads,
            writes=writes,
            index_exprs=OrderedSet(),
        )

    @classmethod
    def unwrap_storage_for_input(cls, x):  # type: ignore[no-untyped-def]
        if isinstance(x, TensorBox):
            x = x.data
        if isinstance(x, StorageBox):
            x = x.data
        if isinstance(x, BaseView) and not isinstance(x, ReinterpretView):
            x = ExternKernel.realize_input(x)
        if isinstance(x, TensorBox):
            # when converting to ReinterpretView fails in the
            # realize_input call above, the result will be wrapped
            # into TensorBox / StorageBox pair as a result of the
            # cls.copy_input call; so we should unwrap recursively
            return cls.unwrap_storage_for_input(x)
        if isinstance(x, TorchBindObject):
            return x
        assert isinstance(x, (Buffer, ReinterpretView)), x
        return x

    @staticmethod
    def unwrap_storage(inputs):  # type: ignore[no-untyped-def]
        inputs_new = []
        for x in inputs:
            if isinstance(x, list):
                x = [InputsKernel.unwrap_storage_for_input(i) for i in x]
            else:
                x = InputsKernel.unwrap_storage_for_input(x)
            inputs_new.append(x)
        return inputs_new

    def is_extern(self) -> bool:
        return True

    def num_reads(self) -> int:
        return 1


class NopKernel(InputsKernel):
    def is_no_op(self) -> bool:
        return True


class ConcatKernel(NopKernel):
    """
    There isn't actually a real kernel for concat, we just change the
    storage for the upstream data.
    """

    @classmethod
    def create(cls, inputs, dim):  # type: ignore[no-untyped-def]
        device = inputs[0].get_device()
        dtype = inputs[0].get_dtype()
        new_size = list(inputs[0].get_size())
        offsets_start = [0]
        offsets_end = [new_size[dim]]
        assert 0 <= dim < len(new_size)
        for i in range(1, len(inputs)):
            input_size = inputs[i].get_size()
            offsets_start.append(new_size[dim])
            assert len(input_size) == len(new_size)
            assert inputs[i].get_dtype() == dtype
            assert inputs[i].get_device() == device
            for j in range(len(new_size)):
                if j == dim:
                    new_size[j] = new_size[j] + input_size[j]
                else:
                    new_size[j] = V.graph.sizevars.guard_equals(
                        new_size[j], input_size[j]
                    )
            offsets_end.append(new_size[dim])

        output_stride = FlexibleLayout.contiguous_strides(new_size)
        # If any of the inputs is in CL format, use CL format for the output
        for i in range(len(inputs)):
            x = inputs[i]
            if is_storage_and_layout(x):
                layout = x.get_layout()
                if isinstance(
                    layout, FixedLayout
                ) and Layout.is_channels_last_contiguous(layout.size, layout.stride):
                    # use CL stride for the output
                    output_stride = make_channels_last_strides_for(new_size)
                    break
        any_input_is_storage_and_layout = any(is_storage_and_layout(x) for x in inputs)
        fx_node_args = V.graph.current_node.args[0]
        assert isinstance(fx_node_args, list)
        # If any of the inputs has meta tensor and the meta tensor is in CL format, use CL format for the output
        if any_input_is_storage_and_layout is False and any(
            "val" in arg.meta
            and (
                arg.meta["val"].is_contiguous(memory_format=torch.channels_last)
                or arg.meta["val"].is_contiguous(memory_format=torch.channels_last_3d)
            )
            for arg in fx_node_args
        ):
            output_stride = make_channels_last_strides_for(new_size)

        concat_kernel = ConcatKernel(
            name=None,
            layout=FixedLayout(
                device=device,
                dtype=dtype,
                size=new_size,
                stride=output_stride,
            ),
            inputs=[],
        )
        kernel = StorageBox(concat_kernel)
        op_names = []
        for i in range(len(inputs)):
            input_buffer = cls.realize_into(
                inputs[i],
                SliceView.create(
                    kernel, dim, offsets_start[i], offsets_end[i], clamp=False
                ),
            )
            concat_kernel.inputs.append(input_buffer)

            if isinstance(inputs[i].data, BaseView):
                input_unwrapped = inputs[i].data.unwrap_view()
            else:
                input_unwrapped = inputs[i].data

            if (
                input_unwrapped.is_input_buffer()
                and is_gpu(inputs[i].get_device().type)
                and not is_dynamic(input_buffer)
            ):
                op_names.append(input_buffer.get_operation_name())

        if len(op_names) > 1 and V.graph.has_feature(device, BackendFeature.FOREACH):
            V.graph.register_operation_list(op_names)

        concat_kernel.name = V.graph.register_buffer(concat_kernel)
        concat_kernel.inputs = cls.unwrap_storage(concat_kernel.inputs)
        V.graph.register_operation(concat_kernel)

        return kernel

    @classmethod
    def can_realize_into_without_copy(cls, src, dst=None):  # type: ignore[no-untyped-def]
        if isinstance(src, TensorBox):
            # unwrap a TensorBox
            return cls.can_realize_into_without_copy(src.data, dst)

        if isinstance(src.data, MultiTemplateBuffer):
            if (
                not isinstance(src.data.layout, FixedLayout)
                or not src.data.output_plannable
            ):
                return False

            # we call can_realize_into_without_copy in cat lowering before we've decided
            # on output format, optimistically assume layout matches
            if dst is None:
                return True

            # otherwise, check equality of layouts
            if not len(src.get_stride()) == len(dst.get_stride()):
                return False

            return all(
                V.graph.sizevars.statically_known_equals(s1, s2)
                for s1, s2 in zip(src.get_stride(), dst.get_stride())
            )

        return isinstance(src.data.layout, FlexibleLayout) and not isinstance(
            src.data, ExternKernelAlloc
        )

    @classmethod
    def realize_into(cls, src, dst):  # type: ignore[no-untyped-def]
        # Attempt to turn this into a ReinterpretView rather than assert.
        # This has concessions around layout, as as_storage_and_layout
        # can cause us to go from flexible to fixed layout.
        if not isinstance(dst, ReinterpretView):
            if is_storage_and_layout(dst):
                storage, layout = as_storage_and_layout(dst)
                dst = ReinterpretView(data=storage, layout=layout)
        assert isinstance(dst, ReinterpretView), dst
        if isinstance(src, TensorBox):
            # unwrap a TensorBox
            return cls.realize_into(src.data, dst)

        if isinstance(src, StorageBox):
            src.realize()
            # ExternKernelAlloc has specific requirements for output layout, should create a copy
            assert hasattr(src.data, "layout")
            if cls.can_realize_into_without_copy(src, dst):
                src.data.layout = NonOwningLayout(dst)
                return src.data
        # introduce a copy
        pw = Pointwise.create(
            device=src.get_device(),
            dtype=src.get_dtype(),
            inner_fn=src.make_loader(),
            ranges=[
                V.graph.sizevars.guard_equals(a, b)
                for a, b in zip(src.get_size(), dst.get_size())
            ],
        )
        return cls.realize_into(pw, dst)

    def should_allocate(self) -> bool:
        return True


@ir_dataclass(frozen=False)
class ExternKernel(InputsKernel):
    constant_args: Tuple[Any, ...] = ()
    kwargs: Dict[str, Any] = dataclasses.field(default_factory=dict)
    output_view: Optional[ReinterpretView] = None
    python_kernel_name: Optional[str] = None
    cpp_kernel_name: Optional[str] = None
    # FIXME: in some cases we sill need to explicitly pass in ordered_kwargs_for_cpp_kernel
    # We shouldn't need to do this since the information can be retrieved from op_overload._schema.
    ordered_kwargs_for_cpp_kernel: Iterable[str] = dataclasses.field(
        default_factory=list
    )
    op_overload: Optional[
        Union[torch._ops.OpOverload, torch._ops.HigherOrderOperator]
    ] = None
    arg_properties: Optional[List[Dict[str, Any]]] = None
    kwarg_properties: Optional[Dict[str, Dict[str, Any]]] = None
    unbacked_bindings: Dict[sympy.Symbol, pytree.KeyPath] = dataclasses.field(
        default_factory=dict
    )
    mutation_outputs: List[MutationOutput] = dataclasses.field(default_factory=list)

    def __init__(  # type: ignore[no-untyped-def]
        self,
        name,
        layout,
        inputs,
        constant_args=(),
        kwargs=None,
        output_view=None,
        python_kernel_name=None,
        cpp_kernel_name=None,
        ordered_kwargs_for_cpp_kernel=(),
        op_overload=None,
    ) -> None:
        super().__init__(
            name=name,
            layout=layout,
            inputs=inputs,
        )
        self.constant_args = constant_args
        self.kwargs = kwargs if kwargs else {}
        self.output_view = output_view
        self.op_overload = op_overload
        self.set_cpp_kernel_name(cpp_kernel_name)
        self.set_python_kernel_name(python_kernel_name)
        self.ordered_kwargs_for_cpp_kernel = ordered_kwargs_for_cpp_kernel
        self.collect_arg_kwarg_properties()
        self.unbacked_bindings = {}
        self.mutation_outputs = []
        self.fx_node = V.graph.current_node

    def get_outputs(self) -> List[Buffer]:
        return [self, *self.mutation_outputs]

    def get_unbacked_symbol_defs(self) -> OrderedSet[sympy.Symbol]:
        return OrderedSet()

    def collect_arg_kwarg_properties(self):  # type: ignore[no-untyped-def]
        # if self.op_overload is torch._ops.OpOverload, we can use its schema to collect additional
        # information for args and kwargs, e.g. type and default value, to help with the cpp wrapper codegen
        self.arg_properties = (
            [
                {
                    "name": x.name,
                    "type": x.real_type,
                    "default_value": x.default_value,
                }
                for x in self.op_overload._schema.arguments
                if not x.kwarg_only
            ]
            if isinstance(self.op_overload, torch._ops.OpOverload)
            else [{} for i in range(len(self.inputs))]
        )
        self.allarg_properties = (
            {
                x.name: {"type": x.real_type, "default_value": x.default_value}
                for x in self.op_overload._schema.arguments
            }
            if isinstance(self.op_overload, torch._ops.OpOverload)
            else {}
        )
        # FIXME: self.kwargs does not always match kwargs defined in schema, so sometimes
        # ordered_kwargs_for_cpp_kernel is explicilty passed in.
        if isinstance(self.op_overload, torch._ops.OpOverload):
            if not self.ordered_kwargs_for_cpp_kernel:
                self.ordered_kwargs_for_cpp_kernel = [
                    x.name for x in self.op_overload._schema.arguments if x.kwarg_only
                ]
            self.schema_kwargs = [
                x for x in self.op_overload._schema.arguments if x.kwarg_only
            ]

    def decide_layout(self):  # type: ignore[no-untyped-def]
        if isinstance(self.layout, FlexibleLayout):
            self.apply_constraint()
            self.freeze_layout()

    def codegen_comment(self, wrapper) -> None:  # type: ignore[no-untyped-def]
        origin_str, detailed_origin_str = get_kernel_metadata(self, wrapper)
        if origin_str:
            wrapper.writeline(origin_str)

    def codegen(self, wrapper):  # type: ignore[no-untyped-def]
        raise NotImplementedError

    def set_cpp_kernel_name(self, cpp_kernel_name: Optional[str] = None) -> None:
        self.cpp_kernel_name = cpp_kernel_name
        if not V.graph.cpp_wrapper or not isinstance(
            self.op_overload, torch._ops.OpOverload
        ):
            return

        kernel = self.op_overload
        if self.cpp_kernel_name is None:
            # Try to construct cpp_kernel_name from op_overload
            if kernel.namespace == "aten":
                # Calling with the default kernel name can lead to ambiguous behavior like the following example.
                # repeat_interleave(const at::Tensor & repeats, std::optional<int64_t> output_size=std::nullopt)
                # repeat_interleave(const at::Tensor & self, int64_t repeats,
                #       std::optional<int64_t> dim=std::nullopt, std::optional<int64_t> output_size=std::nullopt)
                opname = (
                    kernel.__name__.split(".")[0]
                    if kernel._overloadname == "default"
                    else kernel.__name__.replace(".", "_")
                )
                self.cpp_kernel_name = f"at::_ops::{opname}::call"
            else:
                self.cpp_kernel_name = kernel._schema.name

    def set_python_kernel_name(self, python_kernel_name: Optional[str]) -> None:
        self.python_kernel_name = python_kernel_name
        if python_kernel_name is not None:
            return

        kernel = self.op_overload
        if kernel is None:
            pass
        elif isinstance(kernel, torch._ops.HigherOrderOperator):
            self.python_kernel_name = f"torch.ops.higher_order.{kernel.__name__}"
        else:
            self.python_kernel_name = (
                f"{kernel.__module__.replace('._ops.', '.ops.')}.{kernel.__name__}"
            )

    def get_kernel_name(self):  # type: ignore[no-untyped-def]
        return (
            V.graph.wrapper_code.get_c_shim_func_name(self.cpp_kernel_name)  # type: ignore[attr-defined]
            if V.graph.cpp_wrapper
            else self.python_kernel_name
        )

    @staticmethod
    def copy_input(x):  # type: ignore[no-untyped-def]
        pw = Pointwise.create(
            device=x.get_device(),
            dtype=x.get_dtype(),
            inner_fn=x.make_loader(),
            ranges=x.get_size(),
            origin_node=x.get_origin_node(),
            traceback=x.get_traceback(),
        )
        pw.realize()
        return pw

    @classmethod
    def process_kernel(  # type: ignore[no-untyped-def]
        cls, kernel, *args, **kwargs
    ) -> Tuple[
        Any,
        List[Any],
        List[Any],
        Callable[[Any, Any], Any],
        Optional[Dict[sympy.Symbol, pytree.KeyPath]],
    ]:
        binded_args = {"args": args, "kwargs": kwargs}

        args_flat, args_spec = pytree.tree_flatten(binded_args)

        is_arg_tensor = []
        tensor_args = []
        non_tensor_args: List[Any] = []
        for arg in args_flat:
            is_arg_tensor.append(isinstance(arg, IRNode))
            if is_arg_tensor[-1]:
                tensor_args.append(arg)
            else:
                if isinstance(arg, sympy.Expr):
                    arg = V.graph.sizevars.shape_env.create_symintnode(arg, hint=None)
                non_tensor_args.append(arg)

        def unflatten_args(new_tensor_args, new_non_tensor_args):  # type: ignore[no-untyped-def]
            result = []
            it_tensors = iter(new_tensor_args)
            it_non_tensors = iter(new_non_tensor_args)
            for is_tensor in is_arg_tensor:
                if is_tensor:
                    result.append(next(it_tensors))
                else:
                    result.append(next(it_non_tensors))
            r = pytree.tree_unflatten(result, args_spec)
            return r.get("args", []), r.get("kwargs", {})

        tensor_args = [cls.realize_input(x) for x in tensor_args]

        # freeze layout otherwise our output stride calculation might
        # become incorrect
        for x in tensor_args:
            if is_storage_and_layout(x):
                as_storage_and_layout(x, freeze=True)

        # Rerun fake tensor propagation, because Inductor may have changed the
        # strides of inputs and we need to determine accurately what the
        # output stride will be.
        example_args: List[Union[torch.Tensor, torch._C.ScriptObject]] = []

        # We need to retain the constant values of fake tensors that we originally
        # propagated the graph with, because for some operators running without a
        # constant would trigger an error / DataDependentException
        for x in tensor_args:
            # if x is a view of a constant, we need to realize the view
            # (we can't pass the constant into the kernel directly)
            if not isinstance(x, BaseView) and x.get_name() in V.graph.constants:
                example_args.append(V.graph.constants[x.get_name()])
            elif (
                not isinstance(x, BaseView)
                and x.get_name() in V.graph.torchbind_constants
            ):
                example_args.append(V.graph.torchbind_constants[x.get_name()])
            else:
                example_args.append(ir_node_to_tensor(x, guard_shape=True))

        new_args, new_kwargs = unflatten_args(example_args, non_tensor_args)
        example_output = kernel(*new_args, **new_kwargs)

        unbacked_bindings: Optional[Dict[sympy.Symbol, pytree.KeyPath]] = None
        if shape_env := V.fake_mode.shape_env:
            rebind_unbacked(shape_env, V.current_node, example_output)
            unbacked_bindings = compute_unbacked_bindings(
                shape_env, example_output, V.current_node.meta.get("val")
            )

        example_out_li = (
            [example_output]
            if not isinstance(example_output, (list, tuple))
            else example_output
        )
        for t in example_out_li:
            if isinstance(t, torch.Tensor) and t.is_sparse:
                msg = "sparsity not handled. Please file issue for sparse inference weights."
                if stack_trace := V.graph.current_node.meta.get("stack_trace", None):
                    msg = f"{msg} Found from : \n {stack_trace}"
                V.graph.disable_cudagraphs_reason = msg

        return (
            example_output,
            tensor_args,
            non_tensor_args,
            unflatten_args,
            unbacked_bindings,
        )

    @classmethod
    def convert_to_reinterpret_view(cls, x):  # type: ignore[no-untyped-def]
        """
        In order to pass this to an extern kernel we need a
        ReinterpretView not a View.  This allows us to avoid some
        unneeded copies.
        """
        assert isinstance(x, BaseView)
        if isinstance(x, ReinterpretView):
            return x

        # NOTE: Don't use extract_read_writes here as it fails when
        # make_loader() inlines the computation
        x_unwrap_view = x.unwrap_view()
        buf = V.graph.get_buffer(x_unwrap_view.get_name())
        assert buf is not None
        x_unwrap_view_fx_node = buf.get_origin_node()
        # Prefer channels last format according to how the format is set from eager.
        if (
            x_unwrap_view_fx_node is not None
            and "val" in x_unwrap_view_fx_node.meta
            and isinstance(x_unwrap_view.layout, FlexibleLayout)
            and (
                x_unwrap_view_fx_node.meta["val"].is_contiguous(
                    memory_format=torch.channels_last
                )
                or x_unwrap_view_fx_node.meta["val"].is_contiguous(
                    memory_format=torch.channels_last_3d
                )
            )
        ):
            x_unwrap_view.freeze_layout_with_same_order(
                make_channels_last_strides_for(x_unwrap_view.get_size())
            )
        else:
            x_unwrap_view.freeze_layout()

        index_args, var_ranges = dependencies.index_vars_squeeze(
            x.get_size(), prefix="r"  # type: ignore[arg-type]
        )
        range_vars = index_args[0]
        index = x.make_indexer()(range_vars)

        index = V.graph.sizevars.simplify_with_ranges(index, var_ranges)
        strides = V.graph.sizevars.stride_vars(index, range_vars)
        offset = V.graph.sizevars.offset_var(index, range_vars)
        expected = sympy_dot(range_vars, strides) + offset

        if index != expected:
            log.debug(
                "convert_to_reinterpret_view failed: stride=%s offset=%s index=%s",
                strides,
                offset,
                index,
            )
            raise NotImplementedError

        return ReinterpretView(
            data=x.data,
            layout=FixedLayout(
                device=x.get_device(),
                dtype=x.get_dtype(),
                size=x.get_size(),  # type: ignore[arg-type]
                stride=strides,
                offset=offset,
            ),
        )

    @classmethod
    def realize_input(cls, x):  # type: ignore[no-untyped-def]
        if x is None:
            return NoneAsConstantBuffer()
        if isinstance(x, (sympy.Expr, sympy.logic.boolalg.Boolean, int)):
            return ShapeAsConstantBuffer(expr=x)
        if isinstance(x, Constant):
            return V.graph.add_tensor_constant(
                torch.tensor(x.value, dtype=x.get_dtype(), device=x.get_device())
            )
        if isinstance(x, ConstantBuffer):
            return x
        if isinstance(x, TensorBox):
            return cls.realize_input(x.data)
        if isinstance(x, ReinterpretView):
            return ReinterpretView(
                data=cls.realize_input(x.data), layout=x.get_layout()
            )
        if isinstance(x, BaseView):
            x.realize()
            if is_storage_and_layout(x.unwrap_view()):
                try:
                    return cls.convert_to_reinterpret_view(x)
                except NotImplementedError:
                    pass
        if isinstance(x, StorageBox):
            # TODO(jansel): impose layout preference on realized buffer
            x.realize()
            return x
        if isinstance(x, TorchBindObject):
            return x
        return cls.copy_input(x)

    @classmethod
    def require_stride1(cls, x):  # type: ignore[no-untyped-def]
        if is_storage_and_layout(x):
            if len(x.get_stride()) == 0:
                return x
            for stride in x.get_stride():
                if stride == 1:
                    return x
        return cls.copy_input(x)

    @classmethod
    def require_strides(  # type: ignore[no-untyped-def]
        cls,
        x,
        order: Optional[Sequence[int]] = None,
        exact_strides: Optional[Sequence[_IntLike]] = None,
        allow_padding=False,
    ):
        assert order is not None or exact_strides is not None
        if x.get_numel() == 0:  # Layout doesn't matter
            return x
        # require x to have the layout
        if is_storage_and_layout(x):
            while isinstance(x.get_layout(), NonOwningLayout):
                x = x.get_layout().view
            if isinstance(x.get_layout(), FlexibleLayout):
                if order:
                    # If the the FlexibleLayout already has the size and stride in the required order,
                    # freeze it to a FixedLayout by using its current size and stride.
                    # The behavior of using its current size and stride or the given order can be different
                    # if the size and stride has ambiguilty, for example for a 4D input where the iC = 1:
                    # size=[s0, 1, 28, 28], stride=[784, 784, 28, 1]. If the required order is [3, 0, 2, 1] (channels last),
                    # the current size and stride already satisfies this order.
                    # However by freezing it to the required order, the layout will be changed to:
                    # size=[s0, 1, 28, 28], stride=[784, 1, 28, 1]), which is not actually necessary.

                    # fix flexiblelayout to be FixedLayout with stride_order
                    as_storage_and_layout(
                        x,
                        freeze=True,
                        want_contiguous=False,
                        stride_order=(
                            get_stride_order(
                                V.graph.sizevars.size_hints(x.get_layout().stride)
                            )
                            if is_stride_order_storage_and_layout(x, order)
                            else order
                        ),
                        allow_padding=allow_padding,
                    )
                    return x
                else:
                    # If the exact_strides is given, freeze the FlexibleLayout to a FixedLayout with the exact_strides.
                    as_storage_and_layout(
                        x,
                        freeze=True,
                        want_contiguous=False,
                        stride_order=None,
                        allow_padding=allow_padding,
                        exact_strides=exact_strides,
                    )
                    return x
            elif isinstance(x.get_layout(), FixedLayout) and (
                (order and x.get_layout().is_stride_ordered(order))
                or (
                    exact_strides
                    and significant_strides_equal(
                        exact_strides, x.get_layout().stride, x.get_size()
                    )
                )
            ):
                return x
            elif isinstance(x.get_layout(), MutationLayoutSHOULDREMOVE):
                if isinstance(x.get_layout().real_layout(), FlexibleLayout):
                    raise AssertionError(
                        "the MutationLayoutSHOULDREMOVE's real layout shouldn't be FlexibleLayout"
                    )
                elif isinstance(x.get_layout().real_layout(), FixedLayout) and (
                    (order and x.get_layout().real_layout().is_stride_ordered(order))
                    or (
                        exact_strides
                        and significant_strides_equal(
                            exact_strides,
                            x.get_layout().real_layout().stride,
                            x.get_size(),
                        )
                    )
                ):
                    return x

        # TODO - Storage to InputBuffer
        if isinstance(x, InputBuffer) and (
            (order and x.get_layout().is_stride_ordered(order))
            or (
                exact_strides
                and significant_strides_equal(
                    exact_strides, x.get_layout().stride, x.get_size()
                )
            )
        ):
            return x
        if (
            isinstance(x, TensorBox)
            and isinstance(x.data, BaseView)
            and not isinstance(x.data, ReinterpretView)
            and is_storage_and_layout(x.unwrap_view())
            and not isinstance(x.unwrap_view().data, ExternKernelAlloc)
        ):
            try:
                x.data = cls.convert_to_reinterpret_view(x.data)
                if order:
                    return cls.require_stride_order(
                        x, order, allow_padding=allow_padding
                    )
                elif exact_strides:
                    return cls.require_exact_strides(
                        x, exact_strides, allow_padding=allow_padding
                    )
            except NotImplementedError:
                pass
        # Although this is a clone, inductor is good about fusing clones into previous
        # operations if they weren't realized and their layouts were flexible.
        x = cls.copy_input(x)
        as_storage_and_layout(
            x,
            freeze=True,
            want_contiguous=False,
            stride_order=order,
            allow_padding=allow_padding,
            exact_strides=exact_strides,
        )
        if order:
            assert is_stride_order_storage_and_layout(x, order)
        return x

    @classmethod
    def require_exact_strides(cls, x, exact_strides, allow_padding=False):  # type: ignore[no-untyped-def]
        return cls.require_strides(
            x, exact_strides=exact_strides, allow_padding=allow_padding
        )

    @classmethod
    def require_stride_order(cls, x, order, allow_padding=False):  # type: ignore[no-untyped-def]
        return cls.require_strides(x, order=order, allow_padding=allow_padding)

    @classmethod
    def require_channels_last(cls, x):  # type: ignore[no-untyped-def]
        return cls.require_stride_order(x, NHWC_STRIDE_ORDER)

    @classmethod
    def require_channels_last_3d(cls, x):  # type: ignore[no-untyped-def]
        return cls.require_stride_order(x, NHWDC_STRIDE_ORDER)

    @classmethod
    def require_contiguous(cls, x):  # type: ignore[no-untyped-def]
        return cls.require_stride_order(x, list(reversed(range(len(x.get_size())))))

    def apply_constraint(self) -> None:
        pass

    def fill_non_provided_args(self, args, kwargs):  # type: ignore[no-untyped-def]
        # Previously, we want to maintain forward-compatibility by skipping
        # default args in the serialized artifacts in fbcode. However,
        # some of our shim interfaces require default values being OrderedSet.
        # Discussed with Sherlock offline and we decided to allow serializing
        # default args into the C++ wrapper code for now. We will refine this
        # part if we see real FC requirement. More details related to FC
        # can be found at:
        # https://docs.google.com/document/d/1FzWm-sHYwmRi3x_g036kOxd99KaYquUsA-L5JwOn8ys/edit?usp=sharing
        assert isinstance(args, (list, tuple))
        if isinstance(args, tuple):
            args = list(args)
        assert self.arg_properties, "ExternKernel.arg_properties should not be empty"

        n_args = len(args)
        n_pos_args = len(self.arg_properties)
        # For cpp wrapper, if some positional args are not provided, we need to check
        # if they're in the kwargs or use their default value
        if n_args < n_pos_args:
            log.debug(
                "%s has %d unprovided positional arguments. "
                "Will check if they are in the keyword arguments or will use default values.",
                self.op_overload,
                n_pos_args - n_args,
            )
            for i in range(n_args, n_pos_args):
                arg_name = self.arg_properties[i]["name"]
                args.append(
                    kwargs[arg_name]
                    if arg_name in kwargs
                    else self.arg_properties[i]["default_value"]
                )
        return args

    def codegen_const_args(self, names: Optional[List[str]] = None):  # type: ignore[no-untyped-def]
        if V.graph.cpp_wrapper:
            result = []
            # Aten ops follow the convention that tensor args are before non-tensor args,
            # in which case the following 'len(self.inputs) + i' logic works. But this
            # may not be true for other ops, and if that is the case, caller needs to
            # pass in a list of const arg names for arg_properties lookup.
            name_to_arg_properties = None
            if names and self.arg_properties:
                assert len(self.constant_args) == len(
                    names
                ), "names passed to codegen_const_args does not match self.constant_args"
                name_to_arg_properties = {
                    arg.get("name"): arg for arg in self.arg_properties
                }

            for i, x in enumerate(self.constant_args):
                if name_to_arg_properties is not None:
                    prop = name_to_arg_properties.get(names[i])  # type: ignore[index]
                    type_ = prop.get("type") if prop else None
                else:
                    idx = len(self.inputs) + i
                    type_ = (
                        self.arg_properties[idx].get("type")
                        if self.arg_properties and idx < len(self.arg_properties)
                        else None
                    )
                result.append(V.graph.wrapper_code.val_to_arg_str(x, type_))
            return result
        else:
            return map(V.graph.wrapper_code.val_to_arg_str, self.constant_args)

    def codegen_args(self):  # type: ignore[no-untyped-def]
        if V.graph.cpp_wrapper and self.op_overload is not None:
            # cpp wrapper needs special logic to fill in missing args with default values
            inputs = self.fill_non_provided_args(
                [*self.inputs, *self.constant_args], self.kwargs
            )
            # fill_non_provided_args has handled constant args, so no need to codegen for that later
            need_codegen_constant_args = False
        else:
            inputs = self.inputs
            need_codegen_constant_args = True

        args = []
        for i, x in enumerate(inputs):
            if V.graph.cpp_wrapper:
                assert self.arg_properties and i < len(
                    self.arg_properties
                ), "Invalid access to ExternKernel.arg_properties"
                type_ = self.arg_properties[i].get("type")
                args.append(V.graph.wrapper_code.val_to_arg_str(x, type_))
            else:
                args.append(V.graph.wrapper_code.val_to_arg_str(x))
        if need_codegen_constant_args:
            args.extend(self.codegen_const_args())
        return args

    def get_kwargs_value(self, arg_name):  # type: ignore[no-untyped-def]
        if arg_name in self.kwargs:
            return self.kwargs.get(arg_name)
        if self.allarg_properties and self.allarg_properties.get(arg_name):
            return self.allarg_properties.get(arg_name).get("default_value")  # type: ignore[union-attr]
        else:
            raise AssertionError(f"{arg_name} not in self.allarg_properties")

    def codegen_kwargs(self, skip_out=False):  # type: ignore[no-untyped-def]
        if V.graph.cpp_wrapper:
            if self.op_overload is not None and len(self.schema_kwargs) == 0:
                # All the args should have been generated by fill_non_provided_args in codegen_args
                return []

            kwargs = []
            for arg_name in self.ordered_kwargs_for_cpp_kernel:
                if skip_out and arg_name == "out":
                    # ExternKernelOut has its own logic for inserting the out parameter
                    continue

                v = self.get_kwargs_value(arg_name)
                if isinstance(v, sympy.Expr):
                    kwargs.append(v)
                else:
                    type_ = (
                        self.allarg_properties.get(arg_name).get("type")  # type: ignore[union-attr]
                        if self.allarg_properties and arg_name in self.allarg_properties
                        else None
                    )
                    kwargs.append(V.graph.wrapper_code.val_to_arg_str(v, type_))
        else:
            kwargs = [
                f"{k}={V.graph.wrapper_code.val_to_arg_str(v)}"
                for k, v in self.kwargs.items()
            ]
        return kwargs

    def codegen_size_asserts(self, wrapper) -> None:  # type: ignore[no-untyped-def]
        if config.size_asserts and not V.graph.cpp_wrapper:
            # comparing strides for 0 size tensor is tricky. Ignore them for now.
            if sympy_product(self.get_size()) == 0:
                return
            size = V.graph.wrapper_code.codegen_shape_tuple(self.get_size())
            stride = V.graph.wrapper_code.codegen_shape_tuple(self.get_stride())
            wrapper.writeline(
                f"assert_size_stride({self.get_name()}, {size}, {stride})"
            )

    def get_group_stride(self):  # type: ignore[no-untyped-def]
        """
        get output sizes and strides, for template_codegen
        """
        _size = self.get_size()
        _stride = self.get_stride()
        # iter_ranges = _size of output tensor, reduce_range = [] because no reduction
        return [_size, []], _stride

    def canonicalize(self):  # type: ignore[no-untyped-def]
        """
        Manually get canonicalization of the output index
        """
        # manually generate index formula for conv
        sizevars = V.graph.sizevars
        sizes = self.get_size()
        strides = self.get_stride()
        strides = [sizevars.size_hint(x) for x in strides]
        # TODO: I can't tell if the symbols here are temporary
        index_vars = [sympy_index_symbol(f"d{i}") for i in range(len(sizes))]
        # reorder index vars according to stride
        index_order = sorted(range(len(strides)), key=strides.__getitem__, reverse=True)
        lookup = {pos: idx for idx, pos in enumerate(index_order)}
        order = [lookup[i] for i in range(len(lookup))]
        index_vars = [index_vars[i] for i in order]
        indexer = self.make_indexer()
        index = indexer(index_vars)

        new_sizes, reindex, prune = V.graph.sizevars._simplify_loops(
            index_vars, sizes, [index]
        )

        # assign new variables each dimension to deal with numbering mismatches
        # d0, d1, d2 could become d0, d2 -- which won't match d0, d1
        _, add_var = var_builder("c")
        replacement = dict(zip(index_vars, reindex([add_var(x) for x in new_sizes])))

        index = sympy_subs(sympy.expand(index), replacement)
        return index, tuple(new_sizes)

    def get_unbacked_symbol_uses(self) -> OrderedSet[sympy.Symbol]:
        # NB: It's not necessary to check regular inputs as we automatically
        # have dependencies on them
        r: OrderedSet[sympy.Symbol] = OrderedSet()
        for arg in self.constant_args:
            r |= maybe_free_unbacked_symbols(arg)
        for arg in self.kwargs.values():
            r |= maybe_free_unbacked_symbols(arg)
        return r

    def __str__(self) -> str:
        kernel_name = getattr(self, "python_kernel_name", None)
        lines = [
            f"python_kernel_name={kernel_name!r}",
        ]
        lines += [
            f"{field.name}={getattr(self, field.name)}"
            for field in dataclasses.fields(self)
        ]
        lines.append(f"origin_node={self.origin_node!r}")
        return self.str_helper(lines)

    __repr__ = __str__


@ir_dataclass(frozen=False)
class ExternKernelOut(ExternKernel):
    def codegen(self, wrapper) -> None:  # type: ignore[no-untyped-def]
        self.codegen_comment(wrapper)
        args = [*self.codegen_args(), *self.codegen_kwargs(skip_out=True)]
        kernel_name = self.get_kernel_name()
        if (
            V.graph.cpp_wrapper
            and self.cpp_kernel_name == "torch::inductor::_mm_plus_mm"
        ):
            # For https://github.com/pytorch/pytorch/issues/128474
            kernel_name = "aoti_torch__mm_plus_mm_out"
        else:
            kernel_name = self.get_kernel_name()
        wrapper.generate_extern_kernel_out(
            kernel_name,
            self.codegen_reference(),
            self.output_view.codegen_reference() if self.output_view else None,
            args,
        )

    def __init__(  # type: ignore[no-untyped-def]
        self,
        layout,
        inputs,
        constant_args=(),
        kwargs=None,
        output_view=None,
        python_kernel_name=None,
        cpp_kernel_name=None,
        ordered_kwargs_for_cpp_kernel=(),
        op_overload=None,
    ) -> None:
        super().__init__(
            None,
            layout,
            self.unwrap_storage(inputs),
            constant_args,
            kwargs or {},
            None,
            python_kernel_name,
            cpp_kernel_name,
            ordered_kwargs_for_cpp_kernel,
            op_overload,
        )
        self.name = V.graph.register_buffer(self)
        V.graph.register_operation(self)

    def should_allocate(self) -> bool:
        return True


class RandomSeeds(ExternKernelOut):
    def __init__(self, count: int, device: torch.device) -> None:
        limits = torch.iinfo(torch.int64)
        super().__init__(
            layout=FixedLayout(
                device=device,
                dtype=torch.int64,
                size=[count],
            ),
            inputs=[],
            constant_args=[limits.min, limits.max, [count]],
            python_kernel_name="aten.randint.low_out",
            # FIXME: Ideally we should only use at::_ops::randint_low_out::call here,
            # but the signature is different from is at::randint_out. Again,
            # we can simplify the code when only keeping an ABI-compatible version.
            cpp_kernel_name="at::_ops::randint_low_out::call",
            op_overload=aten.randint.low_out,
        )


class ExternKernelAlloc(ExternKernel):
    def codegen(self, wrapper) -> None:  # type: ignore[no-untyped-def]
        self.codegen_comment(wrapper)
        args = [*self.codegen_args(), *self.codegen_kwargs()]
        V.graph.wrapper_code.generate_extern_kernel_alloc(self, args)
        if isinstance(self.layout, Layout):
            self.codegen_size_asserts(wrapper)

    def __init__(  # type: ignore[no-untyped-def]
        self,
        layout,
        inputs,
        constant_args=(),
        kwargs=None,
        python_kernel_name=None,
        cpp_kernel_name=None,
        ordered_kwargs_for_cpp_kernel=(),
        op_overload=None,
    ) -> None:
        super().__init__(
            None,
            layout,
            self.unwrap_storage(inputs),
            constant_args,
            kwargs or {},
            None,
            python_kernel_name,
            cpp_kernel_name,
            ordered_kwargs_for_cpp_kernel,
            op_overload,
        )
        # We need output buffers for generating kernel arguments in the
        # abi-compatible mode, where we retrieve outputs by pass each individual
        # output through the abi-compatible interface.
        self.outputs: Sequence[Any] = []
        self.name = V.graph.register_buffer(self)
        V.graph.register_operation(self)

    def should_allocate(self) -> bool:
        return False

    def apply_constraint(self):  # type: ignore[no-untyped-def]
        raise NotImplementedError


class MutationOutput(Buffer):
    """
    An output buffer that represents the mutation of a pre-existing buffer
    """

    def __init__(self, layout, mutated_node, mutating_node: Operation) -> None:  # type: ignore[no-untyped-def]
        super().__init__(name=None, layout=layout)
        mutated_node_name = mutated_node.get_name()
        V.graph.mark_buffer_mutated(mutated_node_name)
        self.mutation_names = [mutated_node_name]
        self.mutating_node: Operation = mutating_node
        self.name = V.graph.register_buffer(self)

    def get_defining_op(self) -> Operation:
        return self.mutating_node

    def get_mutation_names(self):  # type: ignore[no-untyped-def]
        return self.mutation_names

    def should_allocate(self) -> bool:
        return False


class TMADescriptor(ExternKernel):
    """
    An IR node representing a host-side TMA descriptor in the Triton API
    (the ones obtained via create_{1d,2d}_tma_descriptor calls). Mostly
    useful for user-defined Triton kernels relying on host-side TMA; but
    can, in principle, be used for Inductor's Triton templates, too.
    """

    # as TMA descriptors are immutable,
    # we can dedup them by the input args
    _CACHE: Dict[Any, TMADescriptor] = {}

    @classmethod
    def create(  # type: ignore[no-untyped-def]
        cls,
        tensor: TensorBox,
        dims: List[Union[int, torch.SymInt]],
        block_dims: List[Union[int, torch.SymInt]],
        element_size: Optional[int] = None,
    ):
        key = (id(tensor), dims, block_dims, element_size)
        if key not in cls._CACHE:
            cls._CACHE[key] = TMADescriptor(tensor, dims, block_dims, element_size)
        return cls._CACHE[key]

    def __init__(
        self,
        tensor: TensorBox,
        dims: List[Union[int, torch.SymInt]],
        block_dims: List[Union[int, torch.SymInt]],
        element_size: Optional[int] = None,
    ) -> None:
        assert len(dims) in (1, 2)
        assert len(dims) == len(block_dims)

        if element_size is None:
            element_size = tensor.get_dtype().itemsize

        self.tensor = tensor
        self.dims = dims
        self.block_dims = block_dims
        self.element_size = element_size
        self.rank = len(self.dims)

        inputs = [tensor]
        constant_args = [
            *self.dims,
            *self.block_dims,
            self.element_size,
        ]

        super().__init__(
            None,
            # link back to the underlying tensor in terms of ownership
            # to avoid getting the underlying tensor deleted *before*
            # the TMADescriptor node can be deleted.
            NonOwningLayout(
                ReinterpretView(
                    data=tensor,
                    layout=tensor.get_layout(),
                )
            ),
            inputs,
            tuple(constant_args),
            None,
        )

        self.name = V.graph.register_buffer(self)
        V.graph.register_operation(self)

    def codegen(self, wrapper) -> None:  # type: ignore[no-untyped-def]
        wrapper.generate_tma_descriptor(self)


class UserDefinedTritonKernel(ExternKernel):
    def get_kernel_and_metadata(self):  # type: ignore[no-untyped-def]
        from triton.runtime.autotuner import Autotuner

        from torch._higher_order_ops.triton_kernel_wrap import kernel_side_table

        kernel = kernel_side_table.get_kernel(self.kernel_idx)
        configs = []
        restore_value_args = []
        if isinstance(kernel, Autotuner):
            # https://github.com/triton-lang/triton/pull/5083
            # changes kernel.restore_idx to kernel.restore_value
            if hasattr(kernel, "restore_idx"):
                for i in kernel.restore_idx:
                    restore_value_args.append(kernel.fn.arg_names[i])
            else:
                assert hasattr(kernel, "restore_value")
                restore_value_args.extend(kernel.restore_value)
            configs = kernel.configs
            kernel = kernel.fn
        return kernel, configs, restore_value_args

    def codegen(self, wrapper) -> None:  # type: ignore[no-untyped-def]
        kernel, configs, restore_value_args = self.get_kernel_and_metadata()

        # Definition of kernel
        new_name, triton_meta = wrapper.define_user_defined_triton_kernel(
            kernel, configs, self.kwargs, restore_value_args
        )
        raw_args = [
            self.get_kwargs_value(k) for k in self.ordered_kwargs_for_cpp_kernel
        ]

        # NOTE: raw_args doesn't include autotuned args.
        # But, kernel.constexprs includes indices of autotuned args.
        # So, let's recalculate constexpr indices wrt to raw_args.
        constexpr_indices = []
        for idx, kwarg in enumerate(self.ordered_kwargs_for_cpp_kernel):
            if kernel.arg_names.index(kwarg) in kernel.constexprs:
                constexpr_indices.append(idx)
        """
        Filter out None args.

        see https://github.com/pytorch/pytorch/issues/115344

        Two cases for a None arg:
        1. The arg is already tl.constexpr, so leave it in
        2. The arg is not tl.constexpr so we have to remove it
        """
        constexpr_indices_set = set(constexpr_indices)
        REMOVED = object()
        raw_args = [
            (
                (idx, arg)
                if (arg is not None) or (arg is None and idx in constexpr_indices_set)
                else (idx, REMOVED)
            )
            for idx, arg in enumerate(raw_args)
        ]
        removed_none_args = [idx for idx, val in raw_args if val == REMOVED]
        raw_args = [val for idx, val in raw_args if val != REMOVED]

        # We have to compute the constexpr indices for the new, filtered raw_args
        # We also have to adjust equal_to_1.
        if removed_none_args:
            eq1_indices_set = set(triton_meta["configs"][0].equal_to_1)
            constexpr_indices = []
            equal_to_1 = []
            index_shift = 0
            for idx, kwarg in enumerate(self.ordered_kwargs_for_cpp_kernel):
                # every time we encounter an idx we removed, adjust by one to account for it
                # So for example if we had [None, const X]
                # iter 1:
                #   None was removed, adjust=1
                # iter 2:
                #  X is const at idx=1, but the adjusted idx is 0 now, because None was removed
                if idx in removed_none_args:
                    index_shift += 1
                    continue
                arg_index = kernel.arg_names.index(kwarg)
                if arg_index in kernel.constexprs:
                    constexpr_indices.append(idx - index_shift)
                if arg_index in eq1_indices_set:
                    equal_to_1.append(idx - index_shift)

            triton_meta["configs"][0].equal_to_1 = equal_to_1

        # Call to kernel
        self.codegen_comment(wrapper)
        wrapper.generate_user_defined_triton_kernel(
            new_name,
            raw_args,
            self.grid,
            configs,
            triton_meta,
            constexpr_indices,
        )

    def get_unbacked_symbol_uses(self) -> OrderedSet[sympy.Symbol]:
        # add unbacked symbols used in the grid to the ones used
        # in the kwargs (the latter is generated by ExternKernel)
        return super().get_unbacked_symbol_uses() | free_unbacked_symbols(self.grid)

    def get_unbacked_symbol_defs(self) -> OrderedSet[sympy.Symbol]:
        return OrderedSet()

    def __init__(self, *, kernel_idx, grid, tma_descriptor_metadata, kernel_args) -> None:  # type: ignore[no-untyped-def]
        inputs = []
        kwargs = {}
        constant_args = []
        for k, v in kernel_args.items():
            if isinstance(v, TensorBox):
                t = InputsKernel.unwrap_storage_for_input(self.realize_input(v))
                if k in tma_descriptor_metadata:
                    t = TMADescriptor.create(t, *tma_descriptor_metadata[k])
                inputs.append(t)
                kwargs[k] = t
            else:
                constant_args.append(v)
                kwargs[k] = v

        assert len(inputs) != 0
        self.device = inputs[0].get_device()

        super().__init__(
            None,
            NoneLayout(device=self.device),
            inputs,
            tuple(constant_args),
            kwargs,
        )
        self.kernel_idx = kernel_idx
        self.grid = grid

        kernel, configs, _ = self.get_kernel_and_metadata()

        # If we are autotuning, not all arguments will be passed
        self.ordered_kwargs_for_cpp_kernel = [
            arg for arg in kernel.arg_names if arg in kernel_args
        ]

        from torch._higher_order_ops.triton_kernel_wrap import identify_mutated_tensors

        autotuned_kwargs = configs[0].kwargs if len(configs) > 0 else {}
        self.mutable_args = [
            kernel_args[key]
            for key in identify_mutated_tensors(
                kernel, {**kernel_args, **autotuned_kwargs}
            )
        ]

        self.mutation_outputs = [
            MutationOutput(NoneLayout(device=self.device), buf, self)
            for buf in self.mutable_args
        ]
        V.graph.register_operation(self)

    def get_outputs(self) -> List[Buffer]:
        return list(self.mutation_outputs)

    def get_device(self) -> torch.device:
        return self.device


class InplaceBernoulliFallback(ExternKernel):
    """
    This needs to be a custom class to handle mutation properly
    """

    def codegen(self, wrapper) -> None:  # type: ignore[no-untyped-def]
        (x,) = (t.codegen_reference() for t in self.inputs)

        if V.graph.cpp_wrapper:
            # Inductor doesn't really support aten Generator, so the Generator kwarg is always NULL here,
            # which needs to be explicitly generated for cpp wrapper
            wrapper.writeline(
                f"{self.get_kernel_name()}({x}, {', '.join(map(repr, self.constant_args))}, NULL){wrapper.ending}"
            )
        else:
            wrapper.writeline(
                f"{self.get_kernel_name()}({x}, {', '.join(map(repr, self.constant_args))}){wrapper.ending}"
            )

    def should_allocate(self) -> bool:
        return False

    def get_mutation_names(self):  # type: ignore[no-untyped-def]
        return [self.inputs[0].get_name()]

    def get_unbacked_symbol_defs(self) -> OrderedSet[sympy.Symbol]:
        return OrderedSet()

    def __init__(self, op_overload, x, *constant_args) -> None:  # type: ignore[no-untyped-def]
        super().__init__(
            None,
            NoneLayout(device=x.get_device()),
            self.unwrap_storage([x]),
            constant_args,
            op_overload=op_overload,
        )
        V.graph.mark_buffer_mutated(x.get_name())
        self.name = V.graph.register_buffer(self)
        V.graph.register_operation(self)


# Used to deal with torch.complex types
class InplaceCopyFallback(ExternKernel):
    """
    This needs to be a custom class to handle mutation properly
    """

    def codegen(self, wrapper) -> None:  # type: ignore[no-untyped-def]
        (dst, src, non_blocking) = self.codegen_args()
        wrapper.codegen_device_copy(src, dst, non_blocking)

    def should_allocate(self) -> bool:
        return False

    def get_mutation_names(self):  # type: ignore[no-untyped-def]
        return [self.inputs[0].get_name()]

    def get_unbacked_symbol_defs(self) -> OrderedSet[sympy.Symbol]:
        return OrderedSet()

    def __init__(  # type: ignore[no-untyped-def]
        self,
        layout,
        inputs,
        constant_args,
    ) -> None:
        super().__init__(
            None,
            layout,
            inputs,
            constant_args,
            python_kernel_name="aten.copy_",
            cpp_kernel_name="aoti_torch_copy_",
        )
        V.graph.mark_buffer_mutated(inputs[0].get_name())
        self.name = V.graph.register_buffer(self)
        V.graph.register_operation(self)

    @classmethod
    def create(cls, dst, src, non_blocking: bool = False):  # type: ignore[no-untyped-def]
        inputs = [cls.realize_input(t) for t in [dst, src]]
        constant_args = (non_blocking,)
        result = InplaceCopyFallback(
            NoneLayout(device=dst.get_device()),
            inputs,
            constant_args,
        )
        return result


class MutatingFirstArgExternKernel(ExternKernel):
    """
    This needs to be a custom class to handle mutation properly
    """

    def codegen(self, wrapper) -> None:  # type: ignore[no-untyped-def]
        argrefs = [
            *(t.codegen_reference() for t in self.inputs),
            *map(repr, self.constant_args),
        ]
        wrapper.writeline(
            f"{self.get_kernel_name()}({', '.join(argrefs)}){wrapper.ending}"
        )

    def should_allocate(self) -> bool:
        return False

    def get_mutation_names(self):  # type: ignore[no-untyped-def]
        return [self.inputs[0].get_name()]

    def get_unbacked_symbol_defs(self) -> OrderedSet[sympy.Symbol]:
        return OrderedSet()

    def has_side_effects(self) -> bool:
        return True


class ResizeStorageBytes(MutatingFirstArgExternKernel):
    def __init__(self, variable, new_size) -> None:  # type: ignore[no-untyped-def]
        assert isinstance(new_size, int), "TODO: dynamic shapes"
        super().__init__(
            None,
            NoneLayout(device=variable.get_device()),
            self.unwrap_storage([variable]),
            constant_args=(new_size,),
        )
        V.graph.mark_buffer_mutated(variable.get_name())
        self.name = V.graph.register_buffer(self)
        V.graph.register_operation(self)
        self.python_kernel_name = "inductor_ops.resize_storage_bytes_"
        self.cpp_kernel_name = "torch::inductor::resize_storage_bytes_"
        V.graph.never_reuse_buffers.add(variable.data.get_name())


class SetSourceTensorKernel(ExternKernelAlloc):
    def __init__(self, self_tensor, storage_tensor) -> None:  # type: ignore[no-untyped-def]
        storage_tensor.freeze_layout()
        super().__init__(
            storage_tensor.get_layout(),
            [self_tensor, storage_tensor],
            python_kernel_name="torch.ops.aten.set_.source_Tensor",
            op_overload=torch.ops.aten.set_.source_Tensor,
        )
        V.graph.never_reuse_buffers.add(self_tensor.data.get_name())
        V.graph.never_reuse_buffers.add(storage_tensor.get_name())
        V.graph.never_reuse_buffers.add(self.get_name())
        device = storage_tensor.get_device()
        self.mutation_outputs = [
            MutationOutput(NoneLayout(device=device), self_tensor, self),
            MutationOutput(NoneLayout(device=device), storage_tensor, self),
        ]

    def get_inputs_that_alias_output(self):  # type: ignore[no-untyped-def]
        return [self.inputs[0].get_name(), self.inputs[1].get_name()]


class ScatterFallback(ExternKernel):
    """
    This needs to be a custom class to handle mutation properly.
    This class handles both aten.scatter_ and aten.scatter_reduce_.
    It also handle the case `src` being a scalar properly.
    """

    def codegen(self, wrapper) -> None:  # type: ignore[no-untyped-def]
        reduce = self.kwargs["reduce"]
        if V.graph.cpp_wrapper:
            # Follow aten/src/ATen/native/ReductionType.h:get_operator_enum
            get_operator_enum = {"add": "sum", "multiply": "prod"}
            if reduce in get_operator_enum:
                reduce = get_operator_enum[reduce]

        if self.src_is_tensor:
            (x, index, src) = (t.codegen_reference() for t in self.inputs)
        else:
            (x, index) = (t.codegen_reference() for t in self.inputs)
            src = self.constant_args[1]
        wrapper.generate_scatter_fallback(
            x,
            [x, self.constant_args[0], index, src],
            self.cpp_kernel_name,
            self.python_kernel_name,
            self.src_is_tensor,
            reduce,
            self.codegen_kwargs(),
        )

    def should_allocate(self) -> bool:
        return False

    def get_mutation_names(self):  # type: ignore[no-untyped-def]
        return [self.inputs[0].get_name()]

    def get_unbacked_symbol_defs(self) -> OrderedSet[sympy.Symbol]:
        return OrderedSet()

    def __init__(  # type: ignore[no-untyped-def]
        self,
        op_overload,
        x,
        dim: int,
        index,
        src,
        *,
        reduce: Optional[str] = None,
        include_self: bool = True,
    ) -> None:
        self.src_is_tensor = isinstance(src, TensorBox)

        constant_args: Tuple[Any, ...]
        if self.src_is_tensor:
            tensors = [self.realize_input(t) for t in [x, index, src]]
            constant_args = (dim,)
        else:
            tensors = [self.realize_input(t) for t in [x, index]]
            constant_args = (dim, src)

        super().__init__(
            None,
            NoneLayout(device=x.get_device()),
            self.unwrap_storage(tensors),
            constant_args,
            {"reduce": reduce, "include_self": include_self},
            python_kernel_name=str(op_overload),
            ordered_kwargs_for_cpp_kernel=["reduce", "include_self"],
            op_overload=op_overload,
        )
        V.graph.mark_buffer_mutated(x.get_name())
        self.name = V.graph.register_buffer(self)
        V.graph.register_operation(self)


class IndexPutFallback(ExternKernel):
    """
    This needs to be a custom class to handle mutation and indices properly
    """

    def codegen(self, wrapper) -> None:  # type: ignore[no-untyped-def]
        (x, values, *valid_indices) = (t.codegen_reference() for t in self.inputs)
        indices = []
        iter_valid_indices = iter(valid_indices)
        for i, _ in enumerate(self.indices):
            if self.indices[i] is not None:
                indices.append(next(iter_valid_indices))
            else:
                indices.append(V.graph.wrapper_code.none_str)

        wrapper.generate_index_put_fallback(
            self.get_kernel_name(), x, indices, values, *self.codegen_const_args()
        )

    def should_allocate(self) -> bool:
        return False

    def get_mutation_names(self):  # type: ignore[no-untyped-def]
        return [self.inputs[0].get_name()]

    def get_unbacked_symbol_defs(self) -> OrderedSet[sympy.Symbol]:
        return OrderedSet()

    def __init__(self, op_overload, x, indices, values, accumulate) -> None:  # type: ignore[no-untyped-def]
        self.indices = indices
        valid_indices = [i for i in indices if i is not None]
        tensors = [self.realize_input(x) for x in [x, values, *valid_indices]]
        cpp_kernel_name = "aoti_torch_index_put_out"
        super().__init__(
            None,
            NoneLayout(device=x.get_device()),
            self.unwrap_storage(tensors),
            (accumulate,),
            python_kernel_name="aten.index_put_",
            cpp_kernel_name=cpp_kernel_name,
            op_overload=op_overload,
        )
        V.graph.mark_buffer_mutated(self.inputs[0].get_name())
        self.name = V.graph.register_buffer(self)
        V.graph.register_operation(self)


class DeviceCopy(ExternKernelOut):
    @classmethod
    def create(cls, x, device, non_blocking):  # type: ignore[no-untyped-def]
        if (
            not x.is_extern()
            and all(r in V.graph.constants for r in x.get_read_names())
            and not config.aot_inductor.use_runtime_constant_folding
        ):
            return x.constant_to_device(device)

        V.graph.add_device_info(device)
        V.graph.add_device_info(x.get_device())

        developer_warning("DeviceCopy in input program")
        constant_args = (non_blocking,)
        return DeviceCopy(
            FlexibleLayout(
                device=device,
                dtype=x.get_dtype(),
                size=x.get_size(),
            ),
            [cls.realize_input(x)],
            constant_args,
        )

    def codegen(self, wrapper) -> None:  # type: ignore[no-untyped-def]
        args = self.codegen_args()
        assert len(args) == 2
        if self.output_view:
            wrapper.codegen_device_copy(
                args[0], self.output_view.codegen_reference(), args[1]
            )
        else:
            wrapper.codegen_device_copy(args[0], self.codegen_reference(), args[1])


class DynamicScalar(ExternKernel):
    """
    The result of a call to aten._local_scalar_dense.
    """

    def get_reads(self):  # type: ignore[no-untyped-def]
        return ()

    def should_allocate(self) -> bool:
        return False

    def __init__(self, sym, keypath, data) -> None:  # type: ignore[no-untyped-def]
        data.realize()
        super().__init__(
            None, NoneLayout(device=torch.device("cpu")), self.unwrap_storage([data])
        )
        self.sym = sym
        self.keypath = keypath

    def get_unbacked_symbol_defs(self) -> OrderedSet[sympy.Symbol]:
        return OrderedSet([self.sym])

    def codegen(self, wrapper) -> None:  # type: ignore[no-untyped-def]
        wrapper.codegen_dynamic_scalar(self)


class AssertScalar(ExternKernel):
    """
    The result of a call to aten._assert_scalar
    """

    def get_reads(self):  # type: ignore[no-untyped-def]
        return ()

    def should_allocate(self) -> bool:
        return False

    def __init__(self, scalar, msg) -> None:  # type: ignore[no-untyped-def]
        super().__init__(
            # Buffer(name, layotu)
            None,
            NoneLayout(device=torch.device("cpu")),
            # InputsKernel(inputs)
            [],
        )
        self.scalar = scalar
        self.msg = msg

    def has_side_effects(self) -> bool:
        return True

    def get_unbacked_symbol_uses(self):  # type: ignore[no-untyped-def]
        return free_unbacked_symbols(self.scalar)

    def codegen(self, wrapper) -> None:  # type: ignore[no-untyped-def]
        if V.graph.cpp_wrapper:
            pass
        else:
            # NB: It is EXTREMELY important not to simplify the scalar under
            # assertion here, because simplify is done with respect to
            # runtime asserts.  So if you have "u0 == 0" in the runtime
            # asserts, if you subsequently try to simplify(u0 == 0), you will
            # get True (because we've already runtime assert'ed that it's
            # true).  But we're code generating the actual runtime assert
            # here!!
            wrapper.writeline(
                f"if not {V.graph.wrapper_code.codegen_python_sizevar(self.scalar, simplify=False)}:"
            )
            wrapper.writeline(f"    raise RuntimeError({repr(self.msg)})")
            # No one should ever use this buffer, but for uniformity
            # define the variable and assign it None
            wrapper.writeline(f"{self.get_name()} = None")


@ir_dataclass(frozen=False)
class ExternKernelNode:
    name: str
    node: export_schema.Node


class FallbackKernel(ExternKernelAlloc):
    def __init__(  # type: ignore[no-untyped-def]
        self,
        layout,
        kernel,
        tensor_args,
        nontensor_args,
        unflatten_args,
        kwargs=None,
        *,
        unbacked_bindings=None,
    ) -> None:
        if (
            kernel == aten.mul.Tensor
            and len(tensor_args) == 1
            and len(nontensor_args) == 1
        ):
            # When aten.mul.Tensor's second arg is constant, cpp wrapper expects
            # to call mul_Scalar. A more proper fix is to do it in decomposition.
            # See https://github.com/pytorch/pytorch/issues/123478
            kernel = aten.mul.Scalar

        super().__init__(
            layout,
            tuple(tensor_args),
            tuple(nontensor_args),
            op_overload=kernel,
        )

        self.use_runtime_dispatch = False
        self.unbacked_bindings = unbacked_bindings

        assert isinstance(
            kernel,
            (
                torch._ops.OpOverload,
                torch._ops.HigherOrderOperator,
            ),
        ), f"Fails to create FallbackKernel for {kernel}: {type(kernel)} not supported"
        self.op_overload = kernel
        self.unflatten_args = unflatten_args
        self.kwargs = {} if kwargs is None else kwargs
        V.graph.warn_fallback(self.python_kernel_name)  # type: ignore[arg-type]

        # args that are aliased
        self.alias_names: List[str] = []
        # args that are mutated AND returned from the op
        self.mutation_names: List[str] = []

        if isinstance(self.op_overload, torch._ops.HigherOrderOperator):
            # We assume here that HOPs with FallbackKernel are functional.
            # This may not always be true! HOPs must individually opt-in to
            # FallbackKernel, so please check this if you opt-in.
            return

        if "_c10d_functional" in self.op_overload.name():
            # _c10d_functional kernels are lowered into _CollectiveKernel which
            # derives from FallbackKernel for the cpp codegen. The kernels
            # don't pass the can_auto_functionalize check, but their mutation
            # is handled properly by _CollectiveKernel.
            return

        schema = self.op_overload._schema

        # NOTE: [FallbackKernel supported operators]
        # We only support three types of operators:
        # - functional ops
        # - view ops
        # - inplace aten ops
        # - mutating ops that are auto-functionalizable. That is,
        # the operator may mutate any number of inputs, but its outputs
        # may not alias any of the inputs.
        #
        # The unsupported cases usually do not show up here (because
        # AOTAutograd functionalized them away); the only way for an in-place
        # op to show up here is if a lowering or pass introduced it.
        if torch._library.utils.mutates_and_returns_first_arg(self.op_overload):
            self.mutation_names.append(tensor_args[0].get_name())
            return

        if schema.is_mutable and not can_auto_functionalize(kernel):
            raise NotImplementedError(
                f"NYI: Can't generate FallbackKernel for {kernel}"
            )

        schema_args = schema.arguments
        args, kwargs = self.unflatten_args(self.inputs, self.constant_args)

        def handle_aliasing_and_mutation(info, arg) -> None:  # type: ignore[no-untyped-def]
            # Assertions to make sure we didn't mismatch args
            if isinstance(info.type, torch.ListType):
                assert isinstance(arg, (list, tuple))
            is_optional_tensor = isinstance(
                info.type, torch.OptionalType
            ) and isinstance(info.type.getElementType(), torch.TensorType)
            is_list_tensor = isinstance(info.type, torch.ListType) and isinstance(
                info.type.getElementType(), torch.TensorType
            )
            if is_optional_tensor or isinstance(info.type, torch.TensorType):
                # PyTorch also accepts None and scalar types for args marked as "Tensor".
                # We're not going to check all of them here.
                assert not isinstance(arg, (tuple, list))

            if arg is None:
                return
            if info.alias_info is None:
                return

            def add_alias(t) -> None:  # type: ignore[no-untyped-def]
                self.alias_names.append(t.get_name())
                if info.alias_info.is_write:
                    self.mutation_outputs.append(
                        MutationOutput(NoneLayout(device=t.get_device()), t, self)
                    )

            if is_list_tensor:
                for tensor_arg in arg:
                    add_alias(tensor_arg)
            else:
                assert isinstance(info.type, torch.TensorType) or is_optional_tensor
                add_alias(arg)

        for info, arg in torch._library.utils.zip_schema(schema, args, kwargs):
            handle_aliasing_and_mutation(info, arg)

    def codegen_unbacked_symbol_defs(self, wrapper) -> None:  # type: ignore[no-untyped-def]
        if not hasattr(self, "unbacked_bindings"):
            return

        unbacked_bindings = resolve_unbacked_bindings(
            V.graph.sizevars.shape_env, self.unbacked_bindings
        )

        if not unbacked_bindings:
            return

        for s, keypath in unbacked_bindings.items():

            def go(expr, keypath):  # type: ignore[no-untyped-def]
                if keypath == ():
                    return expr

                if (
                    len(keypath) >= 2
                    and isinstance(keypath[0], CallMethodKey)
                    and isinstance(keypath[1], pytree.SequenceKey)
                ):
                    return go(
                        f"{expr}.{keypath[0].name}({keypath[1].idx})", keypath[2:]
                    )
                elif isinstance(keypath[0], CallMethodKey):
                    return go(f"{expr}.{keypath[0].name}()", keypath[1:])
                elif isinstance(keypath[0], pytree.SequenceKey):
                    return (
                        go(f"std::get<{keypath[0].idx}>({expr})", keypath[1:])
                        if V.graph.cpp_wrapper
                        else go(f"{expr}[{keypath[0].idx}]", keypath[1:])
                    )
                elif isinstance(keypath[0], DivideByKey):
                    # TODO: need to assert divisibility
                    # TODO: this is invalid C++ codegen
                    return go(f"{expr}.__floordiv__({keypath[0].divisor})", keypath[1:])
                else:
                    raise AssertionError(f"unrecognized keypath {keypath}")

            def go_outer():  # type: ignore[no-untyped-def]
                if V.graph.cpp_wrapper:
                    # Special handling for the top level buffer access,
                    # because self.get_name() is actually never bound; the
                    # individual output arguments are bound by
                    # generate_c_shim_fallback_kernel
                    if len(self.outputs) == 1:
                        return go(self.outputs[0].get_name(), keypath)
                    else:
                        assert isinstance(keypath[0], pytree.SequenceKey)
                        return go(self.outputs[keypath[0].idx].get_name(), keypath[1:])
                else:
                    return go(self.get_name(), keypath)

            wrapper.writeline(
                f"{wrapper.codegen_unbacked_symbol_decl(s)} = {go_outer()}{wrapper.ending}"
            )

    def get_unbacked_symbol_defs(self) -> OrderedSet[sympy.Symbol]:
        if unbacked_bindings := getattr(self, "unbacked_bindings", None):
            resolved = resolve_unbacked_bindings(
                V.graph.sizevars.shape_env, unbacked_bindings
            )
            assert resolved is not None
            return resolved.keys()  # type: ignore[return-value]
        else:
            return OrderedSet()

    def codegen_args(self):  # type: ignore[no-untyped-def]
        @dataclasses.dataclass
        class Shim:
            ref: Any

            def __repr__(self) -> str:
                return self.ref

        tensor_args = [Shim(x.codegen_reference()) for x in self.inputs]
        args, kwargs = self.unflatten_args(tensor_args, self.constant_args)
        if V.graph.cpp_wrapper and isinstance(self.op_overload, torch._ops.OpOverload):
            args = self.fill_non_provided_args(args, kwargs)
            args = [
                V.graph.wrapper_code.val_to_arg_str(x, param.real_type)
                for param, x in zip(self.op_overload._schema.arguments, args)
            ]
        else:
            args = [V.graph.wrapper_code.val_to_arg_str(x) for x in args]

        # let self.codegen_kwargs handle kwargs
        self.kwargs.update(kwargs)
        return args

    @staticmethod
    def find_device(tensor_args, example_output):  # type: ignore[no-untyped-def]
        if tensor_args:
            devices = [arg.get_device() for arg in tensor_args if arg.get_device()]
            return devices[0]
        if isinstance(example_output, torch.Tensor):
            return example_output.device
        if isinstance(example_output, (list, tuple)):
            device_set = OrderedSet(
                FallbackKernel.find_device(None, x) for x in example_output
            )
            # Remove None
            devices = [device for device in device_set if device]
            if len(devices) == 1:
                return devices[0]
            for device in devices:
                if is_gpu(device.type):
                    return device
            return devices[0]
        return None

    def has_side_effects(self):  # type: ignore[no-untyped-def]
        if isinstance(self.op_overload, torch._ops.HigherOrderOperator):
            return False
        return get_schema_info(self.op_overload).is_mutable()

    def get_inputs_that_alias_output(self):  # type: ignore[no-untyped-def]
        return self.alias_names

    def get_mutation_names(self):  # type: ignore[no-untyped-def]
        assert len(self.mutation_names) <= 1
        return self.mutation_names

    # ProxyExecutor Design Note
    # We export the ExternFallbackNodes (for custom ops) into a serialized file
    # and run it with a host side proxy executor to address the ABI problem
    # This is currently only implemented for fbcode. Eventually, we will also make this work for OSS.
    # Detailed design doc can be found at
    # https://docs.google.com/document/d/1wC4DOZFaYym2t1Esz0X5yxlLI3RDnSiyRbUus3bkJ64/edit?usp=sharing
    def export_extern_kernel_node(self):  # type: ignore[no-untyped-def]
        assert isinstance(self, FallbackKernel)
        args, kwargs = self.unflatten_args(self.inputs, self.constant_args)
        args = self.fill_non_provided_args(args, kwargs)
        ordered_kwargs = [
            kwargs.get(key, None) for key in self.ordered_kwargs_for_cpp_kernel
        ]
        if not V.graph.aot_mode:
            # No need to serialize in the cpp wrapper JIT mode
            return [*args, *ordered_kwargs]

        serializer = GraphModuleSerializer(None, None)  # type: ignore[arg-type]
        named_arguments = serializer.serialize_inputs(self.op_overload, args, kwargs)

        # serialize_outputs
        def handle_single_output(return_type, output):  # type: ignore[no-untyped-def]
            if isinstance(return_type, torch.TensorType):
                # For single Tensor
                out = output
                if isinstance(output, (list, tuple)):
                    assert len(output) == 1
                    out = output[0]
                return export_schema.Argument.create(
                    as_tensor=export_schema.TensorArgument(name=out.get_name())
                )
            elif isinstance(return_type, torch.ListType) and isinstance(
                return_type.getElementType(), torch.TensorType
            ):
                # For single TensorList
                return export_schema.Argument.create(
                    as_tensors=[
                        export_schema.TensorArgument(name=out.get_name())
                        for out in output
                    ]
                )
            else:
                raise RuntimeError(f"Unsupported return type {type(return_type)}")

        target = self.op_overload
        returns = target._schema.returns  # type: ignore[union-attr]
        if len(returns) == 1:
            # FIXME: there is a corner case here, i.e. all_reduce_coalesced_'s return value
            # is a list of tensors, but self.mutation_outputs is already flatterned. A proper
            # fix would require changing all the uses of self.mutation_outputs.
            return_type = returns[0].real_type
            output_arguments = [
                handle_single_output(
                    return_type, [*self.outputs, *self.mutation_outputs]
                )
            ]
        else:
            # For tuple returns, e.g "-> (Tensor, Tensor)" or "-> (Tesnor, Tensor[])"
            # Not generating output args for self.mutation_outputs
            output_arguments = [
                handle_single_output(return_schema.real_type, output)
                for return_schema, output in zip(
                    returns, [*self.outputs, *self.mutation_outputs]
                )
            ]

        node = ExternKernelNode(
            name=self.get_name(),
            node=export_schema.Node(
                target=self.op_overload.name(),  # type: ignore[union-attr]
                inputs=named_arguments,
                outputs=output_arguments,
                metadata={},
            ),
        )

        V.graph.extern_kernel_nodes.append(node)

        return [*args, *ordered_kwargs]

    def codegen(self, wrapper) -> None:  # type: ignore[no-untyped-def]
        kernel = self.op_overload
        if kernel.namespace == "aten":  # type: ignore[union-attr]
            # Aten Fallback Ops
            assert isinstance(kernel, torch._ops.OpOverload)
            if V.graph.cpp_wrapper:
                from torchgen.aoti.fallback_ops import inductor_fallback_ops

                if str(kernel) not in inductor_fallback_ops:
                    # C shim v2 is torchgen-ed, which should cover all aten ops.
                    # If you do hit a missed op, please update fallback_ops.py.
                    log.warning(
                        "%s is missing a c-shim implementation, using proxy executor as fallback",
                        kernel,
                    )
                    self.use_runtime_dispatch = True
        elif kernel.namespace == "_quantized":  # type: ignore[union-attr]
            # Internal Quantized Fallback Ops
            assert isinstance(kernel, torch._ops.OpOverload)
        else:
            # For non-aten OpOverload, i.e. custom ops
            if V.graph.cpp_wrapper:
                self.use_runtime_dispatch = True

        if self.use_runtime_dispatch:
            self.codegen_comment(wrapper)

            exported_args = None
            args = None
            exported_args = self.export_extern_kernel_node()

            wrapper.generate_extern_kernel_alloc_and_find_schema_if_needed(
                self.get_name(),
                self.python_kernel_name,
                self.cpp_kernel_name,
                args,
                self.op_overload,
                exported_args,
                [*self.outputs, *self.mutation_outputs],
            )
        else:
            self.codegen_comment(wrapper)
            args = [*self.codegen_args(), *self.codegen_kwargs()]
            V.graph.wrapper_code.generate_fallback_kernel(self, args)
            if isinstance(self.layout, Layout):
                self.codegen_size_asserts(wrapper)

        self.codegen_unbacked_symbol_defs(wrapper)

    @staticmethod
    def tensor_to_layout(output: torch.Tensor):  # type: ignore[no-untyped-def]
        return FixedLayout(
            output.device,
            output.dtype,
            convert_shape_to_inductor(output.size()),
            convert_shape_to_inductor(output.stride()),
        )

    @classmethod
    def create(cls, kernel, *args, **kwargs):  # type: ignore[no-untyped-def]
        fake_incorrect_kernels = (aten._fused_moving_avg_obs_fq_helper_functional,)
        context: ContextManager[None] = (
            V.graph.fake_mode if kernel not in fake_incorrect_kernels else nullcontext()  # type: ignore[assignment]
        )
        with context:
            (
                example_output,
                tensor_args,
                non_tensor_args,
                unflatten_args,
                unbacked_bindings,
            ) = cls.process_kernel(kernel, *args, **kwargs)

        device = cls.find_device(tensor_args, example_output)
        if example_output is None:
            packed = cls(
                NoneLayout(device=device),
                kernel,
                tensor_args,
                non_tensor_args,
                unflatten_args,
                unbacked_bindings=unbacked_bindings,
            )

        else:
            assert device, "Not sure where to find device info"
            packed = cls(
                MultiOutputLayout(device=device),
                kernel,
                tensor_args,
                non_tensor_args,
                unflatten_args,
                unbacked_bindings=unbacked_bindings,
            )

        def generate_output(output, indices):  # type: ignore[no-untyped-def]
            if isinstance(output, (list, tuple)):
                return type(output)(
                    generate_output(output[i], indices + [(type(output), i)])
                    for i in range(len(output))
                )
            elif isinstance(output, dict):
                return {
                    key: generate_output(val, indices + [(type(output), key)])
                    for key, val in output.items()
                }
            elif isinstance(output, torch.Tensor):
                return MultiOutput(
                    cls.tensor_to_layout(output),
                    packed,
                    indices,
                )
            elif isinstance(output, int):
                return output
            elif isinstance(output, torch.SymInt):
                return output.node.expr
            else:
                assert (
                    output is None
                ), f"FallbackKernel output type {type(output)} is not supported"
                return None

        outputs = generate_output(example_output, [])
        if isinstance(outputs, (list, tuple, dict)):
            packed.outputs = outputs  # type: ignore[assignment]
        else:
            packed.outputs = [outputs]
        return outputs

    def apply_constraint(self):  # type: ignore[no-untyped-def]
        return super().apply_constraint()


@ir_dataclass(frozen=False)
class ComplexView(FallbackKernel):
    """View a complex number as two dtyped numbers or vice versa"""

    def should_allocate(self) -> bool:
        return False

    def get_inputs_that_alias_output(self):  # type: ignore[no-untyped-def]
        # Signal to codegen that our output buffer isn't safe to reuse
        return [self.inputs[0].get_name()]

    def __init__(  # type: ignore[no-untyped-def]
        self,
        layout,
        kernel,
        tensor_args,
        nontensor_args,
        unflatten_args,
        *,
        unbacked_bindings=None,
    ) -> None:
        super().__init__(
            layout,
            kernel,
            tensor_args,
            nontensor_args,
            unflatten_args,
            unbacked_bindings=unbacked_bindings,
        )


@ir_dataclass
class MultiOutputLayout(IRNode):
    device: torch.device


class MultiOutput(ExternKernel):
    # Given an input MultiOutputLayout buffer, indexes out an actual buffer
    # from that result.  This doesn't actually produce multiple outputs,
    # that's MultiOutputLayout!
    def codegen_list_tuple_access(self, basename, indices):  # type: ignore[no-untyped-def]
        if len(indices) > 0:
            itype, i = indices[0]
            if issubclass(itype, list):
                return self.codegen_list_tuple_access(f"{basename}[{i}]", indices[1:])
            elif issubclass(itype, tuple):
                # cpp wrapper code needs to use std::get<> to access a tuple
                tuple_access = V.graph.wrapper_code.codegen_tuple_access(
                    basename, self.get_name(), str(i)
                )
                return self.codegen_list_tuple_access(tuple_access, indices[1:])
            elif issubclass(itype, dict):
                return self.codegen_list_tuple_access(f"{basename}['{i}']", indices[1:])
            else:
                raise AssertionError("non supported index type: ", itype)
        else:
            return basename

    def codegen(self, wrapper) -> None:  # type: ignore[no-untyped-def]
        wrapper.codegen_multi_output(
            self.get_name(),
            self.codegen_list_tuple_access(self.inputs[0].get_name(), self.indices),
        )

    def __init__(self, layout, input, indices: List[Tuple[Any, ...]]) -> None:  # type: ignore[no-untyped-def]
        super().__init__(None, layout, [input], ())
        self.name = V.graph.register_buffer(self)
        V.graph.register_operation(self)
        self.indices = indices

    def get_unbacked_symbol_uses(self) -> OrderedSet[sympy.Symbol]:
        return self.inputs[0].get_unbacked_symbol_uses()

    def should_allocate(self) -> bool:
        return False

    def get_inputs_that_alias_output(self):  # type: ignore[no-untyped-def]
        return [
            inp.get_name()
            for inp in self.inputs
            if isinstance(inp, FallbackKernel)
            and len(inp.get_inputs_that_alias_output()) > 0
        ]


# We just use a normal dataclass for MutableBox/TensorBox/StorageBox since
# they're mainly lowering-time constructs that we expect to mutate and such.
@dataclasses.dataclass
class MutableBox(IRNode):
    """
    TensorBox / StorageBox allow in-place mutation of Tensors
    """

    data: IRNode

    def __getattr__(self, name):  # type: ignore[no-untyped-def]
        fn = getattr(self.data, name)
        if callable(fn):
            return fn
        raise AttributeError(f"{type(self.data).__name__}.{name} not callable")

    def realize(self):  # type: ignore[no-untyped-def]
        return self.data.realize()

    def get_unbacked_symbol_uses(self) -> OrderedSet[sympy.Symbol]:
        return self.data.get_unbacked_symbol_uses()

    def get_read_names(self) -> OrderedSet[str]:
        return self.data.get_read_names()

    def get_defining_op(self) -> Optional[Operation]:
        return self.data.get_defining_op()

    def codegen_reference(self, writer=None):  # type: ignore[no-untyped-def]
        return self.data.codegen_reference(writer)

    @property
    def layout(self):  # type: ignore[no-untyped-def]
        return self.data.get_layout()

    def get_layout(self):  # type: ignore[no-untyped-def]
        return self.layout

    def get_size(self):  # type: ignore[no-untyped-def]
        return self.data.get_size()

    @property
    def dtype(self):  # type: ignore[no-untyped-def]
        return self.data.dtype

    def __str__(self) -> str:
        if isinstance(self.data, MutableBox):
            line0 = f"{type(self).__name__}({type(self.data).__name__}("
            endl = "))"
            inner = self.data.data
        else:
            line0 = f"{type(self).__name__}("
            inner = self.data
            endl = ")"

        lines = [
            line0,
            indent(str(inner)),
            endl,
        ]
        return "\n".join(lines)

    __repr__ = __str__


class TensorBox(MutableBox):
    @staticmethod
    def create(data):  # type: ignore[no-untyped-def]
        return TensorBox(StorageBox(data))


class StorageBox(MutableBox):
    def is_input_buffer(self):  # type: ignore[no-untyped-def]
        if isinstance(self.data, (InputBuffer, ReinterpretView)):
            return self.data.get_name() in V.graph.graph_inputs
        return False

    def is_module_buffer(self):  # type: ignore[no-untyped-def]
        return (
            isinstance(self.data, (ConstantBuffer))
            and self.data.get_name() in V.graph.constants
        )

    def realize(self):  # type: ignore[no-untyped-def]
        if isinstance(
            self.data,
            (
                ComputedBuffer,
                InputsKernel,
                InputBuffer,
                ReinterpretView,
                TemplateBuffer,
            ),
        ):
            return self.data.get_name()
        assert isinstance(self.data, (Pointwise, Reduction, Scan, Sort)), type(
            self.data
        )
        origin_node = self.data.get_origin_node()
        traceback = self.data.get_traceback()
        self.data = ComputedBuffer(
            name=None,
            layout=FlexibleLayout(
                device=self.data.get_device(),
                dtype=self.data.get_dtype(),
                size=self.data.get_size(),
            ),
            data=self.data,
        )
        self.data.name = V.graph.register_buffer(self.data)
        V.graph.register_operation(self.data)
        self.data.origins = self.origins
        self.data.origin_node = origin_node
        self.data.traceback = traceback
        return self.data.name

    def realize_hint(self) -> None:
        """
        Called on buffers we expect to be forced to realize later.
        """
        if (
            isinstance(self.data, (Pointwise, Reduction))
            and self.data.inner_fn_opcount().nontrivial_read_count > 1
        ):
            self.realize()

    def has_exceeded_max_reads(self):  # type: ignore[no-untyped-def]
        return isinstance(self.data, Pointwise) and (
            self.num_reads() > config.realize_acc_reads_threshold
            or self.has_large_inner_fn()
        )

    def should_realize_on_reuse(self, users):  # type: ignore[no-untyped-def]
        """
        A heuristic to decide if we should realize a tensor
        that is used multiple times.
        """
        if users > 1 and isinstance(self.data, (Pointwise, Reduction)):
            if is_cpu(self.data):
                # Heuristic for realizing reused result of heavy ops on cpu
                opcount = self.data.inner_fn_opcount()
                heavy_ops = ["exp", "sigmoid"]  # a list of heavy ops
                if any(x in opcount.used_ops for x in heavy_ops):
                    return True
            return (
                self.num_reads() > config.realize_reads_threshold
                or self.has_large_inner_fn()
            )
        return False

    def mark_reuse(self, users) -> None:  # type: ignore[no-untyped-def]
        if self.should_realize_on_reuse(users):
            self.realize()

    def num_reads(self):  # type: ignore[no-untyped-def]
        return self.data.num_reads()


@ir_dataclass(frozen=False)
class Subgraph(IRNode):
    name: str
    graph_module: torch.fx.GraphModule
    graph: Optional[GraphLowering] = None


def _has_aliased_buffers(buffers: Sequence[IRNode]) -> bool:
    buffers = [
        buffer.unwrap_view() if isinstance(buffer, ReinterpretView) else buffer
        for buffer in buffers
    ]
    # assuming the same buffer is represented by the same IRNode object
    return len(OrderedSet(id(buffer) for buffer in buffers)) < len(buffers)


@ir_dataclass(frozen=False)
class InvokeSubgraph(ExternKernel):
    subgraph: Optional[Subgraph] = None
    operands: Optional[List[TensorBox]] = None
    outputs: Optional[List[MultiOutput]] = None

    def __init__(
        self, subgraph: Subgraph, operands: List[TensorBox], layout: MultiOutputLayout
    ) -> None:
        super().__init__(
            name=None,
            layout=layout,
            inputs=operands,
        )
        self.subgraph = subgraph
        self.name = V.graph.register_buffer(self)
        V.graph.register_operation(self)

    @classmethod
    def create(cls, subgraph: Subgraph, operands):  # type: ignore[no-untyped-def]
        # TODO(anijain2305) - Support sym expr as operands in future.
        fx_operands = V.graph.current_node.args[-1]
        fake_operands = [x.meta["val"] for x in fx_operands]  # type: ignore[union-attr]

        # Realize the inputs. Also intermediates can have different strides than
        # the inputs of the subgraph. So, force the intermediates to have same
        # strides as that of subgraph inputs.
        operands = [cls.realize_input(x) for x in operands]

        def handle_sym_expr(stride):  # type: ignore[no-untyped-def]
            return [s.node.expr if isinstance(s, torch.SymInt) else s for s in stride]

        fake_strides = [fake_operand.stride() for fake_operand in fake_operands]
        fake_strides = [handle_sym_expr(stride) for stride in fake_strides]
        operands = [
            cls.require_exact_strides(x, fake_strides[idx])
            for idx, x in enumerate(operands)
        ]

        if subgraph.graph is None:
            # create and lower subgraphs
            subgraph.graph = V.graph.make_subgraph(
                gm=subgraph.graph_module,
                example_inputs=fake_operands,
                subgraph_name=subgraph.name,
            )
            with V.set_graph_handler(subgraph.graph):
                subgraph.graph.run(*fake_operands)

        outputs = subgraph.graph.graph_outputs
        device = operands[0].get_device()
        invoke_subgraph = InvokeSubgraph(
            subgraph=subgraph,
            operands=operands,
            layout=MultiOutputLayout(device=device),
        )

        outputs = [
            MultiOutput(
                FixedLayout(
                    device=output.get_device(),
                    dtype=output.get_dtype(),
                    size=output.get_size(),  # type: ignore[arg-type]
                    stride=output.get_stride(),
                    offset=output.get_layout().offset,  # type: ignore[union-attr]
                ),
                invoke_subgraph,
                [(list, i)],
            )
            for i, output in enumerate(outputs)
        ]

        invoke_subgraph.outputs = outputs
        return outputs

    def codegen(self, wrapper) -> None:  # type: ignore[no-untyped-def]
        wrapper.codegen_invoke_subgraph(self)


@ir_dataclass(frozen=False)
class Conditional(ExternKernel):
    predicate: Optional[IRNode] = None
    operands: Optional[List[TensorBox]] = None
    true_subgraph: Optional[Subgraph] = None
    false_subgraph: Optional[Subgraph] = None
    outputs: Optional[List[MultiOutput]] = None

    def __init__(
        self,
        predicate: IRNode,
        operands: List[TensorBox],
        true_subgraph: Subgraph,
        false_subgraph: Subgraph,
        layout: MultiOutputLayout,
    ) -> None:
        self.predicate = predicate
        self.operands = operands
        self.true_subgraph = true_subgraph
        self.false_subgraph = false_subgraph

        inputs = []
        if not isinstance(predicate, ShapeAsConstantBuffer):
            inputs.append(predicate)
        inputs.extend(operands)

        super().__init__(
            name=None,
            layout=layout,
            inputs=inputs,
        )

        self.name = V.graph.register_buffer(self)
        V.graph.register_operation(self)

    @classmethod
    def create(  # type: ignore[no-untyped-def]
        cls,
        predicate: TensorBox,
        true_fn: Subgraph,
        false_fn: Subgraph,
        operands: List[TensorBox],
    ):
        predicate = cls.realize_input(predicate)
        operands = [cls.realize_input(x) for x in operands]

        fx_operands = V.graph.current_node.args[-1]
        fake_operands = [x.meta["val"] for x in fx_operands]  # type: ignore[union-attr]

        for subgraph in (true_fn, false_fn):
            if subgraph.graph is None:
                # create and lower subgraphs
                subgraph.graph = V.graph.make_subgraph(
                    gm=subgraph.graph_module,
                    example_inputs=fake_operands,
                    subgraph_name=subgraph.name,
                )
                with V.set_graph_handler(subgraph.graph):
                    subgraph.graph.run(*fake_operands)

        true_outputs = true_fn.graph.graph_outputs  # type: ignore[union-attr]
        false_outputs = false_fn.graph.graph_outputs  # type: ignore[union-attr]

        for name, outputs in (("true_fn", true_outputs), ("false_fn", false_outputs)):
            if _has_aliased_buffers(true_outputs):
                raise AssertionError(
                    "Output aliasing is currently not supported in compiled torch.cond. "
                    f"The outputs of the {name} subgraph of torch.cond are aliased: {outputs}"
                )

        # make sure true and false outputs are structurally equivalent
        assert len(true_outputs) == len(false_outputs), (true_outputs, false_outputs)
        for i, (to, fo) in enumerate(zip(true_outputs, false_outputs)):
            assert to.get_size() == fo.get_size(), (i, to, fo)
            assert to.get_stride() == fo.get_stride(), (i, to, fo)
            assert to.get_device() == fo.get_device(), (i, to, fo)
            assert to.get_dtype() == fo.get_dtype(), (i, to, fo)
            assert to.get_layout().offset == fo.get_layout().offset, (i, to, fo)

        if not isinstance(predicate, ShapeAsConstantBuffer):
            # use predicate device for consistent codegen-ing
            device = predicate.get_device()
        else:
            # predicate is not a Tensor: use first operand's device
            assert (
                len(operands) > 0
            ), "When predicate is not a Tensor, there must be at least one operand in torch.cond."
            device = operands[0].get_device()

        conditional = Conditional(
            predicate=predicate,
            operands=operands,
            true_subgraph=true_fn,
            false_subgraph=false_fn,
            layout=MultiOutputLayout(device=device),
        )

        outputs = [
            MultiOutput(
                FixedLayout(
                    device=output.get_device(),
                    dtype=output.get_dtype(),
                    size=output.get_size(),
                    stride=output.get_stride(),
                    offset=output.get_layout().offset,
                ),
                conditional,
                [(list, i)],
            )
            # as the true and false outputs are equivalent,
            # we can use either of them here as a "template"
            for i, output in enumerate(true_outputs)
        ]

        conditional.outputs = outputs
        return outputs

    def codegen(self, wrapper) -> None:  # type: ignore[no-untyped-def]
        wrapper.codegen_conditional(self)


@ir_dataclass(frozen=False)
class WhileLoop(ExternKernel):
    carried_inputs: Optional[List[TensorBox]] = None
    additional_inputs: Optional[List[TensorBox]] = None
    cond_subgraph: Optional[Subgraph] = None
    body_subgraph: Optional[Subgraph] = None
    outputs: Optional[List[MultiOutput]] = None

    def __init__(
        self,
        carried_inputs: List[TensorBox],
        additional_inputs: List[TensorBox],
        cond_subgraph: Subgraph,
        body_subgraph: Subgraph,
        layout: MultiOutputLayout,
    ) -> None:
        self.carried_inputs = carried_inputs
        self.additional_inputs = additional_inputs
        self.cond_subgraph = cond_subgraph
        self.body_subgraph = body_subgraph

        super().__init__(
            name=None,
            layout=layout,
            inputs=carried_inputs + additional_inputs,
        )

        self.name = V.graph.register_buffer(self)
        V.graph.register_operation(self)

    @classmethod
    def create(  # type: ignore[no-untyped-def]
        cls,
        cond_fn: Subgraph,
        body_fn: Subgraph,
        carried_inputs: List[TensorBox],
        additional_inputs: List[TensorBox],
    ):
        carried_inputs = [cls.realize_input(x) for x in carried_inputs]
        additional_inputs = [cls.realize_input(x) for x in additional_inputs]
        all_inputs = carried_inputs + additional_inputs

        fx_all_inputs = V.graph.current_node.args[-2] + V.graph.current_node.args[-1]  # type: ignore[operator]
        fake_all_inputs = [x.meta["val"] for x in fx_all_inputs]  # type: ignore[union-attr]

        for subgraph in (cond_fn, body_fn):
            if subgraph.graph is None:
                # create and lower subgraphs
                subgraph.graph = V.graph.make_subgraph(
                    gm=subgraph.graph_module,
                    example_inputs=fx_all_inputs,  # type: ignore[arg-type]
                    subgraph_name=subgraph.name,
                )
                with V.set_graph_handler(subgraph.graph):
                    subgraph.graph.run(*fake_all_inputs)

        cond_outputs = cond_fn.graph.graph_outputs  # type: ignore[union-attr]
        body_outputs = body_fn.graph.graph_outputs  # type: ignore[union-attr]

        if _has_aliased_buffers(body_outputs):
            raise AssertionError(
                "Output aliasing is currently not supported in compiled torch.while_loop. "
                f"The outputs of the body_fn subgraph of torch.while_loop are aliased: {body_outputs}"
            )

        # make sure cond_fn returns a boolean scalar Tensor
        assert len(cond_outputs) == 1, cond_outputs
        assert cond_outputs[0].get_dtype() == torch.bool, cond_outputs
        assert len(cond_outputs[0].get_size()) == 0, cond_outputs

        assert (
            len(all_inputs) > 0
        ), "torch.while_loop is assumed to have at least one operand."

        device = all_inputs[0].get_device()

        # make sure carried_inputs and body outputs are structurally equivalent
        assert len(carried_inputs) == len(body_outputs), (carried_inputs, body_outputs)
        for i, (op, bo) in enumerate(zip(carried_inputs, body_outputs)):
            assert op.get_size() == bo.get_size(), (i, op, bo)
            assert op.get_stride() == bo.get_stride(), (i, op, bo)
            # assume all carried_inputs and outputs are on the same device
            # as the MultiOutputLayout below requires single device
            assert op.get_device() == bo.get_device() == device, (i, op, bo, device)
            assert op.get_dtype() == bo.get_dtype(), (i, op, bo)
            assert op.get_layout().offset == bo.get_layout().offset, (i, op, bo)

        while_loop = WhileLoop(
            carried_inputs=carried_inputs,
            additional_inputs=additional_inputs,
            cond_subgraph=cond_fn,
            body_subgraph=body_fn,
            # asserted above that there is at least one operand
            layout=MultiOutputLayout(device=device),
        )

        outputs = [
            MultiOutput(
                FixedLayout(
                    device=output.get_device(),
                    dtype=output.get_dtype(),
                    size=output.get_size(),
                    stride=output.get_stride(),
                    offset=output.get_layout().offset,
                ),
                while_loop,
                [(list, i)],
            )
            for i, output in enumerate(body_outputs)
        ]

        for inp, out in zip(carried_inputs, outputs):
            if inp.get_name() in V.graph.graph_inputs:
                # if a carried input of the while_loop is a graph input,
                # it can be returned as is when the number of iterations
                # is zero. due to this, we can't (generally) reuse the
                # output buffers corresponding to the graph inputs, as
                # the inputs may end up being mutated.
                V.graph.never_reuse_buffers.add(out.get_name())

        while_loop.outputs = outputs
        return outputs

    def codegen(self, wrapper) -> None:  # type: ignore[no-untyped-def]
        wrapper.codegen_while_loop(self)


class EffectfulKernel(FallbackKernel):
    def __init__(  # type: ignore[no-untyped-def]
        self,
        layout,
        kernel,
        tensor_args,
        nontensor_args,
        unflatten_args,
        kwargs=None,
        *,
        unbacked_bindings=None,
    ) -> None:
        super().__init__(
            layout,
            kernel,
            tensor_args,
            nontensor_args,
            unflatten_args,
            kwargs=None,
            unbacked_bindings=unbacked_bindings,
        )

        from torch._higher_order_ops.effects import get_effect_key

        effect_type = get_effect_key(kernel, (*nontensor_args, *tensor_args), kwargs)
        assert effect_type is not None
        self.effect_type = effect_type
        self.prev_effect_buffer = V.graph.effectful_ops.get(effect_type, None)
        V.graph.effectful_ops[effect_type] = self

    def get_read_writes(self):  # type: ignore[no-untyped-def]
        read_writes = super().get_read_writes()

        if self.prev_effect_buffer is not None:
            read_writes.reads.add(
                dependencies.StarDep(self.prev_effect_buffer.get_name())
            )

        return read_writes

    def has_side_effects(self) -> bool:
        return True


@ir_dataclass
class TorchBindObject(IRNode):
    name: str
    value: torch._C.ScriptObject

    def get_name(self):  # type: ignore[no-untyped-def]
        return self.name

    def get_device(self):  # type: ignore[no-untyped-def]
        return None  # is there a device??

    def codegen_reference(self, writer=None):  # type: ignore[no-untyped-def]
        return self.name


class _CollectiveKernel(FallbackKernel):
    def should_allocate(self) -> bool:
        return False

    def has_side_effects(self) -> bool:
        return True

    # This is identical to FallbackKernel.set_cpp_kernel(), minus the
    # part that checks against input aliasing and mutation.
    def set_cpp_kernel_name(self, cpp_kernel_name: Optional[str] = None) -> None:
        assert (
            type(self.op_overload) is torch._ops.OpOverload
        ), "Setting cpp kernel needs a valid op_overload"
        kernel = self.op_overload
        self.cpp_kernel_name = kernel._schema.name

        self.ordered_kwargs_for_cpp_kernel = [
            x.name for x in kernel._schema.arguments if x.kwarg_only
        ]

    # NOTE: [In-Place Collective Safety]
    # Between the initiation and completion of an in-place collective, the
    # input buffers are subject to both volatile reads and volatile writes.
    # They must not be read, written to or reused by another kernel. To ensure
    # the constraints, we model collective -> wait_tensor as as two-step
    # mutation of the input buffers.
    @classmethod
    def create_inplace(  # type: ignore[no-untyped-def]
        cls, kernel, inputs: Union[TensorBox, List[TensorBox]], *args, **kwargs
    ) -> None:
        with V.graph.fake_mode:
            (
                example_output,
                tensor_args,
                non_tensor_args,
                unflatten_args,
                unbacked_bindings,
            ) = cls.process_kernel(kernel, inputs, *args, **kwargs)
        assert not unbacked_bindings, f"{kernel} {unbacked_bindings}"
        for tensor_arg in tensor_args:
            tensor_arg.realize()

        device = tensor_args[0].get_device()
        packed = cls(
            NoneLayout(device=device),
            kernel,
            tensor_args,
            non_tensor_args,
            unflatten_args,
        )

        inps = pytree.tree_leaves(inputs)
        packed.mutation_outputs.extend(
            [MutationOutput(NoneLayout(device=device), buf, packed) for buf in inps]
        )

        # For inplace collective ops, the input is guaranteed to be alias of the returned value of op.
        packed.alias_names.extend([inp.get_name() for inp in inps])
        if "out" in kwargs:
            packed.mutation_outputs.append(
                MutationOutput(NoneLayout(device=device), kwargs["out"], packed)
            )
            # For out-variant collective ops, the `out=` arg is guaranteed to be alias of the returned value of op.
            packed.alias_names.append(kwargs["out"].get_name())

    # NOTE: [Out-of-Place Collective Safety]
    # Between the initiation and completion of an out-of-place collective:
    #
    # Input buffers:
    # - Are subject to volatile reads
    # - Can be read by another kernel
    # - Must not be written to or reused by another kernel
    #
    # Output buffers:
    # - Are subject to volatile writes
    # - Must not be read, written to or reused by another kernel
    #
    # To ensure the safety of input buffers without sacrificing read
    # availability, we add input buffers as read deps of wait_tensor kernels.
    #
    # To ensure the safety of output buffers, we model wait_tensor as a
    # mutation to the output buffer. Note we also assumes the user program being
    # correct and the output buffer is not consumed by kernels other than
    # wait_tensor.
    #
    # TODO(yifu): add a pre-grad pass to validate the correctness of collective
    # usage in the user program.
    @classmethod
    def create_out_of_place(  # type: ignore[no-untyped-def]
        cls, kernel, inputs: Union[TensorBox, List[TensorBox]], *args, **kwargs
    ):
        with V.graph.fake_mode:
            (
                example_output,
                tensor_args,
                non_tensor_args,
                unflatten_args,
                unbacked_bindings,
            ) = cls.process_kernel(kernel, inputs, *args, **kwargs)
        assert not unbacked_bindings, f"{kernel}, {unbacked_bindings}"
        for tensor_arg in tensor_args:
            tensor_arg.realize()

        if isinstance(example_output, list):
            device = cls.find_device(tensor_args, example_output)
            packed = cls(
                MultiOutputLayout(device=device),
                kernel,
                tensor_args,
                non_tensor_args,
                unflatten_args,
            )
            packed.outputs = [
                MultiOutput(
                    cls.tensor_to_layout(tensor),
                    packed,
                    [(list, i)],
                )
                for i, tensor in enumerate(example_output)
            ]
            return packed.outputs
        else:
            packed = cls(
                cls.tensor_to_layout(example_output),
                kernel,
                tensor_args,
                non_tensor_args,
                unflatten_args,
            )
            packed.outputs = [packed]
            return packed


class _WaitKernel(_CollectiveKernel):
    def get_volatile_reads(self):  # type: ignore[no-untyped-def]
        inp = self.inputs[0]
        if isinstance(inp, _CollectiveKernel):
            # Out-of-place single-output
            return [inp.inputs[0]]
        elif isinstance(inp, MultiOutput):
            # This can be two things:
            # 1. Out-of-place multi-output coll
            # 2. In-place coll with inputs coming from another MultiOutput
            coll = inp.inputs[0]
            # Case 1
            if isinstance(coll, _CollectiveKernel):
                _, idx = inp.indices[0]
                return [coll.inputs[idx]]
            # Case 2
            return []
        else:
            # In-place requires no additional deps handling for volatile
            # reads since the inputs are mutated.
            return []

    @classmethod
    def create_wait(cls, kernel, inp: TensorBox) -> None:  # type: ignore[no-untyped-def]
        with V.graph.fake_mode:
            (
                example_output,
                tensor_args,
                non_tensor_args,
                unflatten_args,
                unbacked_bindings,
            ) = cls.process_kernel(kernel, inp)
        assert not unbacked_bindings, f"{kernel} {unbacked_bindings}"
        packed = cls(
            NoneLayout(device=inp.get_device()),
            kernel,
            tensor_args,
            non_tensor_args,
            unflatten_args,
        )
        packed.mutation_outputs.append(
            MutationOutput(NoneLayout(device=inp.get_device()), inp, packed)
        )

    def get_read_writes(self):  # type: ignore[no-untyped-def]
        read_writes = super().get_read_writes()
        # See [Out-of-Place Collective Safety].
        volatile_reads = self.get_volatile_reads()
        for vr in volatile_reads:
            read_writes.reads.add(dependencies.StarDep(vr.get_name()))
        return read_writes


# NB: recursive structure here reflects val_to_arg_str, avoid
# calling free_unbacked_symbols on "exotic" types that don't get pexpr
# treatment
def maybe_free_unbacked_symbols(s: object) -> OrderedSet[Symbol]:
    if isinstance(s, (SymTypes, Expr)):
        # This branch should be impossible in return position
        return free_unbacked_symbols(s)
    elif isinstance(s, (tuple, list)):
        r: OrderedSet[sympy.Symbol] = OrderedSet()
        for t in s:
            r |= maybe_free_unbacked_symbols(t)
        return r
    elif isinstance(s, torch.Tensor):
        # This branch is impossible in constant-args position
        return free_unbacked_symbols(s)
    else:
        return OrderedSet()<|MERGE_RESOLUTION|>--- conflicted
+++ resolved
@@ -633,11 +633,7 @@
             self.inner_fn, *self.inner_fn_args()
         )
 
-<<<<<<< HEAD
-    def has_large_inner_fn(self, threshold=None):
-=======
     def has_large_inner_fn(self, threshold=None) -> bool:  # type: ignore[no-untyped-def]
->>>>>>> 780b28f6
         if threshold is None:
             threshold = 0
         threshold = max(threshold, config.realize_opcount_threshold)
@@ -1258,7 +1254,6 @@
             isinstance(reduction_numel, Integer)
             and V.graph.sizevars.size_hint(reduction_numel)
             < config.unroll_reductions_threshold
-            and sympy_product(ranges) != 1
         ):
             return Pointwise.create(
                 device=device,
