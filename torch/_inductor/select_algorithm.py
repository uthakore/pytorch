--- conflicted
+++ resolved
@@ -15,11 +15,17 @@
 import time
 from concurrent.futures import as_completed, ThreadPoolExecutor
 from io import StringIO
-<<<<<<< HEAD
-from typing import Any, Callable, Dict, List, Optional, Tuple, Type, Union
-=======
-from typing import Any, Callable, Dict, List, Optional, Tuple, TYPE_CHECKING, Union
->>>>>>> d4fe6c9fb20 (WIP - Prologue Fusion)
+from typing import (
+    Any,
+    Callable,
+    Dict,
+    List,
+    Optional,
+    Tuple,
+    Type,
+    TYPE_CHECKING,
+    Union,
+)
 from unittest.mock import patch
 
 import sympy
@@ -568,6 +574,8 @@
             self.named_input_nodes[input_name].data.freeze_layout()
             self.cse.invalidate(set())
 
+            template_mask = self.template_mask
+
             class StoreOutputSubstitution(V.WrapperHandler):  # type: ignore[name-defined]
                 self.name = name
 
@@ -581,7 +589,17 @@
                     V.kernel.store_buffer_names.add(name)
                     V.kernel.cse.store_cache[name] = value
                     if name in V.kernel.prologue_fused_inputs:
-                        V.kernel.compute.writeline(f"{output_name} = {value}")
+                        # We load masked out values with 0, then apply a prologue.
+                        # The masked out values may not necessariliy be 0 any more
+                        # so we need to reapply the mask.
+                        # TODO: do analysis with value ranges if the prologue is 0 preserving, such as
+                        # type casting or multiplication, and omit reapplication of mask.
+                        if template_mask == "None":
+                            V.kernel.compute.writeline(f"{output_name} = {value}")
+                        else:
+                            V.kernel.compute.writeline(
+                                f"{output_name} = tl.where({template_mask}, {value}, {other})"
+                            )
 
             self.ops_handler = StoreOutputSubstitution
 
