--- conflicted
+++ resolved
@@ -68,11 +68,7 @@
 )
 from struct import unpack
 from sys import maxsize
-<<<<<<< HEAD
-from typing import Any, Dict, List, Set
-=======
 from typing import Any, Dict, List, Set, Type
->>>>>>> 861948d0
 
 import torch
 from torch._utils import IMPORT_MAPPING, NAME_MAPPING
@@ -285,7 +281,6 @@
             raise UnpicklingError(f"Unsupported operand {key[0]}")
 
 
-
 class Unpickler:
     def __init__(self, file, *, encoding: str = "bytes"):
         self.encoding = encoding
