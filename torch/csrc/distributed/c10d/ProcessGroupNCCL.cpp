--- conflicted
+++ resolved
@@ -1113,7 +1113,6 @@
   return initialized;
 }
 
-<<<<<<< HEAD
 ErrorType ProcessGroupNCCL::getError() {
   std::lock_guard<std::mutex> lock(errorMutex_);
   return error_;
@@ -1172,8 +1171,6 @@
   }
 }
 
-=======
->>>>>>> 69d33653
 c10::intrusive_ptr<intra_node_comm::IntraNodeComm> ProcessGroupNCCL::
     initIntraNodeComm() {
   using IntraNodeComm = intra_node_comm::IntraNodeComm;
