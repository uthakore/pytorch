#define PY_SSIZE_T_CLEAN
#include <torch/csrc/dynamo/cache_entry.h>
#include <torch/csrc/dynamo/cpp_shim.h>
#include <torch/csrc/dynamo/cpython_defs.h>
#include <torch/csrc/dynamo/cpython_includes.h>
#include <torch/csrc/dynamo/debug_macros.h>
#include <torch/csrc/dynamo/extra_state.h>
#include <torch/csrc/dynamo/framelocals_mapping.h>
#include <torch/csrc/utils/python_compat.h>
#include <opcode.h>
#include <signal.h>
#include <stdbool.h>

PyObject* guard_error_hook = NULL;
const char* cache_lookup_profiler_str = "TorchDynamo Cache Lookup";

static int active_dynamo_threads = 0;

static Py_tss_t eval_frame_callback_key = Py_tss_NEEDS_INIT;

static PyObject* eval_frame_callback_get(void) {
  void* result = PyThread_tss_get(&eval_frame_callback_key);
  if (unlikely(result == NULL)) {
    return (PyObject*)Py_None;
  } else {
    return (PyObject*)result;
  }
}

static void eval_frame_callback_set(PyObject* obj) {
  PyThread_tss_set(&eval_frame_callback_key, obj);
}

// 3.14 Not supported at all. See cpython_defs.c for hints
#if !(IS_PYTHON_3_14_PLUS)

// All the eval APIs change in 3.11 so we need to decide which one to use on the fly
// https://docs.python.org/3/c-api/init.html#c._PyFrameEvalFunction
#if IS_PYTHON_3_11_PLUS
#define THP_EVAL_API_FRAME_OBJECT _PyInterpreterFrame

#else
// Things specific to PY < 3.11
#define THP_EVAL_API_FRAME_OBJECT PyFrameObject
static int
THP_PyFrame_FastToLocalsWithError(THP_EVAL_API_FRAME_OBJECT *frame, int *free_vars_copied) {
  return PyFrame_FastToLocalsWithError(frame);
}

#endif // IS_PYTHON_3_11_PLUS

// We need to be able to return the _PyInterpreterFrame to python so create
// a python binding for it

typedef struct THPPyInterpreterFrame {
  PyObject_HEAD
  THP_EVAL_API_FRAME_OBJECT* frame; // Borrowed reference
  PyObject* locals;
} THPPyInterpreterFrame;

THPPyInterpreterFrame* THPPyInterpreterFrame_New(THP_EVAL_API_FRAME_OBJECT* frame);

#define DECLARE_PYOBJ_ATTR(name) \
static PyObject* THPPyInterpreterFrame_##name(THPPyInterpreterFrame* self, PyObject* _noargs) { \
  PyObject* res = (PyObject*)self->frame->name; \
  Py_XINCREF(res); \
  return res; \
}

DECLARE_PYOBJ_ATTR(f_globals)
DECLARE_PYOBJ_ATTR(f_builtins)

static PyObject* THPPyInterpreterFrame_f_locals(THPPyInterpreterFrame* self, PyObject* _noargs) {
  DEBUG_NULL_CHECK(self->locals);
  Py_XINCREF(self->locals);
  return self->locals;
}

#if IS_PYTHON_3_13_PLUS
DECLARE_PYOBJ_ATTR(f_executable)
#else
DECLARE_PYOBJ_ATTR(f_code)
#endif

#undef DECLARE_PYOBJ_ATTR

// This is not a true attribute of the class but we do access it in python and it is hard to implement
// on the python side, so do it here:
static PyObject* THPPyInterpreterFrame_f_lasti(THPPyInterpreterFrame* self, PyObject* _noargs) {
#if IS_PYTHON_3_11_PLUS
  return PyLong_FromLong(_PyInterpreterFrame_LASTI(self->frame));
#else
  return PyLong_FromLong(self->frame->f_lasti);
#endif // IS_PYTHON_3_11_PLUS
}

static PyObject* THPPyInterpreterFrame_f_lineno(THPPyInterpreterFrame* self, PyObject* _noargs) {
#if IS_PYTHON_3_11_PLUS
  if (!self->frame->frame_obj) {
    return PyLong_FromLong(F_CODE(self->frame)->co_firstlineno);
  }
  int lineno = PyFrame_GetLineNumber(self->frame->frame_obj);
  if (lineno < 0) {
    Py_RETURN_NONE;
  }
  return PyLong_FromLong(lineno);
#else
  return PyLong_FromLong(self->frame->f_lineno);
#endif // IS_PYTHON_3_11_PLUS
}

static PyObject* THPPyInterpreterFrame_f_back(THPPyInterpreterFrame* self, PyObject* _noargs) {
#if IS_PYTHON_3_11_PLUS
  if (!self->frame->frame_obj) {
    Py_RETURN_NONE;
  }
  return (PyObject*)PyFrame_GetBack(self->frame->frame_obj);
#else
  return Py_XNewRef(self->frame->f_back);
#endif // IS_PYTHON_3_11_PLUS
}

static PyObject* THPPyInterpreterFrame_closure(THPPyInterpreterFrame* self, PyObject* _noargs) {
#if IS_PYTHON_3_12_PLUS
  PyObject* closure = ((PyFunctionObject*) self->frame->f_funcobj)->func_closure;
  return closure == NULL ? PyTuple_New(0) : Py_XNewRef(closure);
#elif IS_PYTHON_3_11_PLUS
  PyObject* closure = ((PyFunctionObject*) self->frame->f_func)->func_closure;
  return closure == NULL ? PyTuple_New(0) : Py_XNewRef(closure);
#else
  PyCodeObject* code = self->frame->f_code;
<<<<<<< HEAD
=======
  // Why this check? See
  // https://github.com/python/cpython/blob/5f24da9d75bb0150781b17ee4706e93e6bb364ea/Objects/frameobject.c#L1058-L1065
>>>>>>> 2a5115c8
  if (code->co_flags & CO_OPTIMIZED) {
    int size = PyTuple_GET_SIZE(code->co_freevars);
    PyObject* freevars = PyTuple_New(size);
    int ncells = PyTuple_GET_SIZE(code->co_cellvars);
    PyObject** freevarArr = self->frame->f_localsplus + code->co_nlocals + ncells;
    for (int i = 0; i < size; i++) {
      PyTuple_SET_ITEM(freevars, i, Py_XNewRef(freevarArr[i]));
    }
    return freevars;
  }
<<<<<<< HEAD
  // TODO when does this happen?
=======
>>>>>>> 2a5115c8
  return PyTuple_New(0);
#endif // IS_PYTHON_3_11_PLUS
}

// NOLINTNEXTLINE(cppcoreguidelines-avoid-c-arrays,cppcoreguidelines-avoid-non-const-global-variables,modernize-avoid-c-arrays)
static struct PyGetSetDef THPPyInterpreterFrame_properties[] = {
    {"f_globals", (getter)THPPyInterpreterFrame_f_globals, NULL, NULL, NULL},
    {"f_builtins", (getter)THPPyInterpreterFrame_f_builtins, NULL, NULL, NULL},
    {"f_locals", (getter)THPPyInterpreterFrame_f_locals, NULL, NULL, NULL},
#if IS_PYTHON_3_13_PLUS
    {"f_code", (getter)THPPyInterpreterFrame_f_executable, NULL, NULL, NULL},
#else
    {"f_code", (getter)THPPyInterpreterFrame_f_code, NULL, NULL, NULL},
#endif
    {"f_lasti", (getter)THPPyInterpreterFrame_f_lasti, NULL, NULL, NULL},
    {"f_lineno", (getter)THPPyInterpreterFrame_f_lineno, NULL, NULL, NULL},
    {"f_back", (getter)THPPyInterpreterFrame_f_back, NULL, NULL, NULL},
    {"closure", (getter)THPPyInterpreterFrame_closure, NULL, NULL, NULL},
    {NULL}};

static PyTypeObject THPPyInterpreterFrameType = {
    PyVarObject_HEAD_INIT(NULL, 0)
    .tp_name = "torch._C._dynamo.eval_frame._PyInterpreterFrame",
    .tp_basicsize = sizeof(THPPyInterpreterFrame),
    .tp_flags = Py_TPFLAGS_DEFAULT,
    .tp_getset = THPPyInterpreterFrame_properties,
};


THPPyInterpreterFrame* THPPyInterpreterFrame_New(THP_EVAL_API_FRAME_OBJECT* frame) {
  PyTypeObject* type = (PyTypeObject*)&THPPyInterpreterFrameType;
  THPPyInterpreterFrame* self = (THPPyInterpreterFrame*)type->tp_alloc(type, 0);
  if (!self)
    return NULL;
  self->frame = frame;
  self->locals = NULL;
  return self;
}

static PyObject* dynamo__custom_eval_frame_shim(
    PyThreadState* tstate,
    THP_EVAL_API_FRAME_OBJECT* frame,
    int throw_flag);
static PyObject* dynamo__custom_eval_frame(
    PyThreadState* tstate,
    THP_EVAL_API_FRAME_OBJECT* frame,
    int throw_flag,
    PyObject* callback,
    int* should_clear_frame);
static PyObject *(*previous_eval_frame)(PyThreadState *tstate,
                                        THP_EVAL_API_FRAME_OBJECT* frame, int throw_flag) = NULL;

#if PY_VERSION_HEX >= 0x03090000
static PyObject* dynamo_custom_eval_frame_shim(
    PyThreadState* tstate,
    THP_EVAL_API_FRAME_OBJECT* frame,
    int throw_flag) {
  return dynamo__custom_eval_frame_shim(tstate, frame, throw_flag);
}
#else
static PyObject* dynamo_custom_eval_frame_shim(THP_EVAL_API_FRAME_OBJECT* frame, int throw_flag) {
  PyThreadState* tstate = PyThreadState_GET();
  return dynamo__custom_eval_frame_shim(tstate, frame, throw_flag);
}
#endif

static PyObject* dynamo_eval_frame_default(
    PyThreadState* tstate,
    THP_EVAL_API_FRAME_OBJECT* frame,
    int throw_flag) {
#if PY_VERSION_HEX >= 0x03090000
  if (tstate == NULL) {
    tstate = PyThreadState_GET();
  }
  if (previous_eval_frame) {
    return previous_eval_frame(tstate, frame, throw_flag);
  }
  else {
    return _PyEval_EvalFrameDefault(tstate, frame, throw_flag);
  }
#else
  return _PyEval_EvalFrameDefault(frame, throw_flag);
#endif
}

static void enable_eval_frame_shim(PyThreadState* tstate) {
#if PY_VERSION_HEX >= 0x03090000
  if (_PyInterpreterState_GetEvalFrameFunc(tstate->interp) !=
      &dynamo_custom_eval_frame_shim) {
    DEBUG_CHECK(previous_eval_frame == NULL);
    previous_eval_frame = _PyInterpreterState_GetEvalFrameFunc(tstate->interp);
    _PyInterpreterState_SetEvalFrameFunc(tstate->interp,
                                         &dynamo_custom_eval_frame_shim);
  }
#else
  if (tstate->interp->eval_frame != &custom_eval_frame_shim) {
    // First call
    tstate->interp->eval_frame = &custom_eval_frame_shim;
  }
#endif
}

static void enable_eval_frame_default(PyThreadState* tstate) {
#if PY_VERSION_HEX >= 0x03090000
  if (_PyInterpreterState_GetEvalFrameFunc(tstate->interp) !=
      previous_eval_frame) {
    DEBUG_CHECK(previous_eval_frame != NULL);
    _PyInterpreterState_SetEvalFrameFunc(tstate->interp,
                                         previous_eval_frame);
    previous_eval_frame = NULL;
  }
#else
  if (tstate->interp->eval_frame != &_PyEval_EvalFrameDefault) {
    // First call
    tstate->interp->eval_frame = &_PyEval_EvalFrameDefault;
  }
#endif
}


static const char* get_frame_name(THP_EVAL_API_FRAME_OBJECT* frame) {
  // Returns the C string name of the current frame.
  DEBUG_CHECK(PyUnicode_Check(F_CODE(frame)->co_name));
  return PyUnicode_AsUTF8(F_CODE(frame)->co_name);
}

// Remember to update the type signature for DynamoCallbackFn.__call__ in
// torch/_dynamo/types.py if this function's signature changes.
static PyObject* dynamo_call_callback(
    PyObject* callable,
    THP_EVAL_API_FRAME_OBJECT* _frame,
    PyObject* locals,
    CacheEntry* cache_entry,
    FrameState* frame_state) {

  THPPyInterpreterFrame* frame = THPPyInterpreterFrame_New(_frame);
  if (frame == NULL) {
    return NULL;
  }
  frame->locals = locals;
  PyObject* cache_entry_pyobj = CacheEntry_to_obj(cache_entry);
  PyObject* res = PyObject_CallFunction(
    callable,
    "OOO",
    frame,
    cache_entry_pyobj,
    frame_state);
  Py_DECREF(frame);
  Py_DECREF(cache_entry_pyobj);
  return res;
}

static void clear_old_frame_if_python_312_plus(
  PyThreadState* tstate,
  THP_EVAL_API_FRAME_OBJECT* frame) {
#if IS_PYTHON_3_12_PLUS

  THP_PyFrame_Clear(frame);
  THP_PyThreadState_PopFrame(tstate, frame);

#endif
}

static PyObject* dynamo_eval_custom_code_impl(
    PyThreadState* tstate,
    THP_EVAL_API_FRAME_OBJECT* frame,
    PyCodeObject* code,
    int throw_flag) {

  DEBUG_NULL_CHECK(tstate);
  DEBUG_NULL_CHECK(frame);
  DEBUG_NULL_CHECK(code);

#if IS_PYTHON_3_11_PLUS

  // Generate Python function object and _PyInterpreterFrame in a way similar to
  // https://github.com/python/cpython/blob/e715da6db1d1d70cd779dc48e1ba8110c51cc1bf/Python/ceval.c#L1130
#if IS_PYTHON_3_12_PLUS
  PyFunctionObject* old_func = (PyFunctionObject*) frame->f_funcobj;
  size_t size = code->co_framesize;
#else
  PyFunctionObject* old_func = frame->f_func;
  size_t size = code->co_nlocalsplus + code->co_stacksize + FRAME_SPECIALS_SIZE;
#endif

  PyFunctionObject* func = _PyFunction_CopyWithNewCode(old_func, code);
  if (func == NULL) {
    return NULL;
  }

  THP_EVAL_API_FRAME_OBJECT* shadow = THP_PyThreadState_BumpFramePointerSlow(tstate, size);
  if (shadow == NULL) {
    Py_DECREF(func);
    return NULL;
  }

  Py_INCREF(func);
  // consumes reference to func
#if IS_PYTHON_3_12_PLUS
  _PyFrame_Initialize(shadow, func, NULL, code, 0);
#else
  _PyFrame_InitializeSpecials(shadow, func, NULL, code->co_nlocalsplus);
#endif

  PyObject** fastlocals_old = frame->localsplus;
  PyObject** fastlocals_new = shadow->localsplus;
  Py_ssize_t n_old = F_CODE(frame)->co_nlocalsplus;
  Py_ssize_t n_new = code->co_nlocalsplus;

  // localsplus are XINCREF'd by default eval frame, so all values must be valid.
#if !(IS_PYTHON_3_12_PLUS)
  // _PyFrame_Initialize in 3.12 already does this
  for (int i = 0; i < code->co_nlocalsplus; i++) {
    fastlocals_new[i] = NULL;
  }
#endif

#else

  THP_EVAL_API_FRAME_OBJECT* shadow = PyFrame_New(tstate, code, frame->f_globals, NULL);
  if (shadow == NULL) {
    return NULL;
  }

  PyObject** fastlocals_old = frame->f_localsplus;
  PyObject** fastlocals_new = shadow->f_localsplus;
  Py_ssize_t n_old = F_CODE(frame)->co_nlocals + PyCode_GetNFreevars(F_CODE(frame)) + PyCode_GetNCellvars(F_CODE(frame));
  Py_ssize_t n_new = code->co_nlocals + PyCode_GetNFreevars(code) + PyCode_GetNCellvars(code);

#endif

  // ============== Initialize new frame from old frame ============
  // Python internal for executing a function:
  //  1. CPython interpreter first creates an empty frame according to the code object
  //  2. CPython interpreter initializes the frame by filling arguments/free variables into frame and initializing cell variables
  //  3. CPython interpreter executes the code object
  //
  // Dynamo hooks the 3th step: before executing the code object, Dynamo transforms the code object into a new code object. Then, the old frame is not suitable for executing the new code. Therefore, Dynamo needs to manually create and initialize a new frame to execute the new code.
  // The main task is to copy data in old frame to new frame, concerning a storage space named `localsplus`.
  //
  // localsplus storage is an array with the following layout:
  // |   args   |   new_locals    |    cell_variables |   free_variables    |
  // | <--- from left to right, index from 0 to n - 1 ---> |
  // code.co_varnames == args + new_locals, code.co_nlocals == len(code.co_varnames)
  // code.co_freevars == free_variables
  // In Python 3.10 and lower, `n == code.co_nlocals + len(code.co_cellvars) + len(code.co_freevars)` (Python expression)
  // In Python 3.11 and higher, `n <= code.co_nlocals + len(code.co_cellvars) + len(code.co_freevars)` (Python expression). There is an extra field in Python C-API: `n == code->co_nlocalsplus` (C expression) to retrieve the length of array.
  // The complexity happens if an argument becomes a cell variable:
  //  In Python 3.10 and lower, `code.co_cellvars == cell_variables`, and the corresponding slot in args becomes `NULL`.
  //  In Python 3.11 and higher, `code.co_cellvars > cell_variables`, that cell variable is still stored in args, with a flag set in corresponding item's `co_localspluskinds` .
  //
  // ideally, we need to look up new localsplus from old localsplus by name:
  // for i, name, value in enumerate(localsplusnames_old):
  //   if value != NULL: (NULL happens for new local variables and arguments that becomes cell variables)
  //     name_to_idx[name] = i
  // for i, name in enumerate(localsplusnames_new):
  //  if name in name_to_idx:
  //    fastlocals_new[i] = fastlocals_old[name_to_idx[name]]
  //
  // The above process of building a `name_to_idx` mapping is expensive.
  // Dynamo makes the following assumptions:
  //  1. new code has the same arguments as the old code (both the number and the order)
  //  2. new code has the same cell variables as the old code (both the number and the order)
  //  3. new code has the same free variables as the old code (both the number and the order)
  //  The only flexibility lies in new local variables: new code can introduce their own variables.
  // With these assumptions, Dynamo can copy data directly by index. Dynamo just needs to take care of copying cell variables correctly.
  // To avoid runtime cost, the assumptions are checked when we first generate the code object in pytorch/torch/_dynamo/convert_frame.py .


  // copy args
  // according to https://docs.python.org/3/library/inspect.html , `co_argcount` is the number of arguments (not including keyword only arguments, * or ** args). so we need to add `co_kwonlyargcount` and `co_flags` to get the total number of arguments.
  // !!(F_CODE(frame)->co_flags & CO_VARARGS) is 1 if the function has *args, 0 otherwise
  // !!(F_CODE(frame)->co_flags & CO_VARKEYWORDS) is 1 if the function has **kwargs, 0 otherwise
  // they convert bit flags to 0 or 1, and avoid branching.
  // This is performance critical code, so we really care about performance.
  Py_ssize_t total_argcount_old = F_CODE(frame)->co_argcount + F_CODE(frame)->co_kwonlyargcount + !!(F_CODE(frame)->co_flags & CO_VARARGS) + !!(F_CODE(frame)->co_flags & CO_VARKEYWORDS);

  for (Py_ssize_t i = 0; i < total_argcount_old; i++) {
    Py_XINCREF(fastlocals_old[i]);
    fastlocals_new[i] = fastlocals_old[i];
  }

  // copy free vars
  Py_ssize_t nfrees_old = PyCode_GetNFreevars(F_CODE(frame));

  for (Py_ssize_t i = 0; i < nfrees_old; i++) {
    Py_XINCREF(fastlocals_old[n_old - 1 - i]);
    fastlocals_new[n_new - 1 - i] = fastlocals_old[n_old - 1 - i];
  }

  // copy cell vars, from high index to low index, until it meets a variable that is not cell variable.
  for (Py_ssize_t i = n_old - nfrees_old - 1, j = n_new - nfrees_old - 1; i >= total_argcount_old; i--, j--) {

  // conditional test to tell if a variable is not a cell variable
  // this is straightforward in Python 3.11 and higher, as there are bit flags in `co_localspluskinds` to tell if a variable is a cell variable.
  // in Python 3.10 and lower, essentially we are checking if a variable is a new local variable (because of the layout mentioned above, the first variable that is not cell variable is the first new local variable). the corresponding slot in `flocalsplus` is NULL for new local variables.
#if IS_PYTHON_3_11_PLUS
    if(!(_PyLocals_GetKind(F_CODE(frame)->co_localspluskinds, i) & CO_FAST_CELL))
    {
      break;
    }
#else
    if(fastlocals_old[i] == NULL)
    {
      break;
    }
#endif

    Py_XINCREF(fastlocals_old[i]);
    fastlocals_new[j] = fastlocals_old[i];
  }

  // NOTE: if you want to evaluate frame instead of shadow in 3.12+,
  // you need to clear_old_frame_if_python_312_plus the shadow frame BEFORE
  // calling eval_frame_default (i.e. here) and comment out the
  // clear_old_frame_if_python_312_plus call on the original frame.

  PyObject* result = dynamo_eval_frame_default(tstate, shadow, throw_flag);

#if IS_PYTHON_3_12_PLUS

  // frame is cleared by caller
  Py_DECREF(func);

#elif IS_PYTHON_3_11_PLUS

  // In 3.11, shadow has is_entry set to true, so _PyEvalFrameClearAndPop is not called,
  // so we manually clear and pop the shadow frame.
  THP_PyFrame_Clear(shadow);
  THP_PyThreadState_PopFrame(tstate, shadow);
  Py_DECREF(func);

#else

  Py_DECREF(shadow);

#endif

  return result;
}

// This wrapper function adds a profiler event
static PyObject* dynamo_eval_custom_code(
    PyThreadState* tstate,
    THP_EVAL_API_FRAME_OBJECT* frame,
    PyCodeObject* code,
    const char* trace_annotation,
    int throw_flag) {

  _PytorchRecordFunctionState* rf = _pytorch_record_function_enter(trace_annotation);
  PyObject* result = dynamo_eval_custom_code_impl(
    tstate,
    frame,
    code,
    throw_flag
  );
  _pytorch_record_function_exit(rf);
  return result;
}

static PyObject* dynamo__custom_eval_frame_shim(
    PyThreadState* tstate,
    THP_EVAL_API_FRAME_OBJECT* frame,
    int throw_flag) {
  // Shims logic into one of three states. Can probably be refactored into a
  // single func, later:
  //  - None: disables TorchDynamo
  //  - False: run-only mode (reuse existing compiles)
  //  - Python callable(): enables TorchDynamo
  PyObject* callback = eval_frame_callback_get();

  if (callback == Py_None) {
    return dynamo_eval_frame_default(tstate, frame, throw_flag);
  }

  int should_clear_frame = 0;
  PyObject* result = dynamo__custom_eval_frame(tstate, frame, throw_flag, callback, &should_clear_frame);
  if (should_clear_frame) {
    clear_old_frame_if_python_312_plus(tstate, frame);
  }
  return result;
}

static PyObject* skip_code_recursive_flag;
static PyObject* cache_limit_hit_flag;

// NOTE: In 3.12+, the frame evaluation function (callee) is responsible for clearing/popping
// the frame, meaning that unless we default evaluate the original frame,
// we are responsible for clearing it - via clear_old_frame_if_python_312_plus.
// The should_clear_frame flag is used to indicate whether the frame should be
// cleared by _custom_eval_frame's caller.
// Generally should_clear_frame should be set if and only we don't eval_frame_default.
static PyObject* dynamo__custom_eval_frame(
    PyThreadState* tstate,
    THP_EVAL_API_FRAME_OBJECT* frame,
    int throw_flag,
    PyObject* callback,
    int* should_clear_frame) {
#if IS_PYTHON_3_11_PLUS
  DEBUG_TRACE(
      "begin %s %s %i %i",
      get_frame_name(frame),
      PyUnicode_AsUTF8(F_CODE(frame)->co_filename),
      F_CODE(frame)->co_firstlineno,
      _PyInterpreterFrame_LASTI(frame));
#else
  DEBUG_TRACE(
      "begin %s %s %i %i %i",
      get_frame_name(frame),
      PyUnicode_AsUTF8(F_CODE(frame)->co_filename),
      frame->f_lineno,
      frame->f_lasti,
      frame->f_iblock);
#endif

  if (throw_flag) {
    // When unwinding generators, eval frame is called with throw_flag ==
    // true.  Frame evaluation is supposed to continue unwinding by propagating
    // the exception.  Dynamo doesn't really know how to do this, nor does it
    // really want to do this, because there's unlikely any code to capture
    // (you're going to immediately quit out of the frame, perhaps running
    // some unwinding logic along the way).  So we just run the default
    // handler in this case.
    //
    // NB: A previous version of this patch returned NULL.  This is wrong,
    // because returning NULL is *different* from unwinding an exception.
    // In particular, you will not execute things like context manager
    // __exit__ if you just return NULL.
    //
    // NB: It's /conceivable/ that you might want to actually still call the
    // Dynamo callback when throw_flag == TRUE, to give Dynamo a chance to
    // do any stack unwinding code.  But this is not really useful because
    // (1) Dynamo doesn't actually know how to do stack unwinding, so it would
    // immediately skip the frame, and (2) even if it did, this would only
    // be profitable if there was tensor code in the unwinding code.  Seems
    // unlikely.
    DEBUG_TRACE("throw %s", get_frame_name(frame));
    return dynamo_eval_frame_default(tstate, frame, throw_flag);
  }

  ExtraState* extra = get_extra_state(F_CODE(frame));
  if (extra == SKIP_CODE || (callback == Py_False && extra == NULL)) {
    DEBUG_TRACE("skip %s", get_frame_name(frame));
    return dynamo_eval_frame_default(tstate, frame, throw_flag);
  }
  if (extra == SKIP_CODE_RECURSIVE) {
    DEBUG_TRACE("skip recursive %s", get_frame_name(frame));
    eval_frame_callback_set(Py_None);
    PyObject* result = dynamo_eval_frame_default(tstate, frame, throw_flag);
    eval_frame_callback_set(callback);
    return result;
  }

  if (extra == NULL) {
    extra = init_and_set_extra_state(F_CODE(frame));
  }


  PyObject *locals = get_framelocals_mapping(frame);
  PyObject* backend = get_backend(callback);


  // We don't run the current custom_eval_frame behavior for guards.
  // So we temporarily set the callback to Py_None to drive the correct behavior
  // in the shim.
  eval_frame_callback_set(Py_None);

  // A callback of Py_False indicates "run only" mode, the cache is checked, but
  // we never compile.
  // Also, if extra is marked as "cache_limit_hit", run in "run only" mode
  // and skip code recursively if no cache entry is found.
  if (callback == Py_False || extra_state_cache_limit_hit(extra)) {
    DEBUG_TRACE("In run only mode %s", get_frame_name(frame));
    _PytorchRecordFunctionState* rf = _pytorch_record_function_enter(cache_lookup_profiler_str);
    PyObject* maybe_cached_code = NULL;
    const char* trace_annotation = "";
    lookup(extra, locals, backend, &maybe_cached_code, &trace_annotation);
    _pytorch_record_function_exit(rf);

    Py_DECREF(locals);

    if (maybe_cached_code == NULL) {
      // guard eval failed, keep propagating
      *should_clear_frame = 1;
      return NULL;
    } else if (maybe_cached_code == Py_None) {
      DEBUG_TRACE("cache miss %s", get_frame_name(frame));
      if (extra_state_cache_limit_hit(extra)) {
        // skip code recursively
        DEBUG_TRACE("skip recursive %s", get_frame_name(frame));
        eval_frame_callback_set(Py_None);
      }
      PyObject *ret = dynamo_eval_frame_default(tstate, frame, throw_flag);
      if (extra_state_cache_limit_hit(extra)) {
        eval_frame_callback_set(callback);
      }
      return ret;
    }
    PyCodeObject* cached_code = (PyCodeObject*)maybe_cached_code;
    // used cached version
    DEBUG_TRACE("cache hit %s", get_frame_name(frame));
    // Re-enable custom behavior
    eval_frame_callback_set(callback);
    *should_clear_frame = 1;
    return dynamo_eval_custom_code(tstate, frame, cached_code, trace_annotation, throw_flag);
  }
  DEBUG_CHECK(PyDict_CheckExact(locals));
  DEBUG_CHECK(PyDict_CheckExact(frame->f_globals));
  DEBUG_CHECK(PyDict_CheckExact(frame->f_builtins));

  _PytorchRecordFunctionState* rf = _pytorch_record_function_enter(cache_lookup_profiler_str);
  PyObject* maybe_cached_code = NULL;
  const char* trace_annotation = "";
  lookup(extra, locals, backend, &maybe_cached_code, &trace_annotation);
  _pytorch_record_function_exit(rf);
  if (maybe_cached_code == NULL) {
    // Python error
    *should_clear_frame = 1;
    Py_DECREF(locals);
    return NULL;
  } else if (maybe_cached_code != Py_None) {
    PyCodeObject* cached_code = (PyCodeObject*)maybe_cached_code;
    // used cached version
    DEBUG_TRACE("cache hit %s", get_frame_name(frame));
    // Re-enable custom behavior
    eval_frame_callback_set(callback);
    *should_clear_frame = 1;
    Py_DECREF(locals);
    return dynamo_eval_custom_code(tstate, frame, cached_code, trace_annotation, throw_flag);
  }
  // cache miss
  CacheEntry* cache_entry = extract_cache_entry(extra);
  FrameState* frame_state = extract_frame_state(extra);
  PyObject* result =
      dynamo_call_callback(callback, frame, locals, cache_entry, frame_state);
  Py_DECREF(locals);
  if (result == NULL) {
    // internal exception, returning here will leak the exception into user code
    // this is useful for debugging -- but we dont want it to happen outside of
    // testing
    // NB: we intentionally DO NOT re-enable custom behavior to prevent
    // cascading failure from internal exceptions.  The upshot is if
    // Dynamo barfs, that's it for Dynamo, even if you catch the exception
    // inside the torch.compile block we won't try to Dynamo anything else.
    *should_clear_frame = 1;
    return NULL;
  } else if (result == skip_code_recursive_flag) {
    // Dynamo returned skip_code_recursive_flag, so we should recursively skip code.
    DEBUG_TRACE("create skip recursive %s", get_frame_name(frame));
    set_extra_state(F_CODE(frame), SKIP_CODE_RECURSIVE);
    PyObject* r = dynamo_eval_frame_default(tstate, frame, throw_flag);
    // Re-enable custom behavior
    eval_frame_callback_set(callback);
    return r;
  } else if (result == cache_limit_hit_flag) {
    // Dynamo returned cache_limit_hit_flag, so we should recursively skip code.
    DEBUG_TRACE("create cache limit hit %s", get_frame_name(frame));
    set_extra_state_cache_limit_hit(extra, true);
    PyObject* r = dynamo_eval_frame_default(tstate, frame, throw_flag);
    // Re-enable custom behavior
    eval_frame_callback_set(callback);
    return r;
  } else if (result != Py_None) {
    DEBUG_TRACE("create cache %s", get_frame_name(frame));

    // NB: We could use extract_cache_entry to get the cache_entry, but
    // extract_cache_entry returns a borrowed reference. Modifying a borrowed
    // reference seems wrong. Therefore, we directly access the
    // extra->cache_entry. extra wont be NULL here.
    CacheEntry* new_cache_entry = create_cache_entry(extra, result, backend);
    Py_DECREF(result);

    // Update the existing cache_entry on the extra object. This extra object is
    // sitting on the extra scratch space, we are just changing the cache_entry
    // ptr. As a result, extra now becomes the owner of CacheEntry object. This
    // will be cleaned up when set_extra_state is called.
    // Re-enable custom behavior
    eval_frame_callback_set(callback);
    *should_clear_frame = 1;
    return dynamo_eval_custom_code(tstate, frame, CacheEntry_get_code(new_cache_entry),
      CacheEntry_get_trace_annotation(new_cache_entry), throw_flag);
  } else {
    DEBUG_TRACE("create skip %s", get_frame_name(frame));
    Py_DECREF(result);
    set_extra_state(F_CODE(frame), SKIP_CODE);
    // Re-enable custom behavior
    eval_frame_callback_set(callback);
    return dynamo_eval_frame_default(tstate, frame, throw_flag);
  }
}

#else // !(IS_PYTHON_3_14_PLUS)

// Fake definitions for everything we removed

typedef struct THPPyInterpreterFrame {
  PyObject_HEAD
  _PyInterpreterFrame* frame; // Borrowed reference
} THPPyInterpreterFrame;

static void enable_eval_frame_shim(PyThreadState* tstate) {}
static void enable_eval_frame_default(PyThreadState* tstate) {}

static struct PyGetSetDef THPPyInterpreterFrame_properties[] = {NULL};

static PyTypeObject THPPyInterpreterFrameType = {
    PyVarObject_HEAD_INIT(NULL, 0)
    .tp_name = "torch._C._dynamo.eval_frame._PyInterpreterFrame",
    .tp_basicsize = sizeof(THPPyInterpreterFrame),
    .tp_flags = Py_TPFLAGS_DEFAULT,
    .tp_getset = THPPyInterpreterFrame_properties,
};

#endif // !(IS_PYTHON_3_14_PLUS)

static PyObject* increment_working_threads(PyThreadState* tstate) {
  active_dynamo_threads = active_dynamo_threads + 1;
  if (active_dynamo_threads > 0) {
    enable_eval_frame_shim(tstate);
  }
  Py_RETURN_NONE;
}

static PyObject* decrement_working_threads(PyThreadState* tstate) {
  if (active_dynamo_threads > 0) {
    active_dynamo_threads = active_dynamo_threads - 1;
    if (active_dynamo_threads == 0) {
      enable_eval_frame_default(tstate);
    }
  }
  Py_RETURN_NONE;
}

static PyObject* set_eval_frame(PyObject* new_callback, PyThreadState* tstate) {
  // Change the eval frame callback and return the old one
  //  - None: disables TorchDynamo
  //  - False: run-only mode (reuse existing compiles)
  //  - Python callable(): enables TorchDynamo
  PyObject* old_callback = eval_frame_callback_get();

  // owned by caller
  Py_INCREF(old_callback);

  if (old_callback != Py_None && new_callback == Py_None) {
    decrement_working_threads(tstate);
  } else if (old_callback == Py_None && new_callback != Py_None) {
    increment_working_threads(tstate);
  }

  Py_INCREF(new_callback);
  Py_DECREF(old_callback);

  // Set thread local callback. This will drive behavior of our shim, if/when it
  // is installed.
  eval_frame_callback_set(new_callback);

  return old_callback;
}

static PyObject* set_eval_frame_py(PyObject* dummy, PyObject* callback) {
  if (callback != Py_None && callback != Py_False &&
      !PyCallable_Check(callback)) {
    DEBUG_TRACE0("arg error");
    PyErr_SetString(PyExc_TypeError, "expected a callable");
    return NULL;
  }
  DEBUG_TRACE(
      "python enabled=%d and is run_only=%d",
      callback != Py_None,
      callback == Py_False);
  return set_eval_frame(callback, PyThreadState_GET());
}

static PyObject* get_eval_frame_callback_py(PyObject* dummy, PyObject* args) {
  return eval_frame_callback_get();
}

static PyObject* reset_code(PyObject* dummy, PyObject* code) {
  if (!PyCode_Check(code)) {
    DEBUG_TRACE0("arg error");
    PyErr_SetString(PyExc_TypeError, "expected a code object");
    return NULL;
  }

  // set_extra_state destroys the existing object on extra scratch space.
  set_extra_state((PyCodeObject*)code, NULL);
  Py_RETURN_NONE;
}

static PyObject* unsupported(PyObject* dummy, PyObject* args) {
  // a dummy C function used in testing
  PyObject* obj1 = NULL;
  PyObject* obj2 = NULL;
  if (!PyArg_ParseTuple(args, "OO", &obj1, &obj2)) {
    return NULL;
  }
  Py_INCREF(obj2);
  return obj2;
}

static PyObject* skip_code(PyObject* dummy, PyObject* obj) {
  if (!PyCode_Check(obj)) {
    PyErr_SetString(PyExc_TypeError, "expected a code object");
    return NULL;
  }

  // set_extra_state destroys the existing object on extra scratch space.
  set_extra_state((PyCodeObject*)obj, SKIP_CODE);
  Py_RETURN_NONE;
}

static PyObject* set_guard_error_hook(PyObject* dummy, PyObject* obj) {
  if (obj == Py_None) {
    obj = NULL;
  }
  Py_XSETREF(guard_error_hook, Py_XNewRef(obj));
  Py_RETURN_NONE;
}

// Debugging function for GNU C only.
// Used to set gdb breakpoints in hot CPython sites from Python.
// Code example:
//
// def foo(x):
//     x = x + 1
//     torch._dynamo.eval_frame.raise_sigtrap()
//     # (gdb) b bytecodes.c:1234 (whatever line CALL is handled)
//     x = torch.sin(x)  # gdb breakpoint hit when sin is called
//
// In this example, we want to breakpoint on CALL in bytecodes.c only when
// running foo. Otherwise, we would need to breakpoint before running the program,
// and that breakpoint would be hit every time Python makes a function call,
// leading to a spammy debugging experience.
static PyObject* raise_sigtrap(PyObject* dummy, PyObject* obj) {
#ifdef __GNUC__
  raise(SIGTRAP);
#endif
  Py_RETURN_NONE;
}

static PyMethodDef _methods[] = {
    {"set_eval_frame", set_eval_frame_py, METH_O, NULL},
    {"get_eval_frame_callback", get_eval_frame_callback_py, METH_NOARGS, NULL},
    {"reset_code", reset_code, METH_O, NULL},
    {"unsupported", unsupported, METH_VARARGS, NULL},
    {"skip_code", skip_code, METH_O, NULL},
    {"set_guard_error_hook", set_guard_error_hook, METH_O, NULL},
    {"raise_sigtrap", raise_sigtrap, METH_NOARGS, NULL},
    {NULL, NULL, 0, NULL}};

static struct PyModuleDef _module = {
    PyModuleDef_HEAD_INIT,
    "torch._C._dynamo.eval_frame",
    "Module containing hooks to override eval_frame",
    -1,
    _methods};

#if IS_PYTHON_3_12_PLUS
#define _PyEval_RequestCodeExtraIndex PyUnstable_Eval_RequestCodeExtraIndex
#endif

PyObject* torch_c_dynamo_eval_frame_init(void) {
  extra_index = _PyEval_RequestCodeExtraIndex(destroy_extra_state);
  if (extra_index < 0) {
    PyErr_SetString(PyExc_RuntimeError,
                    "dynamo: unable to register extra index");
    return NULL;
  }

  int result = PyThread_tss_create(&eval_frame_callback_key);
  CHECK(result == 0);

  Py_INCREF(Py_None);
  eval_frame_callback_set(Py_None);

  PyObject* module = PyModule_Create(&_module);
  if (module == NULL) {
    return NULL;
  }

  #ifdef Py_GIL_DISABLED
    PyUnstable_Module_SetGIL(module, Py_MOD_GIL_NOT_USED);
  #endif

  if (PyType_Ready(&THPPyInterpreterFrameType) < 0) {
    return NULL;
  }
  Py_INCREF(&THPPyInterpreterFrameType);
  if (PyModule_AddObject(module, "_PyInterpreterFrame", (PyObject*)&THPPyInterpreterFrameType) != 0) {
    return NULL;
  }

  skip_code_recursive_flag = PyObject_New(PyObject, &PyBaseObject_Type);
  if (skip_code_recursive_flag == NULL) {
    return NULL;
  }
  if (PyModule_AddObject(module, "skip_code_recursive_flag", skip_code_recursive_flag) != 0) {
    return NULL;
  }

  cache_limit_hit_flag = PyObject_New(PyObject, &PyBaseObject_Type);
  if (cache_limit_hit_flag == NULL) {
    return NULL;
  }
  if (PyModule_AddObject(module, "cache_limit_hit_flag", cache_limit_hit_flag) != 0) {
    return NULL;
  }

  return module;
}<|MERGE_RESOLUTION|>--- conflicted
+++ resolved
@@ -129,11 +129,8 @@
   return closure == NULL ? PyTuple_New(0) : Py_XNewRef(closure);
 #else
   PyCodeObject* code = self->frame->f_code;
-<<<<<<< HEAD
-=======
   // Why this check? See
   // https://github.com/python/cpython/blob/5f24da9d75bb0150781b17ee4706e93e6bb364ea/Objects/frameobject.c#L1058-L1065
->>>>>>> 2a5115c8
   if (code->co_flags & CO_OPTIMIZED) {
     int size = PyTuple_GET_SIZE(code->co_freevars);
     PyObject* freevars = PyTuple_New(size);
@@ -144,10 +141,6 @@
     }
     return freevars;
   }
-<<<<<<< HEAD
-  // TODO when does this happen?
-=======
->>>>>>> 2a5115c8
   return PyTuple_New(0);
 #endif // IS_PYTHON_3_11_PLUS
 }
