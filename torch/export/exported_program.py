
# mypy: allow-untyped-decorators
# mypy: allow-untyped-defs
import contextlib
import copy
import dataclasses
import functools
import re
import types
import warnings
from collections import namedtuple
from contextlib import contextmanager
from typing import (
    Any,
    Callable,
    Dict,
    final,
    Iterator,
    List,
    Optional,
    Tuple,
    Type,
    TYPE_CHECKING,
    Union,
)

from torch._higher_order_ops.utils import autograd_not_implemented
from torch._library.fake_class_registry import FakeScriptObject
from torch.fx.graph import _PyTreeCodeGen, _PyTreeInfo
from torch.fx.immutable_collections import immutable_dict, immutable_list


if TYPE_CHECKING:
    # Import the following modules during type checking to enable code intelligence features,
    # such as auto-completion in tools like pylance, even when these modules are not explicitly
    # imported in user code.

    import sympy

    from torch.utils._sympy.value_ranges import ValueRanges

import torch
import torch.utils._pytree as pytree
from torch._export.verifier import Verifier
from torch._subclasses.functional_tensor import FunctionalTensor
from torch.export._tree_utils import is_equivalent, reorder_kwargs
from torch.fx._compatibility import compatibility
from torch.fx._utils import first_call_function_nn_module_stack
from torch.fx.experimental.proxy_tensor import maybe_disable_fake_tensor_mode
from torch.fx.passes.infra.pass_base import PassResult
from torch.fx.passes.infra.pass_manager import PassManager
from torch.fx.passes.runtime_assert import insert_deferred_runtime_asserts

from .graph_signature import (  # noqa: F401
    ArgumentSpec,
    ConstantArgument,
    CustomObjArgument,
    ExportGraphSignature,
    InputKind,
    InputSpec,
    OutputKind,
    OutputSpec,
    SymIntArgument,
    TensorArgument,
    TokenArgument,
)


__all__ = [
    "ExportedProgram",
    "ModuleCallEntry",
    "ModuleCallSignature",
]


PassType = Callable[[torch.fx.GraphModule], Optional[PassResult]]


@dataclasses.dataclass
class ModuleCallSignature:
    inputs: List[ArgumentSpec]
    outputs: List[ArgumentSpec]
    in_spec: pytree.TreeSpec
    out_spec: pytree.TreeSpec


@dataclasses.dataclass
class ModuleCallEntry:
    fqn: str
    signature: Optional[ModuleCallSignature] = None


def _disable_prexisiting_fake_mode(fn):
    @functools.wraps(fn)
    def wrapper(*args, **kwargs):
        with maybe_disable_fake_tensor_mode():
            return fn(*args, **kwargs)

    return wrapper


def _fx_collection_equivalence_fn(
    spec1_type: Optional[type],
    spec1_context: pytree.Context,
    spec2_type: Optional[type],
    spec2_context: pytree.Context,
) -> bool:
    """Treat containers and their immutable variants as the same type. Otherwise
    compare as normal.
    """
    if spec1_type is None or spec2_type is None:
        return spec1_type is spec2_type and spec1_context == spec2_context

    if issubclass(spec1_type, (dict, immutable_dict)) and issubclass(
        spec2_type, (dict, immutable_dict)
    ):
        return spec1_context == spec2_context

    if issubclass(spec1_type, (list, immutable_list)) and issubclass(
        spec2_type, (list, immutable_list)
    ):
        return spec1_context == spec2_context

    return spec1_type is spec2_type and spec1_context == spec2_context


def _register_cia_to_meta(*args, **kwargs):
    kernel = kwargs["kernel"]
    del kwargs["kernel"]

    assert torch._C._dispatch_has_kernel_for_dispatch_key(
        kernel.name(), torch._C.DispatchKey.CompositeImplicitAutograd
    )

    return kernel._op_dk(
        torch._C.DispatchKey.CompositeImplicitAutograd, *args, **kwargs
    )


# This list is compiled from DispatchKey.cpp.
# The idea is that we use these keys to override
# CIA decomp in export
_AUTOGRAD_ALIAS_BACKEND_KEYS_TO_OVERRIDE = [
    torch._C.DispatchKey.AutogradCPU,
    torch._C.DispatchKey.AutogradCUDA,
    torch._C.DispatchKey.AutogradMeta,
    torch._C.DispatchKey.AutogradXLA,
    torch._C.DispatchKey.AutogradLazy,
    torch._C.DispatchKey.AutogradIPU,
    torch._C.DispatchKey.AutogradXPU,
    torch._C.DispatchKey.AutogradMPS,
    torch._C.DispatchKey.AutogradHPU,
    torch._C.DispatchKey.AutogradPrivateUse1,
    torch._C.DispatchKey.AutogradPrivateUse2,
    torch._C.DispatchKey.AutogradPrivateUse3,
]


@contextmanager
def _override_composite_implicit_decomp(ops_to_preserve, decomp_table):
    # This function overrides CompositeImplicitAutograd decomp for
    # functional composite ops that user specified. Ideally we want to not-decompose
    # ALL composite ops but today's C++ functinalization relies on
    # the fact that it is working with the opset after decomp is run.
    # Hence we can only do it for functional ops. One caveat is that
    # there are some composite ops that lie about their schema (claimed to be
    # functional but not really aka dropout), for these cases, we just decompose.
    saved_tables = {}
    patched_ops = set()
    removed_decomps = {}
    for op_overload in ops_to_preserve:
        # Our strategy for deciding if we can preserve CIA is following:
        # 1. The op should be known statically that it is functional
        # 2. If it is maybe aliasing, we decompose because we must know if an op
        #    is mutating or aliasing.
        # TODO (tmanlaibaatar) make this utility function and share it with functional_tensor
        # decomp part. (https://github.com/pytorch/pytorch/issues/129431)
        def assert_valid_to_preserve(op_overload):
            if op_overload in FunctionalTensor.maybe_aliasing_or_mutating_ops:
                raise RuntimeError(
                    f"We can't detect {op_overload} as a functional op statically, so we can't preserve it"
                )
            if op_overload in FunctionalTensor.metadata_fns:
                raise RuntimeError(
                    f"{op_overload} is a metadata query function, "
                    "it will be preserved implicitly in our tracing system. "
                    "Please file an issue on github if you see otherwise"
                )

            alias_info = len(
                [i for i in op_overload._schema.arguments if i.alias_info is not None]
            )

            is_mutating_or_aliasing = alias_info != 0 or op_overload._schema.is_mutable

            if is_mutating_or_aliasing:
                raise RuntimeError(
                    f"{op_overload} is a mutating/aliasing op, we can't preserve it as is"
                )

            if not torch._C._dispatch_has_kernel(op_overload.name()):
                raise RuntimeError(
                    f"{op_overload} is a TorchScript op, we can't preserve it as is"
                )

            return True

        # If we didn't error, it means we can go ahead
        assert_valid_to_preserve(op_overload)

        saved_tables[op_overload] = op_overload.py_kernels.copy()
        patched_ops.add(op_overload)

        for override_dispatch_key in _AUTOGRAD_ALIAS_BACKEND_KEYS_TO_OVERRIDE:
            if override_dispatch_key not in op_overload.py_kernels:
                # TODO (tmanlaibaatar)https://github.com/pytorch/pytorch/issues/129430
                op_overload.py_impl(override_dispatch_key)(
                    autograd_not_implemented(op_overload, deferred_error=True)
                )
        if torch._C.DispatchKey.CompositeImplicitAutograd in op_overload.py_kernels:
            del op_overload.py_kernels[torch._C.DispatchKey.CompositeImplicitAutograd]

        def _(*args, **kwargs):
            return NotImplemented

        op_overload.py_impl(torch._C.DispatchKey.CompositeImplicitAutograd)(_)

        # For fake tensor prop, we do want to register meta kernel directly
        if torch._C.DispatchKey.Meta not in op_overload.py_kernels:
            op_overload.py_impl(torch._C.DispatchKey.Meta)(
                functools.partial(_register_cia_to_meta, kernel=op_overload)
            )

        if op_overload in decomp_table:
            removed_decomps[op_overload] = decomp_table[op_overload]
            del decomp_table[op_overload]

    try:
        yield
    finally:
        for op in patched_ops:
            op.py_kernels.clear()
            op.py_kernels.update(saved_tables[op])
            op._dispatch_cache.clear()

        for op, decomp in removed_decomps.items():
            decomp_table[op] = decomp


def _rename_without_collisions(
    name_map: Dict[str, str],
    orig_name: str,
    name: str,
    is_placeholder: bool = False,
):
    """
    Renames nodes to avoid name collisions, with suffixing.
    name_map: map from original name to new name
    orig_name: mapping key
    name: candidate name (potentially suffixed, e.g. mul_2)
    is_placeholder: if the node is a placeholder, avoid detecting suffix
    """
    if name in name_map.values():
        # non-placeholder nodes may be suffixed with the count
        # instead of adding another suffix, we will try to increment it
        match = re.match(r"(.*)_(\d+)", name)
        if match and not is_placeholder:
            name, n = match.group(1), int(match.group(2))
        else:
            n = 0
        while (dup_name := f"{name}_{n + 1}") in name_map.values():
            n += 1
        name_map[orig_name] = dup_name
    else:
        name_map[orig_name] = name
    return name_map[orig_name]


def _name_hoo_subgraph_placeholders(gm: torch.fx.GraphModule) -> None:
    """
    Propagate placeholder names from the top-level graph into HigherOrderOp subgraphs,
    and handle collisions with non-placeholders by count suffixing.
    Different HOO subgraph types have different input schemas, so we first enumerate them
    and gather the top-level named placeholder nodes.
    """
    # gather all HOO subgraphs and their top-level named placeholder nodes
    subgraph_ph_tuples: List[Tuple[torch.fx.GraphModule, List[torch.fx.Node]]] = []
    for node in gm.graph.nodes:
        if node.op == "call_function" and isinstance(
            node.target, torch._ops.HigherOrderOperator
        ):
            # HOO subgraphs have varying input schemas, so we enumerate them there
            if node.target._name == "cond":
                _, true_graph, false_graph, cond_args = node._args
                subgraph_ph_tuples.append((getattr(gm, true_graph.target), cond_args))
                subgraph_ph_tuples.append((getattr(gm, false_graph.target), cond_args))
            elif node.target._name == "wrap_with_set_grad_enabled":
                subgraph, phs = node._args[1], node._args[2:]
                subgraph_ph_tuples.append((getattr(gm, subgraph.target), phs))
            elif node.target._name == "map_impl":
                body_graph, array, args = node._args
                subgraph_ph_tuples.append(
                    (getattr(gm, body_graph.target), array + args)
                )

    # propagate names
    for subgraph, hoo_phs in subgraph_ph_tuples:
        name_map: Dict[str, str] = {}
        for i, node in enumerate(subgraph.graph.nodes):
            if i < len(hoo_phs):  # placeholder, retain name
                name_map[node.name] = hoo_phs[i].name
                node.name = node.target = hoo_phs[i].name
            else:  # non-placeholder, check for collisions
                node.name = _rename_without_collisions(name_map, node.name, node.name)

        # recurse and recompile
        _name_hoo_subgraph_placeholders(subgraph)
        subgraph.recompile()


def _decompose_and_get_gm_with_new_signature_constants(
    ep,
    *,
    decomp_table: Dict[torch._ops.OperatorBase, Callable],
    _preserve_ops: Tuple[torch._ops.OpOverload],
    joint_loss_index: Optional[int],
):
    from torch._export.passes.lift_constants_pass import ConstantAttrMap
    from torch._functorch.aot_autograd import aot_export_module
    from torch._guards import detect_fake_mode
    from torch._subclasses.fake_tensor import FakeTensorMode
    from torch.export._trace import (
        _export_to_aten_ir,
        _fakify_params_buffers,
        _ignore_backend_decomps,
        _verify_nn_module_stack,
        _verify_placeholder_names,
        _verify_stack_trace,
    )
    from torch.fx.experimental.symbolic_shapes import ShapeEnv

    if ep.verifier.dialect == "TRAINING":
        mod = ep.module()
<<<<<<< HEAD
        fake_args = []
        for node in mod.graph.nodes:
            if node.op == "placeholder":
                fake_args.append(node.meta["val"])

        fake_args_unwrapped = pytree.tree_unflatten(fake_args, mod._in_spec)
        fake_mode = detect_fake_mode(fake_args)
        fake_mode = contextlib.nullcontext() if fake_mode is None else fake_mode
=======
        fake_args = [
            node.meta["val"] for node in mod.graph.nodes if node.op == "placeholder"
        ]
        fake_mode = torch._export.utils._detect_fake_mode_from_gm(mod)
        if fake_mode is None:
            fake_mode = FakeTensorMode(shape_env=ShapeEnv(), export=True)
>>>>>>> d75c33ce

        # Fix the graph output signature to be tuple if scalar
        out_spec = mod._out_spec

        orig_arg_names = mod.graph._codegen.pytree_info.orig_args  # type: ignore[attr-defined]

        # aot_export expect the return type to always be a tuple.
        if out_spec.type not in (list, tuple):
            out_spec = pytree.TreeSpec(tuple, None, [out_spec])

        mod.graph._codegen = _PyTreeCodeGen(
            _PyTreeInfo(
                orig_arg_names,
                mod._in_spec,
                out_spec,
            )
        )

        mod.recompile()

        # the exported module will store constants & non-persistent buffers such that
        # retracing treats them as persistent buffers, so we inform the constants lifting pass
        # and overwrite the new graph signature using the previous program.
        constant_attrs = ConstantAttrMap()
        non_persistent_buffers = {
            spec.target
            for spec in ep.graph_signature.input_specs
            if spec.kind == InputKind.BUFFER and not spec.persistent
        }
        for name, value in ep.constants.items():
            if name in non_persistent_buffers:
                continue
            # recursive getattr
            _mod = mod
            *atoms, attr = name.split(".")
            for atom in atoms:
                _mod = getattr(_mod, atom)
            # remove as buffer, reassign as constant/non-persistent buffer
            _mod._buffers.pop(attr, None)
            setattr(_mod, attr, value)
            constant_attrs.add(value, name)

        # get params & buffers after excluding constants
        fake_params_buffers = _fakify_params_buffers(fake_mode, mod)

        params_buffers_to_node_meta = {}
        for node in mod.graph.nodes:
            target = node.target
            meta = node.meta
            if node.op == "get_attr":
                params_buffers_to_node_meta[target] = meta

            # If the call_function uses param as input, we also need to update params' meta
            # with this call_function node's meta.
            # This is basically the same flow as torch.fx.traceback.preserve_meta()
            if node.op == "call_function" and not isinstance(
                node.target, torch._ops.HigherOrderOperator
            ):
                for arg in node._input_nodes:
                    if arg.op == "get_attr":
                        for entry in torch.fx.proxy._COPY_META_FIELDS:
                            if entry in meta:
                                params_buffers_to_node_meta[arg.target][entry] = meta[
                                    entry
                                ]

<<<<<<< HEAD
        with _ignore_backend_decomps(), fake_mode, _override_composite_implicit_decomp(
            _preserve_ops,
            decomp_table,
        ):
=======
        with fake_mode:
            fake_args_unwrapped = pytree.tree_unflatten(fake_args, mod._in_spec)
>>>>>>> d75c33ce
            aten_export_artifact = _export_to_aten_ir(
                mod,
                # this requires empty kwargs, but not in pytree.flattened format
                (
                    *fake_args_unwrapped[0],
                    *fake_args_unwrapped[1].values(),
                ),
                {},
                fake_params_buffers,
                constant_attrs,
                _check_autograd_state=False,
            )

        gm = aten_export_artifact.gm
        new_graph_signature = aten_export_artifact.sig

        for node in gm.graph.nodes:
            # nn_module_stack
            if node.op not in ["placeholder", "output"]:
                for key, (fqn, mod_cls) in node.meta["nn_module_stack"].items():
                    if isinstance(mod_cls, type):
                        node.meta["nn_module_stack"][key] = (
                            fqn,
                            mod_cls.__module__ + "." + mod_cls.__qualname__,
                        )

        # Don't copy over nn_module_stack, stack_trace metadata for params/buffers nodes
        for metadata in params_buffers_to_node_meta.values():
            metadata.pop("nn_module_stack", None)
            metadata.pop("stack_trace", None)

        for node in gm.graph.nodes:
            if node.op == "placeholder":
                if node.target in new_graph_signature.inputs_to_parameters:
                    param_name = new_graph_signature.inputs_to_parameters[node.target]
                    if param_name in params_buffers_to_node_meta:
                        for k, v in params_buffers_to_node_meta[param_name].items():
                            node.meta[k] = v
                if node.target in new_graph_signature.inputs_to_buffers:
                    buffer_name = new_graph_signature.inputs_to_buffers[node.target]
                    if buffer_name in params_buffers_to_node_meta:
                        for k, v in params_buffers_to_node_meta[buffer_name].items():
                            node.meta[k] = v

        # overwrite signature for non-persistent buffers
        for spec in new_graph_signature.input_specs:
            if spec.kind == InputKind.BUFFER and spec.target in non_persistent_buffers:
                spec.persistent = False

        _verify_nn_module_stack(gm)
        _verify_stack_trace(gm)
        _verify_placeholder_names(gm, new_graph_signature)
        return gm, new_graph_signature

    old_placeholders = [
        node for node in ep.graph_module.graph.nodes if node.op == "placeholder"
    ]
    fake_args = [node.meta["val"] for node in old_placeholders]

    buffers_to_remove = [name for name, _ in ep.graph_module.named_buffers()]
    for name in buffers_to_remove:
        delattr(ep.graph_module, name)

    # TODO(zhxhchen17) Return the new graph_signature directly.
    fake_mode = detect_fake_mode(fake_args)
    fake_mode = contextlib.nullcontext() if fake_mode is None else fake_mode
    with _ignore_backend_decomps(), fake_mode, _override_composite_implicit_decomp(
        _preserve_ops,
        decomp_table,
    ):
        gm, graph_signature = aot_export_module(
            ep.graph_module,
            fake_args,
            decompositions=decomp_table,
            trace_joint=True if joint_loss_index is not None else False,
            output_loss_index=joint_loss_index
            if joint_loss_index is not None
            else None,
        )

    # Update the signatures with the new placeholder names in case they
    # changed when calling aot_export
    def update_arg(old_arg, new_ph):
        if isinstance(old_arg, ConstantArgument):
            return old_arg
        elif isinstance(old_arg, TensorArgument):
            return TensorArgument(name=new_ph.name)
        elif isinstance(old_arg, SymIntArgument):
            return SymIntArgument(name=new_ph.name)
        raise RuntimeError(f"Type of old_arg not supported: {type(old_arg)}")

    new_placeholders = [node for node in gm.graph.nodes if node.op == "placeholder"]
    new_outputs = list(gm.graph.nodes)[-1].args[0]

    # rename the placeholders
    assert len(new_placeholders) == len(old_placeholders)
    for old_ph, new_ph in zip(old_placeholders, new_placeholders):
        new_ph.name = new_ph.target = old_ph.name

    # handle name collisions with newly decomposed graph nodes
    name_map = {ph.name: ph.name for ph in new_placeholders}
    for node in gm.graph.nodes:
        if node.op == "placeholder":
            continue
        node.name = _rename_without_collisions(name_map, node.name, node.name)

    # propagate names to higher order op subgraphs
    _name_hoo_subgraph_placeholders(gm)

    # Run this pass before creating input/output specs, since size-related CSE/DCE might affect output signature.
    # Overwrite output specs afterwards.
    from torch._export.passes._node_metadata_hook import (
        _node_metadata_hook,
        _set_node_metadata_hook,
    )
    from torch._functorch._aot_autograd.input_output_analysis import _graph_output_names

    if not torch._dynamo.config.do_not_emit_runtime_asserts:
        stack_trace = (
            'File "torch/fx/passes/runtime_assert.py", line 24, '
            "in insert_deferred_runtime_asserts"
        )
        shape_env = _get_shape_env(gm)
        if shape_env is not None:
            with _set_node_metadata_hook(
                gm, functools.partial(_node_metadata_hook, stack_trace=stack_trace)
            ):
                insert_deferred_runtime_asserts(
                    gm,
                    shape_env,
                    f"exported program: {first_call_function_nn_module_stack(gm.graph)}",
                    export=True,
                )

    # update output specs
    gm.recompile()
    for i, name in enumerate(_graph_output_names(gm)):
        if isinstance(new_outputs[i], torch.fx.Node):
            new_outputs[i].name = name

    # To match the output target with correct input for input mutations
    # need to find the old to new placeholder map
    old_new_placeholder_map = {
        spec.arg.name: new_placeholders[i].name
        for i, spec in enumerate(ep.graph_signature.input_specs)
        if not isinstance(spec.arg, ConstantArgument)
    }

    input_specs = [
        InputSpec(
            spec.kind,
            update_arg(spec.arg, new_placeholders[i]),
            spec.target,
            spec.persistent,
        )
        for i, spec in enumerate(ep.graph_signature.input_specs)
    ]
    output_specs = [
        OutputSpec(
            spec.kind,
            update_arg(spec.arg, new_outputs[i]),
            old_new_placeholder_map.get(spec.target, spec.target),
        )
        for i, spec in enumerate(ep.graph_signature.output_specs)
    ]

    if joint_loss_index is not None:
        assert graph_signature.backward_signature is not None
        gradients = graph_signature.backward_signature.gradients_to_user_inputs
        assert len(graph_signature.user_inputs) == len(ep.graph_signature.input_specs)
        specs = {
            graph_signature.user_inputs[i]: spec
            for i, spec in enumerate(ep.graph_signature.input_specs)
            if isinstance(spec.arg, TensorArgument)
        }
        for i, node in enumerate(new_outputs[len(output_specs) :]):
            source = gradients[node.name]
            spec = specs[source]  # type: ignore[index]
            if spec.kind == InputKind.PARAMETER:
                kind = OutputKind.GRADIENT_TO_PARAMETER
                target = spec.target
            elif spec.kind == InputKind.USER_INPUT:
                kind = OutputKind.GRADIENT_TO_USER_INPUT
                target = source
            else:
                raise AssertionError(f"Unknown input kind: {spec.kind}")
            output_specs.append(
                OutputSpec(
                    kind,
                    TensorArgument(name=node.name),
                    target,
                )
            )

    assert len(new_placeholders) == len(old_placeholders)

    new_graph_signature = ExportGraphSignature(
        input_specs=input_specs, output_specs=output_specs
    )
    # NOTE: aot_export adds symint metadata for placeholders with int
    # values; since these become specialized, we replace such metadata with
    # the original values.
    # Also, set the param/buffer metadata back to the placeholders.
    for old_node, new_node in zip(old_placeholders, new_placeholders):
        if not isinstance(old_node.meta["val"], torch.Tensor):
            new_node.meta["val"] = old_node.meta["val"]

        if (
            new_node.target in new_graph_signature.inputs_to_parameters
            or new_node.target in new_graph_signature.inputs_to_buffers
        ):
            for k, v in old_node.meta.items():
                new_node.meta[k] = v
    return gm, new_graph_signature


def _decompose_exported_program(
    ep,
    *,
    decomp_table: Dict[torch._ops.OperatorBase, Callable],
    _preserve_ops: Tuple[torch._ops.OpOverload],
    joint_loss_index: Optional[int],
):
    gm, new_graph_signature = _decompose_and_get_gm_with_new_signature_constants(
        ep,
        decomp_table=decomp_table,
        _preserve_ops=_preserve_ops,
        joint_loss_index=joint_loss_index,
    )

    # TODO unfortunately preserving graph-level metadata is not
    # working well with aot_export. So we manually copy it.
    # (The node-level meta is addressed above.)
    gm.meta.update(ep.graph_module.meta)

    new_range_constraints = _get_updated_range_constraints(
        gm,
        ep.range_constraints,
    )

    exported_program = ExportedProgram(
        root=gm,
        graph=gm.graph,
        graph_signature=new_graph_signature,
        state_dict=ep.state_dict,
        range_constraints=new_range_constraints,
        module_call_graph=copy.deepcopy(ep.module_call_graph),
        example_inputs=ep.example_inputs,
        constants=ep.constants,
    )
    return exported_program


class ExportedProgram:
    """
    Package of a program from :func:`export`. It contains
    an :class:`torch.fx.Graph` that represents Tensor computation, a state_dict containing
    tensor values of all lifted parameters and buffers, and various metadata.

    You can call an ExportedProgram like the original callable traced by
    :func:`export` with the same calling convention.

    To perform transformations on the graph, use ``.module`` property to access
    an :class:`torch.fx.GraphModule`. You can then use
    `FX transformation <https://pytorch.org/docs/stable/fx.html#writing-transformations>`_
    to rewrite the graph. Afterwards, you can simply use :func:`export`
    again to construct a correct ExportedProgram.
    """

    def __init__(
        self,
        root: Union[torch.nn.Module, Dict[str, Any]],
        graph: torch.fx.Graph,
        graph_signature: ExportGraphSignature,
        state_dict: Dict[str, Union[torch.Tensor, torch.nn.Parameter]],
        range_constraints: "Dict[sympy.Symbol, Any]",
        module_call_graph: List[ModuleCallEntry],
        example_inputs: Optional[Tuple[Tuple[Any, ...], Dict[str, Any]]] = None,
        constants: Optional[
            Dict[str, Union[torch.Tensor, FakeScriptObject, torch._C.ScriptObject]]
        ] = None,
        *,
        verifiers: Optional[List[Type[Verifier]]] = None,
    ):
        # Remove codegen related things from the graph. It should just be a flat graph.
        graph._codegen = torch.fx.graph.CodeGen()
        self._graph_module = _create_graph_module_for_export(root, graph)
        if isinstance(root, torch.fx.GraphModule):
            self._graph_module.meta.update(root.meta)

        self._graph_signature: ExportGraphSignature = graph_signature
        self._state_dict: Dict[str, Any] = state_dict
        self._range_constraints: Dict[sympy.Symbol, ValueRanges] = range_constraints
        assert module_call_graph is not None
        self._module_call_graph: List[ModuleCallEntry] = module_call_graph
        self._example_inputs = example_inputs

        self._constants = constants or {}

        verifiers = verifiers or [Verifier]
        assert all(issubclass(v, Verifier) for v in verifiers)
        self._verifiers = verifiers
        # Validate should be always the last step of the constructor.
        self.validate()

    @property
    @compatibility(is_backward_compatible=False)
    def graph_module(self):
        return self._graph_module

    @property
    @compatibility(is_backward_compatible=False)
    def graph(self):
        return self.graph_module.graph

    @property
    @compatibility(is_backward_compatible=False)
    def graph_signature(self):
        return self._graph_signature

    @property
    @compatibility(is_backward_compatible=False)
    def state_dict(self):
        return self._state_dict

    @compatibility(is_backward_compatible=False)
    def parameters(self) -> Iterator[torch.nn.Parameter]:
        """
        Returns an iterator over original module's parameters.
        """
        for _, param in self.named_parameters():
            yield param

    @compatibility(is_backward_compatible=False)
    def named_parameters(self) -> Iterator[Tuple[str, torch.nn.Parameter]]:
        """
        Returns an iterator over original module parameters, yielding
        both the name of the parameter as well as the parameter itself.
        """
        for param_name in self.graph_signature.parameters:
            yield param_name, self.state_dict[param_name]

    @compatibility(is_backward_compatible=False)
    def buffers(self) -> Iterator[torch.Tensor]:
        """
        Returns an iterator over original module buffers.
        """
        for _, buf in self.named_buffers():
            yield buf

    @compatibility(is_backward_compatible=False)
    def named_buffers(self) -> Iterator[Tuple[str, torch.Tensor]]:
        """
        Returns an iterator over original module buffers, yielding
        both the name of the buffer as well as the buffer itself.
        """
        non_persistent_buffers = set(self.graph_signature.non_persistent_buffers)
        for buffer_name in self.graph_signature.buffers:
            if buffer_name in non_persistent_buffers:
                yield buffer_name, self.constants[buffer_name]
            else:
                yield buffer_name, self.state_dict[buffer_name]

    @property
    @compatibility(is_backward_compatible=False)
    def range_constraints(self):
        return self._range_constraints

    @property
    @compatibility(is_backward_compatible=False)
    def module_call_graph(self):
        return self._module_call_graph

    @property
    @compatibility(is_backward_compatible=False)
    def example_inputs(self):
        return self._example_inputs

    @property
    @compatibility(is_backward_compatible=False)
    def call_spec(self):
        CallSpec = namedtuple("CallSpec", ["in_spec", "out_spec"])

        if len(self.module_call_graph) == 0:
            return CallSpec(in_spec=None, out_spec=None)
        assert self.module_call_graph[0].fqn == ""
        return CallSpec(
            in_spec=self.module_call_graph[0].signature.in_spec,
            out_spec=self.module_call_graph[0].signature.out_spec,
        )

    @property
    @compatibility(is_backward_compatible=False)
    def verifier(self) -> Any:
        return self._verifiers[0]

    @property
    @compatibility(is_backward_compatible=False)
    def dialect(self) -> str:
        assert self._verifiers is not None
        return self._verifiers[0].dialect

    @property
    @compatibility(is_backward_compatible=False)
    def verifiers(self):
        return self._verifiers

    @property
    @compatibility(is_backward_compatible=False)
    def tensor_constants(self):
        return self._constants

    @property
    @compatibility(is_backward_compatible=False)
    def constants(self):
        return self._constants

    def _get_flat_args_with_check(self, args, kwargs):
        """Flatten args, kwargs using pytree, then, check specs.

        Args:
            args: List[Any] original args passed to __call__
            kwargs: Dict[str, Any] original kwargs passed to __call

        Returns:
            A tuple of (flat_args, received_spec)
            flat_args is flattend args / kwargs
            received_spec is the pytree spec produced while flattening the
            tuple (args, kwargs)
        """
        in_spec = self.call_spec.in_spec
        if in_spec is not None:
            kwargs = reorder_kwargs(kwargs, in_spec)
        flat_args_with_path, received_spec = pytree.tree_flatten_with_path(
            (args, kwargs)
        )  # type: ignore[possibly-undefined]
        self._check_input_constraints(flat_args_with_path)
        flat_args = tuple(x[1] for x in flat_args_with_path)
        return flat_args, received_spec

    def _graph_module_flat_inputs(self, args: Any, kwargs: Any) -> Any:
        """Transform args, kwargs of __call__ to args for graph_module.

        self.graph_module takes stuff from state dict as inputs.
        The invariant is for ep: ExportedProgram is
        ep(args, kwargs) ==
          ep.postprocess(ep.graph_module(ep.graph_module_flat_inputs(args, kwargs)))
        """

        in_spec = self.call_spec.in_spec
        flat_args, received_spec = self._get_flat_args_with_check(args, kwargs)
        if in_spec is not None and not is_equivalent(
            received_spec, in_spec, _fx_collection_equivalence_fn
        ):
            raise ValueError(
                "Trying to flatten user inputs with exported input tree spec: \n"
                f"{in_spec}\n"
                "but actually got inputs with tree spec of: \n"
                f"{received_spec}"
            )

        additional_inputs = []
        for input_ in self.graph_signature.input_specs:
            if input_.kind == InputKind.USER_INPUT:
                continue
            elif input_.kind in (
                InputKind.PARAMETER,
                InputKind.BUFFER,
            ):
                if input_.persistent is False:
                    # This is a non-persistent buffer, grab it from our
                    # constants instead of the state dict.
                    additional_inputs.append(self.constants[input_.target])
                else:
                    additional_inputs.append(self.state_dict[input_.target])
            elif input_.kind in (
                InputKind.CONSTANT_TENSOR,
                InputKind.CUSTOM_OBJ,
            ):
                additional_inputs.append(self.constants[input_.target])
        additional_inputs = tuple(additional_inputs)

        # NOTE: calling convention is first params, then buffers, then args as user supplied them.
        # See: torch/_functorch/aot_autograd.py#L1034
        return additional_inputs + flat_args

    def __call__(self, *args: Any, **kwargs: Any) -> Any:
        raise RuntimeError(
            "Unable to call ExportedProgram directly. "
            "You should use `exported_program.module()` instead."
        )

    def _postprocess_graph_module_outputs(self, res, orig_args, orig_kwargs):
        """Process potential mutations to the input.

        Because self.graph_module is functional, so mutations has to be written
        back after execution of graph_module.
        """
        import torch._export.error as error

        flat_args, _ = self._get_flat_args_with_check(orig_args, orig_kwargs)
        if self.call_spec.out_spec is not None:
            buffer_mutation = self.graph_signature.buffers_to_mutate
            user_input_mutation = self.graph_signature.user_inputs_to_mutate
            num_mutated = len(buffer_mutation) + len(user_input_mutation)
            mutated_values = res[:num_mutated]

            # Exclude dependency token from final result.
            assertion_dep_token = self.graph_signature.assertion_dep_token
            if assertion_dep_token is not None:
                assertion_dep_token_index = next(iter(assertion_dep_token.keys()))
                res = res[:assertion_dep_token_index]

            res = res[num_mutated:]
            try:
                res = pytree.tree_unflatten(res, self.call_spec.out_spec)
            except Exception:
                _, received_spec = pytree.tree_flatten(res)
                raise error.InternalError(  # noqa: B904
                    "Trying to flatten user outputs with exported output tree spec: \n"
                    f"{self.call_spec.out_spec}\n"
                    "but actually got outputs with tree spec of: \n"
                    f"{received_spec}"
                )
            finally:
                user_inputs = [
                    spec
                    for spec in self.graph_signature.input_specs
                    if spec.kind == InputKind.USER_INPUT
                ]
                for i, value in enumerate(mutated_values):
                    output_spec = self.graph_signature.output_specs[i]
                    if output_spec.kind == OutputKind.BUFFER_MUTATION:
                        assert output_spec.target is not None
                        self.state_dict[output_spec.target] = value
                    elif output_spec.kind == OutputKind.USER_INPUT_MUTATION:
                        assert output_spec.target is not None
                        index = next(
                            i
                            for i, spec in enumerate(user_inputs)
                            if spec.arg.name == output_spec.target
                        )
                        flat_args[index].copy_(value)
                    else:
                        raise AssertionError(f"Unexpected kind: {output_spec.kind}")
        return res

    def __str__(self) -> str:
        graph_module = self.graph_module.print_readable(
            print_output=False, colored=False
        ).replace("\n", "\n    ")
        string = (
            "ExportedProgram:\n"
            f"    {graph_module}\n"
            f"Graph signature: {self.graph_signature}\n"
            f"Range constraints: {self.range_constraints}\n"
        )
        return string

    def module(self) -> torch.nn.Module:
        """
        Returns a self contained GraphModule with all the parameters/buffers inlined.
        """
        from ._unlift import _unlift_exported_program_lifted_states

        module = _unlift_exported_program_lifted_states(self)

        def _train(self, mode: bool = True):
            raise NotImplementedError("Calling train() is not supported yet.")

        def _eval(self, mode: bool = True):
            raise NotImplementedError("Calling eval() is not supported yet.")

        module.train = types.MethodType(_train, module)  # type: ignore[method-assign]
        module.eval = types.MethodType(_eval, module)  # type: ignore[method-assign]
        return module

    def _num_lifted_params_buffers(self):
        return next(
            (
                i
                for i, s in enumerate(self._graph_signature.input_specs)
                if s.kind == InputKind.USER_INPUT
            ),
            len(self._graph_signature.input_specs),
        )

    @_disable_prexisiting_fake_mode
    def run_decompositions(
        self,
        decomp_table: Optional[Dict[torch._ops.OperatorBase, Callable]] = None,
        _preserve_ops: Tuple[torch._ops.OpOverload] = (),  # type: ignore[assignment]
    ) -> "ExportedProgram":
        """
        Run a set of decompositions on the exported program and returns a new
        exported program. By default we will run the Core ATen decompositions to
        get operators in the
        `Core ATen Operator Set <https://pytorch.org/docs/stable/torch.compiler_ir.html>`_.

        For now, we do not decompose joint graphs.
        """
        from torch._decomp import core_aten_decompositions

        if decomp_table is None:
            decomp_table = core_aten_decompositions()

        return _decompose_exported_program(
            self,
            decomp_table=decomp_table,
            _preserve_ops=_preserve_ops,  # type: ignore[arg-type]
            joint_loss_index=None,
        )

    def _transform_do_not_use(self, *passes: PassType) -> "ExportedProgram":
        pm = PassManager(list(passes))
        # Since we abstractly run the passes, we need to disable backend decomp here
        # again.
        from torch.export._trace import _ignore_backend_decomps

        with _ignore_backend_decomps():
            res = pm(self.graph_module)
        transformed_gm = res.graph_module if res is not None else self.graph_module
        assert transformed_gm is not None

        if transformed_gm is self.graph_module and not res.modified:
            return self

        # TODO(zhxchen17) Remove this.
        def _get_updated_graph_signature(
            old_signature: ExportGraphSignature,
            new_gm: torch.fx.GraphModule,
        ) -> ExportGraphSignature:
            """
            Update the graph signature's user_input/user_outputs.
            """
            new_input_specs = []
            for i, node in enumerate(new_gm.graph.nodes):
                if node.op != "placeholder":
                    break

                assert i < len(
                    old_signature.input_specs
                ), "Number of inputs changed after transformation"
                old_input_spec = old_signature.input_specs[i]
                arg = (
                    old_input_spec.arg
                    if isinstance(
                        old_input_spec.arg, (ConstantArgument, CustomObjArgument)
                    )
                    else type(old_input_spec.arg)(node.name)
                )
                new_input_specs.append(
                    InputSpec(
                        old_input_spec.kind,
                        arg,
                        old_input_spec.target,
                        old_input_spec.persistent,
                    )
                )

            output_node = list(new_gm.graph.nodes)[-1]
            assert output_node.op == "output"

            new_output_specs = []
            for i, node in enumerate(output_node.args[0]):
                assert i < len(
                    old_signature.output_specs
                ), "Number of outputs changed after transformation"
                old_output_spec = old_signature.output_specs[i]
                arg = (
                    old_output_spec.arg
                    if isinstance(
                        old_output_spec.arg, (ConstantArgument, CustomObjArgument)
                    )
                    else type(old_output_spec.arg)(node.name)
                )
                new_output_specs.append(
                    OutputSpec(old_output_spec.kind, arg, old_output_spec.target)
                )

            new_signature = ExportGraphSignature(
                input_specs=new_input_specs, output_specs=new_output_specs
            )
            return new_signature

        transformed_ep = ExportedProgram(
            root=transformed_gm,
            graph=transformed_gm.graph,
            graph_signature=_get_updated_graph_signature(
                self.graph_signature, transformed_gm
            ),
            state_dict=self.state_dict,
            range_constraints=_get_updated_range_constraints(
                transformed_gm,
                self.range_constraints,
            ),
            module_call_graph=copy.deepcopy(self._module_call_graph),
            example_inputs=self.example_inputs,
            constants=self.constants,
            verifiers=self.verifiers,
        )
        transformed_ep.graph_module.meta.update(self.graph_module.meta)
        transformed_ep.graph_module.meta.update(res.graph_module.meta)
        return transformed_ep

    def _check_input_constraints(self, flat_args_with_path):
        from torch._export.utils import _check_input_constraints_for_graph

        placeholders = [p for p in self.graph.nodes if p.op == "placeholder"]
        input_placeholders = [
            p
            for p, s in zip(placeholders, self.graph_signature.input_specs)
            if s.kind == InputKind.USER_INPUT
        ]
        _check_input_constraints_for_graph(
            input_placeholders, flat_args_with_path, self.range_constraints
        )

    @compatibility(is_backward_compatible=False)
    def validate(self):
        self._validate()

    # TODO: remove this
    @final
    def _validate(self):
        assert (
            len(self.verifiers) > 0
        ), "ExportedProgram must have at least one verifier."
        for v in self.verifiers:
            v().check(self)

    # TODO(zhxchen17) Formalize this.
    def _update(
        self, graph_module, graph_signature, *, state_dict=None, verifiers=None
    ) -> "ExportedProgram":
        return ExportedProgram(
            root=graph_module,
            graph=graph_module.graph,
            graph_signature=graph_signature,
            state_dict=state_dict if state_dict is not None else self.state_dict,
            range_constraints=copy.deepcopy(self.range_constraints),
            module_call_graph=copy.deepcopy(self._module_call_graph),
            example_inputs=self.example_inputs,
            constants=self.constants,
            verifiers=verifiers if verifiers is not None else self.verifiers,
        )


def _get_shape_env(gm):
    vals = [
        node.meta["val"]
        for node in gm.graph.nodes
        if node.meta.get("val", None) is not None
    ]
    from torch._guards import detect_fake_mode

    fake_mode = detect_fake_mode(vals)
    if fake_mode is not None:
        return fake_mode.shape_env
    for v in vals:
        if isinstance(v, torch.SymInt):
            return v.node.shape_env


def _get_updated_range_constraints(
    gm: torch.fx.GraphModule,
    old_range_constraints: "Optional[Dict[sympy.Symbol, Any]]" = None,
) -> "Dict[sympy.Symbol, Any]":
    assert old_range_constraints is not None

    shape_env = _get_shape_env(gm)
    if shape_env is None:
        return {}

    range_constraints = copy.copy(old_range_constraints)
    range_constraints = {
        k: v for k, v in range_constraints.items() if k not in shape_env.replacements
    }
    # Only when we have an unbacked symint, and it's used as constructor inputs,
    # runtime_var_to_range will make a difference compated to var_to_range.
    # e.g. [2, oo) -> [0, oo)
    for k, v in shape_env.var_to_range.items():
        if k not in shape_env.replacements and k not in range_constraints:
            range_constraints[k] = v
    return range_constraints


def _create_graph_module_for_export(root, graph):
    try:
        gm = torch.fx.GraphModule(root, graph)
    except SyntaxError:
        # If custom objects stored in memory are being used in the graph,
        # the generated python code will result in a syntax error on the custom
        # object, since it is unable to parse the in-memory object. However
        # we can still run the graph eagerly through torch.fx.Interpreter,
        # so we will bypass this error.
        warnings.warn(
            "Unable to execute the generated python source code from "
            "the graph. The graph module will no longer be directly callable, "
            "but you can still run the ExportedProgram, and if needed, you can "
            "run the graph module eagerly using torch.fx.Interpreter."
        )
        gm = torch.fx.GraphModule(root, torch.fx.Graph())
        gm._graph = graph

    return gm<|MERGE_RESOLUTION|>--- conflicted
+++ resolved
@@ -41,6 +41,7 @@
 
 import torch
 import torch.utils._pytree as pytree
+from torch._export.utils import _get_shape_env
 from torch._export.verifier import Verifier
 from torch._subclasses.functional_tensor import FunctionalTensor
 from torch.export._tree_utils import is_equivalent, reorder_kwargs
@@ -247,77 +248,6 @@
             decomp_table[op] = decomp
 
 
-def _rename_without_collisions(
-    name_map: Dict[str, str],
-    orig_name: str,
-    name: str,
-    is_placeholder: bool = False,
-):
-    """
-    Renames nodes to avoid name collisions, with suffixing.
-    name_map: map from original name to new name
-    orig_name: mapping key
-    name: candidate name (potentially suffixed, e.g. mul_2)
-    is_placeholder: if the node is a placeholder, avoid detecting suffix
-    """
-    if name in name_map.values():
-        # non-placeholder nodes may be suffixed with the count
-        # instead of adding another suffix, we will try to increment it
-        match = re.match(r"(.*)_(\d+)", name)
-        if match and not is_placeholder:
-            name, n = match.group(1), int(match.group(2))
-        else:
-            n = 0
-        while (dup_name := f"{name}_{n + 1}") in name_map.values():
-            n += 1
-        name_map[orig_name] = dup_name
-    else:
-        name_map[orig_name] = name
-    return name_map[orig_name]
-
-
-def _name_hoo_subgraph_placeholders(gm: torch.fx.GraphModule) -> None:
-    """
-    Propagate placeholder names from the top-level graph into HigherOrderOp subgraphs,
-    and handle collisions with non-placeholders by count suffixing.
-    Different HOO subgraph types have different input schemas, so we first enumerate them
-    and gather the top-level named placeholder nodes.
-    """
-    # gather all HOO subgraphs and their top-level named placeholder nodes
-    subgraph_ph_tuples: List[Tuple[torch.fx.GraphModule, List[torch.fx.Node]]] = []
-    for node in gm.graph.nodes:
-        if node.op == "call_function" and isinstance(
-            node.target, torch._ops.HigherOrderOperator
-        ):
-            # HOO subgraphs have varying input schemas, so we enumerate them there
-            if node.target._name == "cond":
-                _, true_graph, false_graph, cond_args = node._args
-                subgraph_ph_tuples.append((getattr(gm, true_graph.target), cond_args))
-                subgraph_ph_tuples.append((getattr(gm, false_graph.target), cond_args))
-            elif node.target._name == "wrap_with_set_grad_enabled":
-                subgraph, phs = node._args[1], node._args[2:]
-                subgraph_ph_tuples.append((getattr(gm, subgraph.target), phs))
-            elif node.target._name == "map_impl":
-                body_graph, array, args = node._args
-                subgraph_ph_tuples.append(
-                    (getattr(gm, body_graph.target), array + args)
-                )
-
-    # propagate names
-    for subgraph, hoo_phs in subgraph_ph_tuples:
-        name_map: Dict[str, str] = {}
-        for i, node in enumerate(subgraph.graph.nodes):
-            if i < len(hoo_phs):  # placeholder, retain name
-                name_map[node.name] = hoo_phs[i].name
-                node.name = node.target = hoo_phs[i].name
-            else:  # non-placeholder, check for collisions
-                node.name = _rename_without_collisions(name_map, node.name, node.name)
-
-        # recurse and recompile
-        _name_hoo_subgraph_placeholders(subgraph)
-        subgraph.recompile()
-
-
 def _decompose_and_get_gm_with_new_signature_constants(
     ep,
     *,
@@ -339,313 +269,141 @@
     )
     from torch.fx.experimental.symbolic_shapes import ShapeEnv
 
-    if ep.verifier.dialect == "TRAINING":
-        mod = ep.module()
-<<<<<<< HEAD
-        fake_args = []
-        for node in mod.graph.nodes:
-            if node.op == "placeholder":
-                fake_args.append(node.meta["val"])
-
-        fake_args_unwrapped = pytree.tree_unflatten(fake_args, mod._in_spec)
+    def _get_fake_mode(args):
         fake_mode = detect_fake_mode(fake_args)
-        fake_mode = contextlib.nullcontext() if fake_mode is None else fake_mode
-=======
-        fake_args = [
-            node.meta["val"] for node in mod.graph.nodes if node.op == "placeholder"
-        ]
-        fake_mode = torch._export.utils._detect_fake_mode_from_gm(mod)
-        if fake_mode is None:
-            fake_mode = FakeTensorMode(shape_env=ShapeEnv(), export=True)
->>>>>>> d75c33ce
-
-        # Fix the graph output signature to be tuple if scalar
-        out_spec = mod._out_spec
-
-        orig_arg_names = mod.graph._codegen.pytree_info.orig_args  # type: ignore[attr-defined]
-
-        # aot_export expect the return type to always be a tuple.
-        if out_spec.type not in (list, tuple):
-            out_spec = pytree.TreeSpec(tuple, None, [out_spec])
-
-        mod.graph._codegen = _PyTreeCodeGen(
-            _PyTreeInfo(
-                orig_arg_names,
-                mod._in_spec,
-                out_spec,
-            )
-        )
-
-        mod.recompile()
-
-        # the exported module will store constants & non-persistent buffers such that
-        # retracing treats them as persistent buffers, so we inform the constants lifting pass
-        # and overwrite the new graph signature using the previous program.
-        constant_attrs = ConstantAttrMap()
-        non_persistent_buffers = {
-            spec.target
-            for spec in ep.graph_signature.input_specs
-            if spec.kind == InputKind.BUFFER and not spec.persistent
-        }
-        for name, value in ep.constants.items():
-            if name in non_persistent_buffers:
-                continue
-            # recursive getattr
-            _mod = mod
-            *atoms, attr = name.split(".")
-            for atom in atoms:
-                _mod = getattr(_mod, atom)
-            # remove as buffer, reassign as constant/non-persistent buffer
-            _mod._buffers.pop(attr, None)
-            setattr(_mod, attr, value)
-            constant_attrs.add(value, name)
-
-        # get params & buffers after excluding constants
-        fake_params_buffers = _fakify_params_buffers(fake_mode, mod)
-
-        params_buffers_to_node_meta = {}
-        for node in mod.graph.nodes:
-            target = node.target
-            meta = node.meta
-            if node.op == "get_attr":
-                params_buffers_to_node_meta[target] = meta
-
-            # If the call_function uses param as input, we also need to update params' meta
-            # with this call_function node's meta.
-            # This is basically the same flow as torch.fx.traceback.preserve_meta()
-            if node.op == "call_function" and not isinstance(
-                node.target, torch._ops.HigherOrderOperator
-            ):
-                for arg in node._input_nodes:
-                    if arg.op == "get_attr":
-                        for entry in torch.fx.proxy._COPY_META_FIELDS:
-                            if entry in meta:
-                                params_buffers_to_node_meta[arg.target][entry] = meta[
-                                    entry
-                                ]
-
-<<<<<<< HEAD
-        with _ignore_backend_decomps(), fake_mode, _override_composite_implicit_decomp(
-            _preserve_ops,
-            decomp_table,
+        return contextlib.nullcontext() if fake_mode is None else fake_mode
+
+    mod = ep.module()
+    fake_args = []
+    for node in mod.graph.nodes:
+        if node.op == "placeholder":
+            fake_args.append(node.meta["val"])
+
+    fake_args_unwrapped = pytree.tree_unflatten(fake_args, mod._in_spec)
+    fake_mode = _get_fake_mode(fake_args)
+
+    # Fix the graph output signature to be tuple if scalar
+    out_spec = mod._out_spec
+
+    orig_arg_names = mod.graph._codegen.pytree_info.orig_args  # type: ignore[attr-defined]
+
+    # aot_export expect the return type to always be a tuple.
+    if out_spec.type not in (list, tuple):
+        out_spec = pytree.TreeSpec(tuple, None, [out_spec])
+
+    mod.graph._codegen = _PyTreeCodeGen(
+        _PyTreeInfo(
+            orig_arg_names,
+            mod._in_spec,
+            out_spec,
+        )
+    )
+
+    mod.recompile()
+
+    # the exported module will store constants & non-persistent buffers such that
+    # retracing treats them as persistent buffers, so we inform the constants lifting pass
+    # and overwrite the new graph signature using the previous program.
+    constant_attrs = ConstantAttrMap()
+    non_persistent_buffers = {
+        spec.target
+        for spec in ep.graph_signature.input_specs
+        if spec.kind == InputKind.BUFFER and not spec.persistent
+    }
+    for name, value in ep.constants.items():
+        if name in non_persistent_buffers:
+            continue
+        # recursive getattr
+        _mod = mod
+        *atoms, attr = name.split(".")
+        for atom in atoms:
+            _mod = getattr(_mod, atom)
+        # remove as buffer, reassign as constant/non-persistent buffer
+        _mod._buffers.pop(attr, None)
+        setattr(_mod, attr, value)
+        constant_attrs.add(value, name)
+
+    # get params & buffers after excluding constants
+    fake_params_buffers = _fakify_params_buffers(fake_mode, mod)
+
+    params_buffers_to_node_meta = {}
+    for node in mod.graph.nodes:
+        target = node.target
+        meta = node.meta
+        if node.op == "get_attr":
+            params_buffers_to_node_meta[target] = meta
+
+        # If the call_function uses param as input, we also need to update params' meta
+        # with this call_function node's meta.
+        # This is basically the same flow as torch.fx.traceback.preserve_meta()
+        if node.op == "call_function" and not isinstance(
+            node.target, torch._ops.HigherOrderOperator
         ):
-=======
-        with fake_mode:
-            fake_args_unwrapped = pytree.tree_unflatten(fake_args, mod._in_spec)
->>>>>>> d75c33ce
-            aten_export_artifact = _export_to_aten_ir(
-                mod,
-                # this requires empty kwargs, but not in pytree.flattened format
-                (
-                    *fake_args_unwrapped[0],
-                    *fake_args_unwrapped[1].values(),
-                ),
-                {},
-                fake_params_buffers,
-                constant_attrs,
-                _check_autograd_state=False,
-            )
-
-        gm = aten_export_artifact.gm
-        new_graph_signature = aten_export_artifact.sig
-
-        for node in gm.graph.nodes:
-            # nn_module_stack
-            if node.op not in ["placeholder", "output"]:
-                for key, (fqn, mod_cls) in node.meta["nn_module_stack"].items():
-                    if isinstance(mod_cls, type):
-                        node.meta["nn_module_stack"][key] = (
-                            fqn,
-                            mod_cls.__module__ + "." + mod_cls.__qualname__,
-                        )
-
-        # Don't copy over nn_module_stack, stack_trace metadata for params/buffers nodes
-        for metadata in params_buffers_to_node_meta.values():
-            metadata.pop("nn_module_stack", None)
-            metadata.pop("stack_trace", None)
-
-        for node in gm.graph.nodes:
-            if node.op == "placeholder":
-                if node.target in new_graph_signature.inputs_to_parameters:
-                    param_name = new_graph_signature.inputs_to_parameters[node.target]
-                    if param_name in params_buffers_to_node_meta:
-                        for k, v in params_buffers_to_node_meta[param_name].items():
-                            node.meta[k] = v
-                if node.target in new_graph_signature.inputs_to_buffers:
-                    buffer_name = new_graph_signature.inputs_to_buffers[node.target]
-                    if buffer_name in params_buffers_to_node_meta:
-                        for k, v in params_buffers_to_node_meta[buffer_name].items():
-                            node.meta[k] = v
-
-        # overwrite signature for non-persistent buffers
-        for spec in new_graph_signature.input_specs:
-            if spec.kind == InputKind.BUFFER and spec.target in non_persistent_buffers:
-                spec.persistent = False
-
-        _verify_nn_module_stack(gm)
-        _verify_stack_trace(gm)
-        _verify_placeholder_names(gm, new_graph_signature)
-        return gm, new_graph_signature
-
-    old_placeholders = [
-        node for node in ep.graph_module.graph.nodes if node.op == "placeholder"
-    ]
-    fake_args = [node.meta["val"] for node in old_placeholders]
-
-    buffers_to_remove = [name for name, _ in ep.graph_module.named_buffers()]
-    for name in buffers_to_remove:
-        delattr(ep.graph_module, name)
-
-    # TODO(zhxhchen17) Return the new graph_signature directly.
-    fake_mode = detect_fake_mode(fake_args)
-    fake_mode = contextlib.nullcontext() if fake_mode is None else fake_mode
+            for arg in node._input_nodes:
+                if arg.op == "get_attr":
+                    for entry in torch.fx.proxy._COPY_META_FIELDS:
+                        if entry in meta:
+                            params_buffers_to_node_meta[arg.target][entry] = meta[
+                                entry
+                            ]
+
     with _ignore_backend_decomps(), fake_mode, _override_composite_implicit_decomp(
         _preserve_ops,
         decomp_table,
     ):
-        gm, graph_signature = aot_export_module(
-            ep.graph_module,
-            fake_args,
-            decompositions=decomp_table,
-            trace_joint=True if joint_loss_index is not None else False,
-            output_loss_index=joint_loss_index
-            if joint_loss_index is not None
-            else None,
-        )
-
-    # Update the signatures with the new placeholder names in case they
-    # changed when calling aot_export
-    def update_arg(old_arg, new_ph):
-        if isinstance(old_arg, ConstantArgument):
-            return old_arg
-        elif isinstance(old_arg, TensorArgument):
-            return TensorArgument(name=new_ph.name)
-        elif isinstance(old_arg, SymIntArgument):
-            return SymIntArgument(name=new_ph.name)
-        raise RuntimeError(f"Type of old_arg not supported: {type(old_arg)}")
-
-    new_placeholders = [node for node in gm.graph.nodes if node.op == "placeholder"]
-    new_outputs = list(gm.graph.nodes)[-1].args[0]
-
-    # rename the placeholders
-    assert len(new_placeholders) == len(old_placeholders)
-    for old_ph, new_ph in zip(old_placeholders, new_placeholders):
-        new_ph.name = new_ph.target = old_ph.name
-
-    # handle name collisions with newly decomposed graph nodes
-    name_map = {ph.name: ph.name for ph in new_placeholders}
+        aten_export_artifact = _export_to_aten_ir(
+            mod,
+            # this requires empty kwargs, but not in pytree.flattened format
+            (
+                *fake_args_unwrapped[0],
+                *fake_args_unwrapped[1].values(),
+            ),
+            {},
+            fake_params_buffers,
+            constant_attrs,
+            decomp_table=decomp_table,
+            _check_autograd_state=False,
+        )
+
+    gm = aten_export_artifact.gm
+    new_graph_signature = aten_export_artifact.sig
+
+    for node in gm.graph.nodes:
+        # nn_module_stack
+        if node.op not in ["placeholder", "output"]:
+            for key, (fqn, mod_cls) in node.meta["nn_module_stack"].items():
+                if isinstance(mod_cls, type):
+                    node.meta["nn_module_stack"][key] = (
+                        fqn,
+                        mod_cls.__module__ + "." + mod_cls.__qualname__,
+                    )
+
+    # Don't copy over nn_module_stack, stack_trace metadata for params/buffers nodes
+    for metadata in params_buffers_to_node_meta.values():
+        metadata.pop("nn_module_stack", None)
+        metadata.pop("stack_trace", None)
+
     for node in gm.graph.nodes:
         if node.op == "placeholder":
-            continue
-        node.name = _rename_without_collisions(name_map, node.name, node.name)
-
-    # propagate names to higher order op subgraphs
-    _name_hoo_subgraph_placeholders(gm)
-
-    # Run this pass before creating input/output specs, since size-related CSE/DCE might affect output signature.
-    # Overwrite output specs afterwards.
-    from torch._export.passes._node_metadata_hook import (
-        _node_metadata_hook,
-        _set_node_metadata_hook,
-    )
-    from torch._functorch._aot_autograd.input_output_analysis import _graph_output_names
-
-    if not torch._dynamo.config.do_not_emit_runtime_asserts:
-        stack_trace = (
-            'File "torch/fx/passes/runtime_assert.py", line 24, '
-            "in insert_deferred_runtime_asserts"
-        )
-        shape_env = _get_shape_env(gm)
-        if shape_env is not None:
-            with _set_node_metadata_hook(
-                gm, functools.partial(_node_metadata_hook, stack_trace=stack_trace)
-            ):
-                insert_deferred_runtime_asserts(
-                    gm,
-                    shape_env,
-                    f"exported program: {first_call_function_nn_module_stack(gm.graph)}",
-                    export=True,
-                )
-
-    # update output specs
-    gm.recompile()
-    for i, name in enumerate(_graph_output_names(gm)):
-        if isinstance(new_outputs[i], torch.fx.Node):
-            new_outputs[i].name = name
-
-    # To match the output target with correct input for input mutations
-    # need to find the old to new placeholder map
-    old_new_placeholder_map = {
-        spec.arg.name: new_placeholders[i].name
-        for i, spec in enumerate(ep.graph_signature.input_specs)
-        if not isinstance(spec.arg, ConstantArgument)
-    }
-
-    input_specs = [
-        InputSpec(
-            spec.kind,
-            update_arg(spec.arg, new_placeholders[i]),
-            spec.target,
-            spec.persistent,
-        )
-        for i, spec in enumerate(ep.graph_signature.input_specs)
-    ]
-    output_specs = [
-        OutputSpec(
-            spec.kind,
-            update_arg(spec.arg, new_outputs[i]),
-            old_new_placeholder_map.get(spec.target, spec.target),
-        )
-        for i, spec in enumerate(ep.graph_signature.output_specs)
-    ]
-
-    if joint_loss_index is not None:
-        assert graph_signature.backward_signature is not None
-        gradients = graph_signature.backward_signature.gradients_to_user_inputs
-        assert len(graph_signature.user_inputs) == len(ep.graph_signature.input_specs)
-        specs = {
-            graph_signature.user_inputs[i]: spec
-            for i, spec in enumerate(ep.graph_signature.input_specs)
-            if isinstance(spec.arg, TensorArgument)
-        }
-        for i, node in enumerate(new_outputs[len(output_specs) :]):
-            source = gradients[node.name]
-            spec = specs[source]  # type: ignore[index]
-            if spec.kind == InputKind.PARAMETER:
-                kind = OutputKind.GRADIENT_TO_PARAMETER
-                target = spec.target
-            elif spec.kind == InputKind.USER_INPUT:
-                kind = OutputKind.GRADIENT_TO_USER_INPUT
-                target = source
-            else:
-                raise AssertionError(f"Unknown input kind: {spec.kind}")
-            output_specs.append(
-                OutputSpec(
-                    kind,
-                    TensorArgument(name=node.name),
-                    target,
-                )
-            )
-
-    assert len(new_placeholders) == len(old_placeholders)
-
-    new_graph_signature = ExportGraphSignature(
-        input_specs=input_specs, output_specs=output_specs
-    )
-    # NOTE: aot_export adds symint metadata for placeholders with int
-    # values; since these become specialized, we replace such metadata with
-    # the original values.
-    # Also, set the param/buffer metadata back to the placeholders.
-    for old_node, new_node in zip(old_placeholders, new_placeholders):
-        if not isinstance(old_node.meta["val"], torch.Tensor):
-            new_node.meta["val"] = old_node.meta["val"]
-
-        if (
-            new_node.target in new_graph_signature.inputs_to_parameters
-            or new_node.target in new_graph_signature.inputs_to_buffers
-        ):
-            for k, v in old_node.meta.items():
-                new_node.meta[k] = v
+            if node.target in new_graph_signature.inputs_to_parameters:
+                param_name = new_graph_signature.inputs_to_parameters[node.target]
+                if param_name in params_buffers_to_node_meta:
+                    for k, v in params_buffers_to_node_meta[param_name].items():
+                        node.meta[k] = v
+            if node.target in new_graph_signature.inputs_to_buffers:
+                buffer_name = new_graph_signature.inputs_to_buffers[node.target]
+                if buffer_name in params_buffers_to_node_meta:
+                    for k, v in params_buffers_to_node_meta[buffer_name].items():
+                        node.meta[k] = v
+
+    # overwrite signature for non-persistent buffers
+    for spec in new_graph_signature.input_specs:
+        if spec.kind == InputKind.BUFFER and spec.target in non_persistent_buffers:
+            spec.persistent = False
+
+    _verify_nn_module_stack(gm)
+    _verify_stack_trace(gm)
+    _verify_placeholder_names(gm, new_graph_signature)
     return gm, new_graph_signature
 
 
@@ -1181,22 +939,6 @@
         )
 
 
-def _get_shape_env(gm):
-    vals = [
-        node.meta["val"]
-        for node in gm.graph.nodes
-        if node.meta.get("val", None) is not None
-    ]
-    from torch._guards import detect_fake_mode
-
-    fake_mode = detect_fake_mode(vals)
-    if fake_mode is not None:
-        return fake_mode.shape_env
-    for v in vals:
-        if isinstance(v, torch.SymInt):
-            return v.node.shape_env
-
-
 def _get_updated_range_constraints(
     gm: torch.fx.GraphModule,
     old_range_constraints: "Optional[Dict[sympy.Symbol, Any]]" = None,
