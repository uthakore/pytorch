# mypy: allow-untyped-defs
from typing import *  # noqa: F403
from collections import namedtuple
from typing import Tuple

import torch
from torch._C import DispatchKey, DispatchKeySet
from torch._prims_common import is_expandable_to
from torch.nested._internal.cached_tensor import CachedTensor, make_cached_tensor, try_as_variant
from torch.nested._internal.nested_int import NestedIntNode, get_metadata
from torch.nested._internal.offload_tensor import (
    init_offload_tensor_registry,
    make_offload_tensor,
    OffloadTensorRegistry,
)
from torch.nested._internal.tensor_registry import register_tensor, try_get_int
from torch.nested._internal.utils import _try_get_fake_mode


def update_tensor_registry_hook(host_tensor, device_tensor):
    register_tensor(host_tensor, try_get_int(device_tensor))


init_offload_tensor_registry(OffloadTensorRegistry(update_tensor_registry_hook))


# Fully represents raggedness
source_fields = ("_device_lengths", "_device_offsets", "_host_lengths", "_host_offsets")
# Derived fields
extra_fields = (
    "_max_seqlen_tensor",
    "_min_seqlen_tensor",
    "_inverse_indices",
)
# UnpackResult = namedtuple("UnpackResult", source_fields + extra_fields)


@torch._dynamo.allow_in_graph
def unpack(x):
    # Need to hide the attribute access from dynamo. GetAttrVariable does not
    # support any operations.
    return UnpackResult(**{k: x.metadata.get(k) for k in x.all_fields})


def get_tensor_symint(metadata_tensor, *, coeff=1):
    if fake_mode := _try_get_fake_mode(metadata_tensor):
        return fake_mode.get_nested_int(cache=metadata_tensor, coeff=coeff)

    return torch.SymInt(NestedIntNode(metadata_tensor, coeff))


# SDPA metadata; max / min seqlens are needed for e.g. flash
def _get_sdpa_extreme_seqlen(func, tensor):
    return int(func(tensor).item())


def _store_val_in_tensor(val) -> torch.Tensor:
    # hack to get dynamic shapes support: store in a (val, 0) shaped tensor
    return torch.zeros(val, 0)


def _load_val_from_tensor(t: torch.Tensor):
    return t.shape[0]


# serialization function must be defined at top level
def _rebuild_njt(constructor_kwargs):
    return NestedTensor(**constructor_kwargs)


class NestedTensor(torch.Tensor):
    _values: torch.Tensor  # type: ignore[assignment]
    _non_contig_offsets: torch.Tensor
    # NOTE [ Nested ints for ragged sizes and strides ]
    #
    # Jagged layout tensors are tensors that represent a n-dim tensor with a
    # ragged dimension, but are backed by an (n-1)-dim tensor underneath, e.g.,
    # a jagged tensor with outer shape [B, x, D] is represented internally by a
    # tensor with shape [sum(x), D] where we introduce what we call a nested int
    # denoted as "x" here (but sometimes denoted with "*" to
    # represent the ragged dimension, and sum(x) represents the dim of the inner
    # tensor or equivalently the sum of all the sizes of the constituent
    # tensors' varying lengths.
    #
    # We also use nested ints to represent the strides of this tensor.
    # For example, a jagged tensor with shape [B, x, D] can be strided in two
    # ways: [xD, D, 1] and [x, 1, sum(x)], where xD represents x multiplied by D
    _size: Tuple[int, ...]
    _strides: Tuple[int, ...]
    # Indicates that the nth dimension is ragged
    _ragged_idx: int

    @staticmethod
    def __new__(
        cls,
        values: torch.Tensor,
        metadata: torch.Tensor,  # This will be a subclass representing raggedness
        non_contig_offsets: Optional[torch.Tensor] = None,
        **kwargs,
    ):
        ks = DispatchKeySet(DispatchKey.NestedTensor)
        ks = ks.add(DispatchKey.AutogradNestedTensor)

        # Only support jagged for now.
        assert metadata is not None
        assert metadata.ndim == 1
        assert not isinstance(values, NestedTensor)
        assert values.device == metadata.device

        # Query cache for the symint associated with offsets or lengths
        # (create a new one if needed).
        ragged_size = get_tensor_symint(metadata, coeff=1)
        _ragged_idx = kwargs.get("_ragged_idx", 1)

        # When non_contig_offsets is not None, metadata represents lengths
        B = metadata.shape[0] - 1 if non_contig_offsets is None else metadata.shape[0]

        # subtract 1 to convert to values dim space
        r = _ragged_idx - 1
        _size = (B, *values.shape[:r], ragged_size, *values.shape[r + 1 :])
        stride = values.stride()
        _strides = (ragged_size * stride[r], *stride)

        r = torch.Tensor._make_wrapper_subclass(  # type: ignore[attr-defined]
            cls,
            _size,
            _strides,
            0,
            torch.contiguous_format,
            values.dtype,
            torch.jagged,
            values.device,
            False,
            kwargs.get("requires_grad", False),
            "sizes",
            False,
            True,  # dispatch_layout
            ks,
            # don't try to calculate storage based on non-zero size
            storage_size=values.untyped_storage().size(),
        )
        r._ragged_idx = _ragged_idx
        r._size = _size
        r._strides = _strides

        return r

    def __init__(self, values, metadata, non_contig_offsets=None, **kwargs):
        super().__init__()

        self._values = values
        self._non_contig_offsets = non_contig_offsets

        # collapsed ragged dim must always be dynamic
        torch._dynamo.maybe_mark_dynamic(self, self._ragged_idx)
        torch._dynamo.maybe_mark_dynamic(self._values, self._ragged_idx - 1)

    def values(self):
        # dispatch to get proper view relationship
        return torch._nested_get_values(self)  # type: ignore[attr-defined]

    # Public APIs for lengths/offsets returns plain tensor for BC reasons, e.g. user
    # can access .data_ptr() on it, etc.
    # .lengths() and .offsets() do not automatically do conversion between lengths
    # and offsets. If the requested variant does not exist, then None is returned.
    def offsets(self) -> Optional[torch.Tensor]:
        if self._non_contig_offsets is not None:
            return self._non_contig_offsets
        if self.is_cpu:
            return self._host_offsets
        else:
            return self._device_offsets.restore() if self._device_offsets is not None else None

    def lengths(self) -> Optional[torch.Tensor]:
        if self.is_cpu:
            return self._host_lengths
        else:
            return self._device_lengths.restore() if self._device_lengths is not None else None

    def __getattr__(self, name) -> Optional[torch.Tensor]:
        if name not in source_fields + extra_fields + ("_lengths", "_offsets"):
            raise AttributeError(
                f"{type(self).__name__} object has no attribute '{name}'"
            )

        metadata = get_metadata(self.shape[self._ragged_idx])

        if name == "_offsets":
            if self._non_contig_offsets is not None:
                return self._non_contig_offsets
            # Return CachedTensor with the correct dtype/shape
            return try_as_variant(self._metadata.metadata, self.device, "offsets")
        elif name == "_lengths":
            # Return CachedTensor with the correct dtype/shape
            return try_as_variant(self._metadata.metadata, self.device, "lengths")

        return metadata.metadata.get(name)

    @property
    def _metadata(self):
        from torch.nested._internal.nested_int import NestedIntNode

        node = self.shape[self._ragged_idx].node
        if isinstance(node, NestedIntNode):
            metadata = node.nested_int_cache()
        else:
            metadata = node.hint.node.nested_int_cache()
        return metadata

    # Allow user to access nt._metadata_cache for BC
    # This is dangerous to allow mutation!
    @property
    def _metadata_cache(self):
        ret = self._metadata.metadata.copy()
        if (max_seqlen := ret.get("_max_seqlen_tensor")) is not None:
            del ret["_max_seqlen_tensor"]
            ret["max_seqlen"] = max_seqlen
        if (min_seqlen := ret.get("_min_seqlen_tensor")) is not None:
            del ret["_min_seqlen_tensor"]
            ret["min_seqlen"] = min_seqlen
        return ret

    # Private accessor functions for min / max sequence length. They're
    # purposefully not @properties because those don't work with PT2 (yet).
    # These compute / cache if not present.
    # TODO: Revisit this when @properties are better supported by PT2. I think the ideal
    # state would be to have public @properties for min / max sequence length that compile
    # (including setters).
    def _get_max_seqlen(self):
        max_seqlen_tensor = self._max_seqlen_tensor
        if max_seqlen_tensor is None:
            # compute & cache
            max_val = _get_sdpa_extreme_seqlen(
                torch.max,
                self._offsets.diff() if self._lengths is None else self._lengths,
            )
            max_seqlen_tensor = _store_val_in_tensor(max_val)
            self._metadata_cache["max_seqlen"] = max_seqlen_tensor
        return _load_val_from_tensor(max_seqlen_tensor)

    def _get_min_seqlen(self):
        min_seqlen_tensor = self._min_seqlen_tensor
        if min_seqlen_tensor is None:
            # compute & cache
            min_val = _get_sdpa_extreme_seqlen(
                torch.min,
                self._offsets.diff() if self._lengths is None else self._lengths,
            )
            min_seqlen_tensor = _store_val_in_tensor(min_val)
            self._metadata_cache["min_seqlen"] = min_seqlen_tensor
        return _load_val_from_tensor(min_seqlen_tensor)

    # These are old private @property accessors that are kept around for internal BC
    # reasons. TODO: Remove these!
    @property
    def _max_seqlen(self):
        return self._get_max_seqlen()

    @property
    def _min_seqlen(self):
        return self._get_min_seqlen()

    # Convenience accessors that return a min / max seqlen if one is present and do NOT
    # compute / cache them if they're not.
    @property
    def _maybe_max_seqlen(self) -> Optional[int]:
        mt = self._metadata.metadata.get("_max_seqlen_tensor")
        return None if mt is None else _load_val_from_tensor(mt)

    @property
    def _maybe_min_seqlen(self) -> Optional[int]:
        mt = self._metadata.metadata.get("_min_seqlen_tensor")
        return None if mt is None else _load_val_from_tensor(mt)

    def __repr__(self):  # type: ignore[override]
        # We should implement this in torch/_tensor_str.py instead
        grad_fn_str = (
            f", requires_grad={self.requires_grad}" if self.requires_grad else ""
        )
        if self.grad_fn:
            grad_fn_str = f", grad_fn={self.grad_fn}"
        return f"NestedTensor(size={self._size}, offsets={self._offsets}{grad_fn_str}, contiguous={self._lengths is None})"

    # TODO: Remove this in favor of the default tensor subclass serialization logic.
    # We don't do this today because of https://github.com/pytorch/pytorch/issues/125622.
    def __reduce_ex__(self, proto):
        state = torch._utils._get_obj_state(self)

        # Cached PyCapsules for sizes / strides are not serializable.
        # See Note [Tensor Subclass custom size/stride caching strategy]
        self._clear_non_serializable_cached_data()
        # SymNodes are not serializable
        assert "_size" in state and "_strides" in state
        state = dict(state)
        del state["_size"]
        del state["_strides"]

        func = _rebuild_njt
        constructor_kwargs = {
            "values": self._values,
            "metadata": self._metadata,
            "non_contig_offsets": self._non_contig_offsets,
            "_ragged_idx": self._ragged_idx,
            "requires_grad": self.requires_grad,
        }
        args = (constructor_kwargs,)
        return (torch._tensor._rebuild_from_type_v2, (func, type(self), args, state))

    def __tensor_flatten__(self):
        ctx = {
            "requires_grad": self.requires_grad,
            "ragged_idx": self._ragged_idx,
        }
        inner_tensors = ["_values", "_metadata"]
        if self._non_contig_offsets is not None:
            inner_tensors.append("_non_contig_offsets")
        return inner_tensors, ctx

    @staticmethod
    def __tensor_unflatten__(inner_tensors: Dict, meta, outer_size, outer_stride):
        return NestedTensor(
            inner_tensors["_values"],
            inner_tensors["_metadata"],
            non_contig_offsets=inner_tensors.get("_non_contig_offsets"),
            requires_grad=meta["requires_grad"],
            _ragged_idx=meta["ragged_idx"],
        )

    @classmethod
    def __torch_dispatch__(cls, func, types, args=(), kwargs=None):
        # If you're wondering why there's a nested tensor with one of its
        # size = -1, see note: [NJT outer_size in AOTDispatcher]
        kwargs = {} if kwargs is None else kwargs

        # Lazy import to avoid circular dependency
        from .ops import lookup_jagged

        fn = lookup_jagged(func, *args, **kwargs)
        if fn is not None:
            return fn(*args, **kwargs)

        # Poor man's redispatch for composite ops. This becomes relevant under inference
        # mode, where disabling autograd key dispatch prevents decomposition.
        dk = torch._C.DispatchKey.CompositeImplicitAutogradNestedTensor
        if torch._C._dispatch_has_kernel_for_dispatch_key(func.name(), dk):
            with torch.overrides.enable_reentrant_dispatch():
                return func._op_dk(dk, *args, **kwargs)

        raise NotImplementedError(func)

    @classmethod
    def __torch_function__(cls, func, types, args=(), kwargs=None):
        if kwargs is None:
            kwargs = {}

        from torch.fx.experimental.proxy_tensor import maybe_enable_thunkify

        from .ops import jagged_torch_function

        # This should be removed after
        # https://github.com/pytorch/pytorch/pull/125941/ lands
        with maybe_enable_thunkify():
            try:
                return jagged_torch_function(func, *args, **kwargs)
            except NotImplementedError:
                pass
            with torch._C.DisableTorchFunctionSubclass():
                return func(*args, **kwargs)


# NB: These fake view autograd.Functions are superseded by real view ops. Don't use them!
# TODO: Remove ViewBufferFromNested, ViewNestedFromBuffer, and buffer_from_jagged once the
# internal BC period has passed.


# Not actually a view!
class ViewBufferFromNested(torch.autograd.Function):
    @staticmethod
    def forward(ctx, x: NestedTensor):  # type: ignore[override]
        ctx.save_for_backward(x.offsets())
        ctx.metadata_cache = x._metadata_cache
        ctx.ragged_idx = x._ragged_idx
        return x._values

    @staticmethod
    def backward(ctx, gO: torch.Tensor):  # type: ignore[override]
        (offsets,) = ctx.saved_tensors
        return _construct_nested_tensor_compat(
            values=gO,
            offsets=offsets,
            _metadata_cache=ctx.metadata_cache,
            _ragged_idx=ctx.ragged_idx,
        )


# Not actually a view!
class ViewNestedFromBuffer(torch.autograd.Function):
    @staticmethod
    def forward(
        ctx,
        values: torch.Tensor,
        offsets: torch.Tensor,
        metadata_cache: Optional[Dict[str, Any]] = None,
    ):  # type: ignore[override]
        # This maintains BC with this usages of this where the seqlens are stuffed
        # directly into the metadata cache as non-Tensors / ints
        return _construct_nested_tensor_compat(
            values=values.detach(),
            offsets=offsets,
            lengths=None,
            _metadata_cache=metadata_cache,
        )

    @staticmethod
    def backward(ctx, gO: NestedTensor):  # type: ignore[override]
        return gO._values, None, None


def buffer_from_jagged(jagged):
    return ViewBufferFromNested.apply(jagged)


# Need to make it obvious that users should be passing in offsets
def jagged_from_list(
    tensors: List[torch.Tensor],
    offsets: Optional[torch.Tensor],
    dtype=None,
    device=None,
) -> Tuple[NestedTensor, torch.Tensor]:
    """Constructs a NestedTensor backed by jagged layout from a list of tensors"""

    if len(tensors) == 0:
        raise RuntimeError("Cannot construct a nested tensor from an empty tensor list")
    if not len(set(t.dtype for t in tensors)) == 1:  # noqa: C401
        raise RuntimeError(
            "When constructing a nested tensor, all tensors in list must have the same dtype"
        )
    if not len(set(t.device for t in tensors)) == 1:  # noqa: C401
        raise RuntimeError(
            "When constructing a nested tensor, all tensors in list must be on the same device"
        )
    if not len(set(t.dim() for t in tensors)) == 1:  # noqa: C401
        raise RuntimeError(
            "When constructing a nested tensor, all tensors in list must have the same dim"
        )
    component_dim = tensors[0].dim()
    if component_dim == 0:
        raise RuntimeError(
            "Cannot construct a nested tensor from a list of zero-dim tensors"
        )

    # Check that the NT is representable by the jagged layout, which
    # allows for a single ragged dimension after the batch dim.
    # e.g. (B, *, D_0, ..., D_N), (B, D_0, *, ..., D_N), etc.
    sizes = [t.shape for t in tensors]
    ragged_idx = None
    for d in range(component_dim):
        dim_is_ragged = any(size[d] != sizes[0][d] for size in sizes)
        if dim_is_ragged:
            if ragged_idx is None:
                # add 1 to convert to outer NJT dim space
                ragged_idx = d + 1
            else:
                raise RuntimeError(
                    "Cannot represent given tensor list as a nested tensor with the jagged layout. "
                    "Note that the jagged layout only allows for a single ragged dimension. "
                    "For example: (B, *, D_0, D_1, ..., D_N), with ragged * dim."
                )

    # allow for a rectangular NJT and default the ragged dim next to the batch dim
    if ragged_idx is None:
        ragged_idx = 1

    # Set properties appropriately.
    values = torch.cat(tensors, dim=(ragged_idx - 1))
    to_kwargs = {}
    if device is not None:
        to_kwargs["device"] = device
    if dtype is not None:
        to_kwargs["dtype"] = dtype
    values = values.to(**to_kwargs)

    # Calculate jagged offsets if not provided.
    if offsets is None:
        # Jagged layout specifies that offsets are stored as int64 on the same device as values.
        # TODO: An alternative way to construct offsets is to use F.pad. This avoids creating
        # an extra leaf tensor during the forward, potentially resolving compatibility issues.
        offsets = torch.cat(
            [
                torch.zeros(1, dtype=torch.int64, device=values.device),
                torch.tensor(
                    [s[ragged_idx - 1] for s in sizes], device=values.device
                ).cumsum(dim=0),
            ]
        )

    # compute this now since it's easy
    min_seqlen = min(t.shape[ragged_idx - 1] for t in tensors)
    max_seqlen = max(t.shape[ragged_idx - 1] for t in tensors)
    ret_nt = nested_view_from_values_offsets(
        values,
        offsets,
        min_seqlen=min_seqlen,
        max_seqlen=max_seqlen,
        ragged_idx=ragged_idx,
    )
    return (ret_nt, offsets)  # type: ignore[return-value]


def jagged_from_tensor_and_lengths(
    tensor: torch.Tensor, starts: torch.Tensor, lengths: torch.Tensor
) -> Tuple[NestedTensor, torch.Tensor, Optional[torch.Tensor]]:
    """Constructs a NestedTensor backed by jagged layout from a tensor, starts of sequences, and sequence lengths"""
    batch_size = tensor.shape[0]
    if is_expandable_to(starts.shape, (batch_size,)) and is_expandable_to(
        lengths.shape, (batch_size,)
    ):
        start_list = starts.expand(batch_size)
        length_list = lengths.expand(batch_size)
    else:
        raise RuntimeError(
            "When constructing a jagged nested tensor using narrow(), "
            "your start and length must be Tensors that broadcast to input.shape[0]"
        )

    # Calculate jagged offsets
    assert (
        len(tensor.shape) >= 2
    ), "tensor must at least be 2D for the nested narrow op to work"
    max_seq_len = tensor.shape[1]
    offset_lengths = max_seq_len * torch.arange(
        0, batch_size, dtype=torch.int64, device=tensor.device
    )
    # Jagged layout specifies that offsets are stored as int64 on the same device as values.
    offsets = torch.cat(
        [
            start_list + offset_lengths,
            (start_list[-1] + offset_lengths[-1] + length_list[-1]).unsqueeze(0),
        ]
    )

    # Reshape buffer to flatten the 1st and 2nd dimension (view used to enforce non-copy)
    if len(tensor.shape) > 2:
        values = tensor.view(-1, *tensor.shape[2:])
    else:
        values = tensor.view(-1)

    # Check if offsets and lengths make it possibly contiguous and return a regular NT
    is_contiguous = True
    orig_dim = tensor.shape[1]
    if torch.any(length_list[1:-1].ne(orig_dim)):
        is_contiguous = False
    if torch.any(offsets[1:-2].diff().ne(orig_dim)):
        is_contiguous = False
    if offsets[0] + length_list[0] != orig_dim:
        is_contiguous = False

    actual_max_seqlen = int(torch.max(lengths).item())
    min_seqlen = int(torch.min(lengths).item())

    if is_contiguous:
        ret_nt = nested_view_from_values_offsets(
            values[offsets[0] : offsets[-1]],
            offsets - offsets[0],
            min_seqlen=min_seqlen,
            max_seqlen=actual_max_seqlen,
        )
    else:
        ret_nt = nested_view_from_values_offsets_lengths(
            values,
            offsets,
            length_list,
            min_seqlen=min_seqlen,
            max_seqlen=actual_max_seqlen,
        )

    return (ret_nt, offsets, None if is_contiguous else length_list)


def normalize_lengths_offsets(metadata):
    # Does the follow conversion:
    # {
    #     "lengths": torch.Tensor,
    #     "offsets": torch.Tensor,
    #     ...
    # }
    # =>
    # {
    #     "_host_lengths": torch.Tensor,
    #     "_host_offsets": torch.Tensor,
    #     "_device_lengths": OffloadTensor(),
    #     "_device_offsets": OffloadTensor(),
    #     ...
    # }
    # Need a layer processing the wrapping process
    if (offsets := metadata.get("offsets")) is not None:
        del metadata["offsets"]
        if offsets.is_cpu:
            metadata["_host_offsets"] = offsets
        else:
            metadata["_device_offsets"] = make_offload_tensor(device_tensor=offsets)

    if (lengths := metadata.get("lengths")) is not None:
        del metadata["lengths"]
        if lengths.is_cpu:
            metadata["_host_lengths"] = lengths
        else:
            metadata["_device_lengths"] = make_offload_tensor(device_tensor=lengths)


def normalize_min_max_seqlen(metadata):
    # Does the follow conversion:
    # {
    #     "max_seqlen": Union[torch.Tensor, int]
    #     "min_seqlen": Union[torch.Tensor, int]
    #     ...
    # }
    # =>
    # {
    #     "_max_seqlen_tensor": torch.Tensor,
    #     "_min_seqlen_tensor": torch.Tensor,
    #     ...
    # }
    if (max_seqlen := metadata.get("max_seqlen")) is not None:
        del metadata["max_seqlen"]
        if isinstance(max_seqlen, (int, torch.SymInt)):
            metadata["_max_seqlen_tensor"] = _store_val_in_tensor(max_seqlen)
        else:
            metadata["_max_seqlen_tensor"] = max_seqlen
    if metadata.get("_max_seqlen_tensor") is not None:
        torch._dynamo.mark_dynamic(metadata["_max_seqlen_tensor"], 0)
    if (min_seqlen := metadata.get("min_seqlen")) is not None:
        del metadata["min_seqlen"]
        if isinstance(min_seqlen, (int, torch.SymInt)):
            metadata["_min_seqlen_tensor"] = _store_val_in_tensor(min_seqlen)
        else:
            metadata["_min_seqlen_tensor"] = min_seqlen
    if metadata.get("_min_seqlen_tensor") is not None:
        torch._dynamo.mark_dynamic(metadata["_min_seqlen_tensor"], 0)


def _make_ragged_tensors_compat(*, offsets, lengths, min_seqlen, max_seqlen):
    assert offsets is not None or lengths is not None
    metadata = {}
    if offsets is not None and lengths is not None:
        non_contig_offsets = offsets
        if isinstance(lengths, CachedTensor):
            if lengths.is_cpu:
                metadata["_host_lengths"] = lengths._host_lengths
            else:
                metadata["_device_lengths"] = lengths._device_lengths
        else:
            metadata["lengths"] = lengths
    else:
        non_contig_offsets = None
        if isinstance(offsets, CachedTensor):
            if offsets.is_cpu:
                metadata["_host_offsets"] = offsets._host_offsets
            else:
                metadata["_device_offsets"] = offsets._device_offsets
        else:
            metadata["offsets"] = offsets
    if min_seqlen is not None:
        metadata["min_seqlen"] = min_seqlen
    if max_seqlen is not None:
        metadata["max_seqlen"] = max_seqlen
    normalize_lengths_offsets(metadata)
    normalize_min_max_seqlen(metadata)
    metadata_tensor = make_cached_tensor(metadata)
    return metadata_tensor, non_contig_offsets


# Useful for tests that previously constructed the NestedTensor directly via
# the raw constructor.
# kwargs that are not _metadata_cache or _ragged_idx are ignored.
# Fields in _metadata_cache that are not _metadata_cache are ignored.
def _construct_nested_tensor_compat(
    values: torch.Tensor,
    offsets: torch.Tensor,
    lengths: Optional[torch.Tensor] = None,
    **kwargs,
):
    ragged_idx = kwargs.get("_ragged_idx", 1)
    metadata_cache = kwargs.get("_metadata_cache") or {}

    max_seqlen = metadata_cache.get("max_seqlen")
    min_seqlen = metadata_cache.get("min_seqlen")

    metadata, non_contig_offsets = _make_ragged_tensors_compat(
        offsets=offsets,
        lengths=lengths,
        max_seqlen=max_seqlen,
        min_seqlen=min_seqlen,
    )
    return NestedTensor(
        values=values,
        metadata=metadata,
        non_contig_offsets=non_contig_offsets,
        _ragged_idx=ragged_idx,
    )


def nested_view_from_values_offsets(
    values, offsets, ragged_idx=1, min_seqlen=None, max_seqlen=None
):
    metadata_tensor, non_contig_offsets = _make_ragged_tensors_compat(
        offsets=offsets,
        lengths=None,
        max_seqlen=max_seqlen,
        min_seqlen=min_seqlen,
    )
    assert non_contig_offsets is None
    ret = torch._nested_view_from_jagged(  # type: ignore[attr-defined]
        values,
        metadata_tensor,
        None,
        ragged_idx,
    )  # type: ignore[return-value]
    return ret


def nested_view_from_values_offsets_lengths(
    values, offsets, lengths, ragged_idx=1, min_seqlen=None, max_seqlen=None
):
    metadata_tensor, non_contig_offsets = _make_ragged_tensors_compat(
        offsets=offsets,
        lengths=lengths,
        max_seqlen=max_seqlen,
        min_seqlen=min_seqlen,
    )
    return torch._nested_view_from_jagged(  # type: ignore[attr-defined]
        values,
        metadata_tensor,
        non_contig_offsets,
        ragged_idx,
    )  # type: ignore[return-value]


def nested_from_padded(
    padded, offsets, ragged_idx=1, min_seqlen=None, max_seqlen=None, sum_S=None
):
<<<<<<< HEAD
    if ragged_idx != 1:
        raise RuntimeError("nested_from_padded(): only ragged_idx=1 supported for now")
    metadata_tensor, non_contig_offsets = _make_ragged_tensors_compat(
        offsets=offsets,
        lengths=None,
        max_seqlen=max_seqlen,
        min_seqlen=min_seqlen,
    )
    assert non_contig_offsets is None
=======
    min_seqlen_tensor = None
    if min_seqlen is not None:
        min_seqlen_tensor = _store_val_in_tensor(min_seqlen)

    max_seqlen_tensor = None
    if max_seqlen is not None:
        max_seqlen_tensor = _store_val_in_tensor(max_seqlen)

>>>>>>> e73ce5f9
    return torch._nested_from_padded_tensor(
        padded,
        metadata_tensor,
        ragged_idx,
        sum_S,
    )<|MERGE_RESOLUTION|>--- conflicted
+++ resolved
@@ -186,14 +186,11 @@
         metadata = get_metadata(self.shape[self._ragged_idx])
 
         if name == "_offsets":
-            if self._non_contig_offsets is not None:
-                return self._non_contig_offsets
-            # Return CachedTensor with the correct dtype/shape
-            return try_as_variant(self._metadata.metadata, self.device, "offsets")
+            return self.offsets()
+            
         elif name == "_lengths":
-            # Return CachedTensor with the correct dtype/shape
-            return try_as_variant(self._metadata.metadata, self.device, "lengths")
-
+            return self.lengths()
+            
         return metadata.metadata.get(name)
 
     @property
@@ -739,9 +736,6 @@
 def nested_from_padded(
     padded, offsets, ragged_idx=1, min_seqlen=None, max_seqlen=None, sum_S=None
 ):
-<<<<<<< HEAD
-    if ragged_idx != 1:
-        raise RuntimeError("nested_from_padded(): only ragged_idx=1 supported for now")
     metadata_tensor, non_contig_offsets = _make_ragged_tensors_compat(
         offsets=offsets,
         lengths=None,
@@ -749,16 +743,6 @@
         min_seqlen=min_seqlen,
     )
     assert non_contig_offsets is None
-=======
-    min_seqlen_tensor = None
-    if min_seqlen is not None:
-        min_seqlen_tensor = _store_val_in_tensor(min_seqlen)
-
-    max_seqlen_tensor = None
-    if max_seqlen is not None:
-        max_seqlen_tensor = _store_val_in_tensor(max_seqlen)
-
->>>>>>> e73ce5f9
     return torch._nested_from_padded_tensor(
         padded,
         metadata_tensor,
