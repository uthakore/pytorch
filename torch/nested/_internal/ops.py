--- conflicted
+++ resolved
@@ -9,15 +9,8 @@
 from torch.fx.operator_schemas import normalize_function
 from torch.nested._internal.sdpa import jagged_scaled_dot_product_attention
 
-<<<<<<< HEAD
 from .nested_tensor import _tensor_symint_registry, NestedTensor
-from typing import *  # noqa: F403
-import torch.nn.functional as F
-from torch.fx.operator_schemas import normalize_function
-=======
-from .nested_tensor import NestedTensor
-
->>>>>>> 2f4bc2c9
+
 
 __all__: List[Any] = []
 
