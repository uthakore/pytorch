# mypy: ignore-errors

r"""Importing this file must **not** initialize CUDA context. test_distributed
relies on this assumption to properly run. This means that when this is imported
no CUDA calls shall be made, including torch.cuda.device_count(), etc.

torch.testing._internal.common_cuda.py can freely initialize CUDA context when imported.
"""

import argparse
import contextlib
import copy
import ctypes
import errno
import functools
import gc
import hashlib
import inspect
import io
import json
import logging
import math
import operator
import os
import platform
import random
import re
import shutil
import signal
import socket
import subprocess
import sys
import tempfile
import threading
import time
import types
import unittest
import warnings
import yaml
from collections.abc import Mapping, Sequence
from contextlib import closing, contextmanager
from copy import deepcopy
from dataclasses import dataclass
from enum import Enum
from functools import partial, wraps
from itertools import product, chain
from pathlib import Path
from statistics import mean
from typing import (
    Any,
    Callable,
    Dict,
    Iterable,
    Iterator,
    List,
    Optional,
    Tuple,
    Type,
    TypeVar,
    Union,
)
from unittest.mock import MagicMock

import expecttest
import numpy as np

import __main__  # type: ignore[import]
import torch
import torch.backends.cudnn
import torch.backends.mkl
import torch.backends.mps
import torch.backends.xnnpack
import torch.cuda
from torch import Tensor
from torch._C import ScriptDict, ScriptList  # type: ignore[attr-defined]
from torch._dynamo.trace_rules import _as_posix_path
from torch._utils_internal import get_writable_path
from torch.nn import (
    ModuleDict,
    ModuleList,
    ParameterDict,
    ParameterList,
    Sequential,
)
from torch.onnx import (
    register_custom_op_symbolic,
    unregister_custom_op_symbolic,
)
from torch.testing import make_tensor
from torch.testing._comparison import (
    BooleanPair,
    NonePair,
    NumberPair,
    Pair,
    TensorLikePair,
)
from torch.testing._comparison import not_close_error_metas
from torch.testing._internal.common_dtype import get_all_dtypes
from torch.utils._import_utils import _check_module_exists
import torch.utils._pytree as pytree
from torch.utils import cpp_extension
try:
    import pytest
    has_pytest = True
except ImportError:
    has_pytest = False


MI300_ARCH = ("gfx940", "gfx941", "gfx942")


def freeze_rng_state(*args, **kwargs):
    return torch.testing._utils.freeze_rng_state(*args, **kwargs)


# Class to keep track of test flags configurable by environment variables.
# Flags set here are intended to be read-only and should not be modified after
# definition.
# TODO: Expand this class to handle abritrary settings in addition to boolean flags?
class TestEnvironment:
    # Set of env vars to set for the repro command that is output on test failure.
    # Specifically, this includes env vars that are set to non-default values and
    # are not implied. Maps from env var name -> value (int)
    repro_env_vars: dict = {}

    # Defines a flag usable throughout the test suite, determining its value by querying
    # the specified environment variable.
    #
    # Args:
    #     name (str): The name of the flag. A global variable with this name will be set
    #         for convenient access throughout the test suite.
    #     env_var (str): The name of the primary environment variable from which to
    #         determine the value of this flag. If this is None or the environment variable
    #         is unset, the default value will be used unless otherwise implied (see
    #         implied_by_fn). Default: None
    #     default (bool): The default value to use for the flag if unset by the environment
    #         variable and unimplied. Default: False
    #     include_in_repro (bool): Indicates whether this flag should be included in the
    #         repro command that is output on test failure (i.e. whether it is possibly
    #         relevant to reproducing the test failure). Default: True
    #     enabled_fn (Callable): Callable returning whether the flag should be enabled
    #         given the environment variable value and the default value. Default: Lambda
    #         requiring "0" to disable if on by default OR "1" to enable if off by default.
    #     implied_by_fn (Callable): Thunk returning a bool to imply this flag as enabled
    #         by something outside of its primary environment variable setting. For example,
    #         this can be useful if the value of another environment variable implies the flag
    #         as enabled. Default: Lambda returning False to indicate no implications.
    @staticmethod
    def def_flag(
        name,
        env_var=None,
        default=False,
        include_in_repro=True,
        enabled_fn=lambda env_var_val, default: (
            (env_var_val != "0") if default else (env_var_val == "1")),
        implied_by_fn=lambda: False,
    ):
        enabled = default
        if env_var is not None:
            env_var_val = os.getenv(env_var)
            enabled = enabled_fn(env_var_val, default)
        implied = implied_by_fn()
        enabled = enabled or implied
        if include_in_repro and (env_var is not None) and (enabled != default) and not implied:
            TestEnvironment.repro_env_vars[env_var] = env_var_val

        # export flag globally for convenience
        assert name not in globals(), f"duplicate definition of flag '{name}'"
        globals()[name] = enabled
        return enabled

    # Defines a setting usable throughout the test suite, determining its value by querying
    # the specified environment variable. This differs from a flag in that it's not restricted
    # to a boolean value.
    #
    # Args:
    #     name (str): The name of the setting. A global variable with this name will be set
    #         for convenient access throughout the test suite.
    #     env_var (str): The name of the primary environment variable from which to
    #         determine the value of this setting. If this is None or the environment variable
    #         is unset, the default value will be used. Default: None
    #     default (Any): The default value to use for the setting if unset by the environment
    #         variable. Default: None
    #     include_in_repro (bool): Indicates whether this setting should be included in the
    #         repro command that is output on test failure (i.e. whether it is possibly
    #         relevant to reproducing the test failure). Default: True
    #     parse_fn (Callable): Callable parsing the env var string. Default value just uses
    #         the string itself.
    @staticmethod
    def def_setting(
        name,
        env_var=None,
        default=None,
        include_in_repro=True,
        parse_fn=lambda maybe_val_str: maybe_val_str,
    ):
        value = default if env_var is None else os.getenv(env_var)
        value = parse_fn(value)
        if include_in_repro and (value != default):
            TestEnvironment.repro_env_vars[env_var] = value

        # export setting globally for convenience
        assert name not in globals(), f"duplicate definition of setting '{name}'"
        globals()[name] = value
        return value

    # Returns a string prefix usable to set environment variables for any test
    # settings that should be explicitly set to match this instantiation of the
    # test suite.
    # Example: "PYTORCH_TEST_WITH_ASAN=1 PYTORCH_TEST_WITH_ROCM=1"
    @staticmethod
    def repro_env_var_prefix() -> str:
        return " ".join([f"{env_var}={value}"
                         for env_var, value in TestEnvironment.repro_env_vars.items()])


log = logging.getLogger(__name__)
torch.backends.disable_global_flags()

FILE_SCHEMA = "file://"
if sys.platform == 'win32':
    FILE_SCHEMA = "file:///"

# NB: This flag differs semantically from others in that setting the env var to any
# non-empty value will cause it to be true:
#   CI=1, CI="true", CI=0, etc. all set the flag to be true.
#   CI= and an unset CI set the flag to be false.
# GitHub sets the value to CI="true" to enable it.
IS_CI: bool = TestEnvironment.def_flag(
    "IS_CI",
    env_var="CI",
    include_in_repro=False,
    enabled_fn=lambda env_var_value, _: bool(env_var_value),
)
IS_SANDCASTLE: bool = TestEnvironment.def_flag(
    "IS_SANDCASTLE",
    env_var="SANDCASTLE",
    implied_by_fn=lambda: os.getenv("TW_JOB_USER") == "sandcastle",
    include_in_repro=False,
)

_is_fbcode_default = (
    hasattr(torch._utils_internal, "IS_FBSOURCE") and
    torch._utils_internal.IS_FBSOURCE
)

IS_FBCODE: bool = TestEnvironment.def_flag(
    "IS_FBCODE",
    env_var="PYTORCH_TEST_FBCODE",
    default=_is_fbcode_default,
    include_in_repro=False,
)
IS_REMOTE_GPU: bool = TestEnvironment.def_flag(
    "IS_REMOTE_GPU",
    env_var="PYTORCH_TEST_REMOTE_GPU",
    include_in_repro=False,
)

DISABLE_RUNNING_SCRIPT_CHK: bool = TestEnvironment.def_flag(
    "DISABLE_RUNNING_SCRIPT_CHK",
    env_var="PYTORCH_DISABLE_RUNNING_SCRIPT_CHK",
    include_in_repro=False,
)
# NB: enabled by default unless in an fbcode context.
PRINT_REPRO_ON_FAILURE: bool = TestEnvironment.def_flag(
    "PRINT_REPRO_ON_FAILURE",
    env_var="PYTORCH_PRINT_REPRO_ON_FAILURE",
    default=(not IS_FBCODE),
    include_in_repro=False,
)

# possibly restrict OpInfo tests to a single sample input
OPINFO_SAMPLE_INPUT_INDEX: Optional[int] = TestEnvironment.def_setting(
    "OPINFO_SAMPLE_INPUT_INDEX",
    env_var="PYTORCH_OPINFO_SAMPLE_INPUT_INDEX",
    default=None,
    # Don't include the env var value in the repro command because the info will
    # be queried from the tracked sample input instead
    include_in_repro=False,
    parse_fn=lambda val: None if val is None else int(val),
)

DEFAULT_DISABLED_TESTS_FILE = '.pytorch-disabled-tests.json'
DEFAULT_SLOW_TESTS_FILE = 'slow_tests.json'

disabled_tests_dict = {}
slow_tests_dict = {}

def maybe_load_json(filename):
    if os.path.isfile(filename):
        with open(filename) as fp:
            return json.load(fp)
    log.warning("Attempted to load json file '%s' but it does not exist.", filename)
    return {}

# set them here in case the tests are running in a subprocess that doesn't call run_tests
if os.getenv("SLOW_TESTS_FILE", ""):
    slow_tests_dict = maybe_load_json(os.getenv("SLOW_TESTS_FILE", ""))
if os.getenv("DISABLED_TESTS_FILE", ""):
    disabled_tests_dict = maybe_load_json(os.getenv("DISABLED_TESTS_FILE", ""))

NATIVE_DEVICES = ('cpu', 'cuda', 'xpu', 'meta', torch._C._get_privateuse1_backend_name())

# used for managing devices testing for torch profiler UTs
# for now cpu, cuda and xpu are added for testing torch profiler UTs
DEVICE_LIST_SUPPORT_PROFILING_TEST = ('cpu', 'cuda', 'xpu')
ALLOW_XPU_PROFILING_TEST = True

check_names = ['orin', 'concord', 'galen', 'xavier', 'nano', 'jetson', 'tegra']
IS_JETSON = any(name in platform.platform() for name in check_names)

def gcIfJetson(fn):
    # Irregular Jetson host/device memory setup requires cleanup to avoid tests being killed
    @functools.wraps(fn)
    def wrapper(*args, **kwargs):
        if IS_JETSON:
            gc.collect()
            torch.cuda.empty_cache()
        fn(*args, **kwargs)
    return wrapper

# Tries to extract the current test function by crawling the stack.
# If unsuccessful, return None.
def extract_test_fn() -> Optional[Callable]:
    try:
        stack = inspect.stack()
        for frame_info in stack:
            frame = frame_info.frame
            if "self" not in frame.f_locals:
                continue
            self_val = frame.f_locals["self"]
            if isinstance(self_val, unittest.TestCase):
                test_id = self_val.id()
                test_name = test_id.split('.')[2]
                test_fn = getattr(self_val, test_name).__func__
                return test_fn
    except Exception:
        pass
    return None

# Contains tracked input data useful for debugging purposes
@dataclass
class TrackedInput:
    index: int
    val: Any
    type_desc: str

# Attempt to pull out tracked input information from the test function.
# A TrackedInputIter is used to insert this information.
def get_tracked_input() -> Optional[TrackedInput]:
    test_fn = extract_test_fn()
    if test_fn is None:
        return None
    if not hasattr(test_fn, "tracked_input"):
        return None
    return test_fn.tracked_input

def clear_tracked_input():
    test_fn = extract_test_fn()
    if test_fn is None:
        return
    if not hasattr(test_fn, "tracked_input"):
        return None
    test_fn.tracked_input = None

# Wraps an iterator and tracks the most recent value the iterator produces
# for debugging purposes. Tracked values are stored on the test function.
class TrackedInputIter:
    def __init__(self, child_iter, input_type_desc,
                 callback=lambda x: x, set_seed=True, restrict_to_index=None):
        self.child_iter = enumerate(child_iter)
        # Input type describes the things we're tracking (e.g. "sample input", "error input").
        self.input_type_desc = input_type_desc
        # Callback is run on each iterated thing to get the thing to track.
        self.callback = callback
        self.test_fn = extract_test_fn()
        # Indicates whether the random seed should be set before each call to the iterator
        self.set_seed = set_seed
        # Indicates that iteration should be restricted to only the provided index.
        # If None, no restriction is done
        self.restrict_to_index = restrict_to_index

    def __iter__(self):
        return self

    def __next__(self):
        while True:
            if self.set_seed:
                # use a test-name-specific hash for the seed if possible
                seed = (
                    int.from_bytes(hashlib.sha256(
                        self.test_fn.__qualname__.encode("utf-8")).digest()[:4], 'little')
                    if self.test_fn is not None else SEED
                )
                set_rng_seed(seed)

            # allow StopIteration to bubble up
            input_idx, input_val = next(self.child_iter)
            if (self.restrict_to_index is None) or (input_idx == self.restrict_to_index):
                break

        self._set_tracked_input(
            TrackedInput(
                index=input_idx, val=self.callback(input_val), type_desc=self.input_type_desc
            )
        )
        return input_val

    def _set_tracked_input(self, tracked_input: TrackedInput):
        if self.test_fn is None:
            return
        if not hasattr(self.test_fn, "tracked_input"):
            return
        self.test_fn.tracked_input = tracked_input

class _TestParametrizer:
    """
    Decorator class for parametrizing a test function, yielding a set of new tests spawned
    from the original generic test, each specialized for a specific set of test inputs. For
    example, parametrizing a test across the set of ops will result in a test function per op.

    The decision of how to parametrize / what to parametrize over is intended to be implemented
    by each derived class.

    In the details, the decorator adds a 'parametrize_fn' property to the test function. This function
    is intended to be called later by one of:
      * Device-specific test instantiation via instantiate_device_type_tests(). Note that for this
        case there is no need to explicitly parametrize over device type, as that is handled separately.
      * Device-agnostic parametrized test instantiation via instantiate_parametrized_tests().

    If the decorator is applied to a test function that already has a 'parametrize_fn' property, a new
    composite 'parametrize_fn' will be created that generates tests with the product of the parameters
    generated by the old and new parametrize_fns. This allows for convenient composability of decorators.
    """
    def _parametrize_test(self, test, generic_cls, device_cls):
        """
        Parametrizes the given test function across whatever dimension is specified by the derived class.
        Tests can be parametrized over any arbitrary dimension or combination of dimensions, such as all
        ops, all modules, or all ops + their associated dtypes.

        Args:
            test (fn): Test function to parametrize over
            generic_cls (class): Generic test class object containing tests (e.g. TestFoo)
            device_cls (class): Device-specialized test class object (e.g. TestFooCPU); set to None
                if the tests are not part of a device-specific set

        Returns:
            Generator object returning 4-tuples of:
                test (fn): Parametrized test function; must support a device arg and args for any params
                test_name (str): Parametrized suffix for the test (e.g. opname_int64); will be appended to
                    the base name of the test
                param_kwargs (dict): Param kwargs to pass to the test (e.g. {'op': 'add', 'dtype': torch.int64})
                decorator_fn (callable): Callable[[Dict], List] for list of decorators to apply given param_kwargs
        """
        raise NotImplementedError

    def __call__(self, fn):
        if hasattr(fn, 'parametrize_fn'):
            # Do composition with the product of args.
            old_parametrize_fn = fn.parametrize_fn
            new_parametrize_fn = self._parametrize_test
            fn.parametrize_fn = compose_parametrize_fns(old_parametrize_fn, new_parametrize_fn)
        else:
            fn.parametrize_fn = self._parametrize_test
        return fn


def compose_parametrize_fns(old_parametrize_fn, new_parametrize_fn):
    """
    Returns a parametrize_fn that parametrizes over the product of the parameters handled
    by the given parametrize_fns. Each given parametrize_fn should each have the signature
    f(test, generic_cls, device_cls).

    The test names will be a combination of the names produced by the parametrize_fns in
    "<new_name>_<old_name>" order. This order is done to match intuition for constructed names
    when composing multiple decorators; the names will be built in top to bottom order when stacking
    parametrization decorators.

    Args:
        old_parametrize_fn (callable) - First parametrize_fn to compose.
        new_parametrize_fn (callable) - Second parametrize_fn to compose.
    """

    def composite_fn(test, generic_cls, device_cls,
                     old_parametrize_fn=old_parametrize_fn,
                     new_parametrize_fn=new_parametrize_fn):
        old_tests = list(old_parametrize_fn(test, generic_cls, device_cls))
        for (old_test, old_test_name, old_param_kwargs, old_dec_fn) in old_tests:
            for (new_test, new_test_name, new_param_kwargs, new_dec_fn) in \
                    new_parametrize_fn(old_test, generic_cls, device_cls):
                redundant_params = set(old_param_kwargs.keys()).intersection(new_param_kwargs.keys())
                if redundant_params:
                    raise RuntimeError('Parametrization over the same parameter by multiple parametrization '
                                       f'decorators is not supported. For test "{test.__name__}", the following parameters '
                                       f'are handled multiple times: {redundant_params}')
                full_param_kwargs = {**old_param_kwargs, **new_param_kwargs}
                merged_test_name = '{}{}{}'.format(new_test_name,
                                                   '_' if old_test_name != '' and new_test_name != '' else '',
                                                   old_test_name)

                def merged_decorator_fn(param_kwargs, old_dec_fn=old_dec_fn, new_dec_fn=new_dec_fn):
                    return list(old_dec_fn(param_kwargs)) + list(new_dec_fn(param_kwargs))

                yield (new_test, merged_test_name, full_param_kwargs, merged_decorator_fn)

    return composite_fn


def instantiate_parametrized_tests(generic_cls):
    """
    Instantiates tests that have been decorated with a parametrize_fn. This is generally performed by a
    decorator subclass of _TestParametrizer. The generic test will be replaced on the test class by
    parametrized tests with specialized names. This should be used instead of
    instantiate_device_type_tests() if the test class contains device-agnostic tests.

    You can also use it as a class decorator. E.g.

    ```
    @instantiate_parametrized_tests
    class TestFoo(TestCase):
        ...
    ```

    Args:
        generic_cls (class): Generic test class object containing tests (e.g. TestFoo)
    """
    for attr_name in tuple(dir(generic_cls)):
        class_attr = getattr(generic_cls, attr_name)
        if not hasattr(class_attr, 'parametrize_fn'):
            continue

        # Remove the generic test from the test class.
        delattr(generic_cls, attr_name)

        # Add parametrized tests to the test class.
        def instantiate_test_helper(cls, name, test, param_kwargs):
            @wraps(test)
            def instantiated_test(self, param_kwargs=param_kwargs):
                test(self, **param_kwargs)

            assert not hasattr(generic_cls, name), f"Redefinition of test {name}"
            setattr(generic_cls, name, instantiated_test)

        for (test, test_suffix, param_kwargs, decorator_fn) in class_attr.parametrize_fn(
                class_attr, generic_cls=generic_cls, device_cls=None):
            full_name = f'{test.__name__}_{test_suffix}'

            # Apply decorators based on full param kwargs.
            for decorator in decorator_fn(param_kwargs):
                test = decorator(test)

            instantiate_test_helper(cls=generic_cls, name=full_name, test=test, param_kwargs=param_kwargs)
    return generic_cls


class subtest:
    """
    Explicit subtest case for use with test parametrization.
    Allows for explicit naming of individual subtest cases as well as applying
    decorators to the parametrized test.

    Args:
        arg_values (iterable): Iterable of arg values (e.g. range(10)) or
            tuples of arg values (e.g. [(1, 2), (3, 4)]).
        name (str): Optional name to use for the test.
        decorators (iterable): Iterable of decorators to apply to the generated test.
    """
    __slots__ = ['arg_values', 'name', 'decorators']

    def __init__(self, arg_values, name=None, decorators=None):
        self.arg_values = arg_values
        self.name = name
        self.decorators = decorators if decorators else []


class parametrize(_TestParametrizer):
    """
    Decorator for applying generic test parametrizations.

    The interface for this decorator is modeled after `@pytest.mark.parametrize`.
    Basic usage between this decorator and pytest's is identical. The first argument
    should be a string containing comma-separated names of parameters for the test, and
    the second argument should be an iterable returning values or tuples of values for
    the case of multiple parameters.

    Beyond this basic usage, the decorator provides some additional functionality that
    pytest does not.

    1. Parametrized tests end up as generated test functions on unittest test classes.
    Since this differs from how pytest works, this decorator takes on the additional
    responsibility of naming these test functions. The default test names consists of
    the test's base name followed by each parameter name + value (e.g. "test_bar_x_1_y_foo"),
    but custom names can be defined using `name_fn` or the `subtest` structure (see below).

    2. The decorator specially handles parameter values of type `subtest`, which allows for
    more fine-grained control over both test naming and test execution. In particular, it can
    be used to tag subtests with explicit test names or apply arbitrary decorators (see examples
    below).

    Examples::

        @parametrize("x", range(5))
        def test_foo(self, x):
            ...

        @parametrize("x,y", [(1, 'foo'), (2, 'bar'), (3, 'baz')])
        def test_bar(self, x, y):
            ...

        @parametrize("x,y", [(1, 'foo'), (2, 'bar'), (3, 'baz')],
                     name_fn=lambda x, y: '{}_{}'.format(x, y))
        def test_bar_custom_names(self, x, y):
            ...

        @parametrize("x, y", [subtest((1, 2), name='double'),
                              subtest((1, 3), name='triple', decorators=[unittest.expectedFailure]),
                              subtest((1, 4), name='quadruple')])
        def test_baz(self, x, y):
            ...

    To actually instantiate the parametrized tests, one of instantiate_parametrized_tests() or
    instantiate_device_type_tests() should be called. The former is intended for test classes
    that contain device-agnostic tests, while the latter should be used for test classes that
    contain device-specific tests. Both support arbitrary parametrizations using the decorator.

    Args:
        arg_str (str): String of arg names separate by commas (e.g. "x,y").
        arg_values (iterable): Iterable of arg values (e.g. range(10)) or
            tuples of arg values (e.g. [(1, 2), (3, 4)]).
        name_fn (Callable): Optional function that takes in parameters and returns subtest name.
    """
    def __init__(self, arg_str, arg_values, name_fn=None):
        self.arg_names: List[str] = [s.strip() for s in arg_str.split(',') if s != '']
        self.arg_values = arg_values
        self.name_fn = name_fn

    def _formatted_str_repr(self, idx, name, value):
        """ Returns a string representation for the given arg that is suitable for use in test function names. """
        if isinstance(value, torch.dtype):
            return dtype_name(value)
        elif isinstance(value, torch.device):
            return str(value)
        # Can't use isinstance as it would cause a circular import
        elif type(value).__name__ in {'OpInfo', 'ModuleInfo'}:
            return value.formatted_name
        elif isinstance(value, (int, float, str)):
            return f"{name}_{str(value).replace('.', '_')}"
        else:
            return f"{name}{idx}"

    def _default_subtest_name(self, idx, values):
        return '_'.join([self._formatted_str_repr(idx, a, v) for a, v in zip(self.arg_names, values)])

    def _get_subtest_name(self, idx, values, explicit_name=None):
        if explicit_name:
            subtest_name = explicit_name
        elif self.name_fn:
            subtest_name = self.name_fn(*values)
        else:
            subtest_name = self._default_subtest_name(idx, values)
        return subtest_name

    def _parametrize_test(self, test, generic_cls, device_cls):
        if len(self.arg_names) == 0:
            # No additional parameters needed for the test.
            test_name = ''
            yield (test, test_name, {}, lambda _: [])
        else:
            # Each "values" item is expected to be either:
            # * A tuple of values with one for each arg. For a single arg, a single item is expected.
            # * A subtest instance with arg_values matching the previous.
            values = check_exhausted_iterator = object()
            for idx, values in enumerate(self.arg_values):
                maybe_name = None

                decorators = []
                if isinstance(values, subtest):
                    sub = values
                    values = sub.arg_values
                    maybe_name = sub.name

                    @wraps(test)
                    def test_wrapper(*args, **kwargs):
                        return test(*args, **kwargs)

                    decorators = sub.decorators
                    gen_test = test_wrapper
                else:
                    gen_test = test

                values = list(values) if len(self.arg_names) > 1 else [values]
                if len(values) != len(self.arg_names):
                    raise RuntimeError(f'Expected # values == # arg names, but got: {len(values)} '
                                       f'values and {len(self.arg_names)} names for test "{test.__name__}"')

                param_kwargs = dict(zip(self.arg_names, values))

                test_name = self._get_subtest_name(idx, values, explicit_name=maybe_name)

                def decorator_fn(_, decorators=decorators):
                    return decorators

                yield (gen_test, test_name, param_kwargs, decorator_fn)

            if values is check_exhausted_iterator:
                raise ValueError(f'{test}: An empty arg_values was passed to @parametrize. '
                                 'Note that this may result from reuse of a generator.')


class reparametrize(_TestParametrizer):
    """
    Decorator for adjusting the way an existing parametrizer operates. This class runs
    the given adapter_fn on each parametrization produced by the given parametrizer,
    allowing for on-the-fly parametrization more flexible than the default,
    product-based composition that occurs when stacking parametrization decorators.

    If the adapter_fn returns None for a given test parametrization, that parametrization
    will be excluded. Otherwise, it's expected that the adapter_fn returns an iterable of
    modified parametrizations, with tweaked test names and parameter kwargs.

    Examples::

        def include_is_even_arg(test_name, param_kwargs):
            x = param_kwargs["x"]
            is_even = x % 2 == 0
            new_param_kwargs = dict(param_kwargs)
            new_param_kwargs["is_even"] = is_even
            is_even_suffix = "_even" if is_even else "_odd"
            new_test_name = f"{test_name}{is_even_suffix}"
            yield (new_test_name, new_param_kwargs)

        ...

        @reparametrize(parametrize("x", range(5)), include_is_even_arg)
        def test_foo(self, x, is_even):
            ...

        def exclude_odds(test_name, param_kwargs):
            x = param_kwargs["x"]
            is_even = x % 2 == 0
            yield None if not is_even else (test_name, param_kwargs)

        ...

        @reparametrize(parametrize("x", range(5)), exclude_odds)
        def test_bar(self, x):
            ...

    """
    def __init__(self, parametrizer, adapter_fn):
        self.parametrizer = parametrizer
        self.adapter_fn = adapter_fn

    def _parametrize_test(self, test, generic_cls, device_cls):
        for (gen_test, test_name, param_kwargs, decorator_fn) in \
                self.parametrizer._parametrize_test(test, generic_cls, device_cls):
            adapted = self.adapter_fn(test_name, param_kwargs)
            if adapted is not None:
                for adapted_item in adapted:
                    if adapted_item is not None:
                        new_test_name, new_param_kwargs = adapted_item
                        yield (gen_test, new_test_name, new_param_kwargs, decorator_fn)


class decorateIf(_TestParametrizer):
    """
    Decorator for applying parameter-specific conditional decoration.
    Composes with other test parametrizers (e.g. @modules, @ops, @parametrize, etc.).

    Examples::

        @decorateIf(unittest.skip, lambda params: params["x"] == 2)
        @parametrize("x", range(5))
        def test_foo(self, x):
            ...

        @parametrize("x,y", [(1, 'foo'), (2, 'bar'), (3, 'baz')])
        @decorateIf(
            unittest.expectedFailure,
            lambda params: params["x"] == 3 and params["y"] == "baz"
        )
        def test_bar(self, x, y):
            ...

        @decorateIf(
            unittest.expectedFailure,
            lambda params: params["op"].name == "add" and params["dtype"] == torch.float16
        )
        @ops(op_db)
        def test_op_foo(self, device, dtype, op):
            ...

        @decorateIf(
            unittest.skip,
            lambda params: params["module_info"].module_cls is torch.nn.Linear and \
                params["device"] == "cpu"
        )
        @modules(module_db)
        def test_module_foo(self, device, dtype, module_info):
            ...

    Args:
        decorator: Test decorator to apply if the predicate is satisfied.
        predicate_fn (Callable): Function taking in a dict of params and returning a boolean
            indicating whether the decorator should be applied or not.
    """
    def __init__(self, decorator, predicate_fn):
        self.decorator = decorator
        self.predicate_fn = predicate_fn

    def _parametrize_test(self, test, generic_cls, device_cls):

        # Leave test as-is and return the appropriate decorator_fn.
        def decorator_fn(params, decorator=self.decorator, predicate_fn=self.predicate_fn):
            if predicate_fn(params):
                return [decorator]
            else:
                return []

        @wraps(test)
        def test_wrapper(*args, **kwargs):
            return test(*args, **kwargs)

        test_name = ''
        yield (test_wrapper, test_name, {}, decorator_fn)


class ProfilingMode(Enum):
    LEGACY = 1
    SIMPLE = 2
    PROFILING = 3

def cppProfilingFlagsToProfilingMode():
    old_prof_exec_state = torch._C._jit_set_profiling_executor(True)
    old_prof_mode_state = torch._C._get_graph_executor_optimize(True)
    torch._C._jit_set_profiling_executor(old_prof_exec_state)
    torch._C._get_graph_executor_optimize(old_prof_mode_state)

    if old_prof_exec_state:
        if old_prof_mode_state:
            return ProfilingMode.PROFILING
        else:
            return ProfilingMode.SIMPLE
    else:
        return ProfilingMode.LEGACY

@contextmanager
def enable_profiling_mode_for_profiling_tests():
    if GRAPH_EXECUTOR == ProfilingMode.PROFILING:
        old_prof_exec_state = torch._C._jit_set_profiling_executor(True)
        old_prof_mode_state = torch._C._get_graph_executor_optimize(True)
    try:
        yield
    finally:
        if GRAPH_EXECUTOR == ProfilingMode.PROFILING:
            torch._C._jit_set_profiling_executor(old_prof_exec_state)
            torch._C._get_graph_executor_optimize(old_prof_mode_state)

@contextmanager
def enable_profiling_mode():
    old_prof_exec_state = torch._C._jit_set_profiling_executor(True)
    old_prof_mode_state = torch._C._get_graph_executor_optimize(True)
    try:
        yield
    finally:
        torch._C._jit_set_profiling_executor(old_prof_exec_state)
        torch._C._get_graph_executor_optimize(old_prof_mode_state)

@contextmanager
def num_profiled_runs(num_runs):
    old_num_runs = torch._C._jit_set_num_profiled_runs(num_runs)
    try:
        yield
    finally:
        torch._C._jit_set_num_profiled_runs(old_num_runs)

func_call = torch._C.ScriptFunction.__call__
meth_call = torch._C.ScriptMethod.__call__

def prof_callable(callable, *args, **kwargs):
    if 'profile_and_replay' in kwargs:
        del kwargs['profile_and_replay']
        if GRAPH_EXECUTOR == ProfilingMode.PROFILING:
            with enable_profiling_mode_for_profiling_tests():
                callable(*args, **kwargs)
                return callable(*args, **kwargs)

    return callable(*args, **kwargs)

def prof_func_call(*args, **kwargs):
    return prof_callable(func_call, *args, **kwargs)

def prof_meth_call(*args, **kwargs):
    return prof_callable(meth_call, *args, **kwargs)

torch._C.ScriptFunction.__call__ = prof_func_call  # type: ignore[method-assign]
torch._C.ScriptMethod.__call__ = prof_meth_call  # type: ignore[method-assign]

def _get_test_report_path():
    # allow users to override the test file location. We need this
    # because the distributed tests run the same test file multiple
    # times with different configurations.
    override = os.environ.get('TEST_REPORT_SOURCE_OVERRIDE')
    test_source = override if override is not None else 'python-unittest'
    return os.path.join('test-reports', test_source)

is_running_via_run_test = "run_test.py" in getattr(__main__, "__file__", "")
parser = argparse.ArgumentParser(add_help=not is_running_via_run_test, allow_abbrev=False)
parser.add_argument('--subprocess', action='store_true',
                    help='whether to run each test in a subprocess')
parser.add_argument('--seed', type=int, default=1234)
parser.add_argument('--accept', action='store_true')
parser.add_argument('--jit-executor', '--jit_executor', type=str)
parser.add_argument('--repeat', type=int, default=1)
parser.add_argument('--test-bailouts', '--test_bailouts', action='store_true')
parser.add_argument('--use-pytest', action='store_true')
parser.add_argument('--save-xml', nargs='?', type=str,
                    const=_get_test_report_path(),
                    default=_get_test_report_path() if IS_CI else None)
parser.add_argument('--discover-tests', action='store_true')
parser.add_argument('--log-suffix', type=str, default="")
parser.add_argument('--run-parallel', type=int, default=1)
parser.add_argument('--import-slow-tests', type=str, nargs='?', const=DEFAULT_SLOW_TESTS_FILE)
parser.add_argument('--import-disabled-tests', type=str, nargs='?', const=DEFAULT_DISABLED_TESTS_FILE)
parser.add_argument('--rerun-disabled-tests', action='store_true')
parser.add_argument('--pytest-single-test', type=str, nargs=1)
if sys.version_info >= (3, 9):
    parser.add_argument('--showlocals', action=argparse.BooleanOptionalAction, default=False)
else:
    parser.add_argument('--showlocals', action='store_true', default=False)
    parser.add_argument('--no-showlocals', dest='showlocals', action='store_false')

# Only run when -h or --help flag is active to display both unittest and parser help messages.
def run_unittest_help(argv):
    unittest.main(argv=argv)

if '-h' in sys.argv or '--help' in sys.argv:
    help_thread = threading.Thread(target=run_unittest_help, args=(sys.argv,))
    help_thread.start()
    help_thread.join()

args, remaining = parser.parse_known_args()
if args.jit_executor == 'legacy':
    GRAPH_EXECUTOR = ProfilingMode.LEGACY
elif args.jit_executor == 'profiling':
    GRAPH_EXECUTOR = ProfilingMode.PROFILING
elif args.jit_executor == 'simple':
    GRAPH_EXECUTOR = ProfilingMode.SIMPLE
else:
    # infer flags based on the default settings
    GRAPH_EXECUTOR = cppProfilingFlagsToProfilingMode()

RERUN_DISABLED_TESTS = args.rerun_disabled_tests

SLOW_TESTS_FILE = args.import_slow_tests
DISABLED_TESTS_FILE = args.import_disabled_tests
LOG_SUFFIX = args.log_suffix
RUN_PARALLEL = args.run_parallel
TEST_BAILOUTS = args.test_bailouts
USE_PYTEST = args.use_pytest
PYTEST_SINGLE_TEST = args.pytest_single_test
TEST_DISCOVER = args.discover_tests
TEST_IN_SUBPROCESS = args.subprocess
TEST_SAVE_XML = args.save_xml
REPEAT_COUNT = args.repeat
SEED = args.seed
SHOWLOCALS = args.showlocals
if not getattr(expecttest, "ACCEPT", False):
    expecttest.ACCEPT = args.accept
UNITTEST_ARGS = [sys.argv[0]] + remaining
torch.manual_seed(SEED)

# CI Prefix path used only on CI environment
CI_TEST_PREFIX = str(Path(os.getcwd()))
CI_PT_ROOT = str(Path(os.getcwd()).parent)
CI_FUNCTORCH_ROOT = str(os.path.join(Path(os.getcwd()).parent, "functorch"))

def wait_for_process(p, timeout=None):
    try:
        return p.wait(timeout=timeout)
    except KeyboardInterrupt:
        # Give `p` a chance to handle KeyboardInterrupt. Without this,
        # `pytest` can't print errors it collected so far upon KeyboardInterrupt.
        exit_status = p.wait(timeout=5)
        if exit_status is not None:
            return exit_status
        else:
            p.kill()
            raise
    except subprocess.TimeoutExpired:
        # send SIGINT to give pytest a chance to make xml
        p.send_signal(signal.SIGINT)
        exit_status = None
        try:
            exit_status = p.wait(timeout=5)
        # try to handle the case where p.wait(timeout=5) times out as well as
        # otherwise the wait() call in the finally block can potentially hang
        except subprocess.TimeoutExpired:
            pass
        if exit_status is not None:
            return exit_status
        else:
            p.kill()
        raise
    except:  # noqa: B001,E722, copied from python core library
        p.kill()
        raise
    finally:
        # Always call p.wait() to ensure exit
        p.wait()

def shell(command, cwd=None, env=None, stdout=None, stderr=None, timeout=None):
    sys.stdout.flush()
    sys.stderr.flush()
    # The following cool snippet is copied from Py3 core library subprocess.call
    # only the with
    #   1. `except KeyboardInterrupt` block added for SIGINT handling.
    #   2. In Py2, subprocess.Popen doesn't return a context manager, so we do
    #      `p.wait()` in a `final` block for the code to be portable.
    #
    # https://github.com/python/cpython/blob/71b6c1af727fbe13525fb734568057d78cea33f3/Lib/subprocess.py#L309-L323
    assert not isinstance(command, str), "Command to shell should be a list or tuple of tokens"
    p = subprocess.Popen(command, universal_newlines=True, cwd=cwd, env=env, stdout=stdout, stderr=stderr)
    return wait_for_process(p, timeout=timeout)


def retry_shell(
    command,
    cwd=None,
    env=None,
    stdout=None,
    stderr=None,
    timeout=None,
    retries=1,
    was_rerun=False,
) -> Tuple[int, bool]:
    # Returns exicode + whether it was rerun
    assert (
        retries >= 0
    ), f"Expecting non negative number for number of retries, got {retries}"
    try:
        exit_code = shell(
            command, cwd=cwd, env=env, stdout=stdout, stderr=stderr, timeout=timeout
        )
        if exit_code == 0 or retries == 0:
            return exit_code, was_rerun
        print(
            f"Got exit code {exit_code}, retrying (retries left={retries})",
            file=stdout,
            flush=True,
        )
    except subprocess.TimeoutExpired:
        if retries == 0:
            print(
                f"Command took >{timeout // 60}min, returning 124",
                file=stdout,
                flush=True,
            )
            return 124, was_rerun
        print(
            f"Command took >{timeout // 60}min, retrying (retries left={retries})",
            file=stdout,
            flush=True,
        )
    return retry_shell(
        command,
        cwd=cwd,
        env=env,
        stdout=stdout,
        stderr=stderr,
        timeout=timeout,
        retries=retries - 1,
        was_rerun=True,
    )


def discover_test_cases_recursively(suite_or_case):
    if isinstance(suite_or_case, unittest.TestCase):
        return [suite_or_case]
    rc = []
    for element in suite_or_case:
        print(element)
        rc.extend(discover_test_cases_recursively(element))
    return rc

def get_test_names(test_cases):
    return ['.'.join(case.id().split('.')[-2:]) for case in test_cases]

def _print_test_names():
    suite = unittest.TestLoader().loadTestsFromModule(__main__)
    test_cases = discover_test_cases_recursively(suite)
    for name in get_test_names(test_cases):
        print(name)

def chunk_list(lst, nchunks):
    return [lst[i::nchunks] for i in range(nchunks)]

# sanitize filename e.g., distributed/pipeline/sync/skip/test_api.py -> distributed.pipeline.sync.skip.test_api
def sanitize_test_filename(filename):
    # inspect.getfile returns absolute path in some CI jobs, converting it to relative path if needed
    if filename.startswith(CI_TEST_PREFIX):
        filename = filename[len(CI_TEST_PREFIX) + 1:]
    strip_py = re.sub(r'.py$', '', filename)
    return re.sub('/', r'.', strip_py)

def lint_test_case_extension(suite):
    succeed = True
    for test_case_or_suite in suite:
        test_case = test_case_or_suite
        if isinstance(test_case_or_suite, unittest.TestSuite):
            first_test = test_case_or_suite._tests[0] if len(test_case_or_suite._tests) > 0 else None
            if first_test is not None and isinstance(first_test, unittest.TestSuite):
                return succeed and lint_test_case_extension(test_case_or_suite)
            test_case = first_test

        if test_case is not None:
            test_class = test_case.id().split('.', 1)[1].split('.')[0]
            if not isinstance(test_case, TestCase):
                err = "This test class should extend from torch.testing._internal.common_utils.TestCase but it doesn't."
                print(f"{test_class} - failed. {err}")
                succeed = False
    return succeed


def get_report_path(argv=UNITTEST_ARGS, pytest=False):
    test_filename = sanitize_test_filename(argv[0])
    test_report_path = TEST_SAVE_XML + LOG_SUFFIX
    test_report_path = os.path.join(test_report_path, test_filename)
    if pytest:
        test_report_path = test_report_path.replace('python-unittest', 'python-pytest')
        os.makedirs(test_report_path, exist_ok=True)
        test_report_path = os.path.join(test_report_path, f"{test_filename}-{os.urandom(8).hex()}.xml")
        return test_report_path
    os.makedirs(test_report_path, exist_ok=True)
    return test_report_path


def sanitize_pytest_xml(xml_file: str):
    # pytext xml is different from unittext xml, this function makes pytest xml more similar to unittest xml
    # consider somehow modifying the XML logger in conftest to do this instead
    import xml.etree.ElementTree as ET
    tree = ET.parse(xml_file)
    for testcase in tree.iter('testcase'):
        full_classname = testcase.attrib.get("classname")
        if full_classname is None:
            continue
        # The test prefix is optional
        regex_result = re.search(r"^(test\.)?(?P<file>.*)\.(?P<classname>[^\.]*)$", full_classname)
        if regex_result is None:
            continue
        classname = regex_result.group("classname")
        file = regex_result.group("file").replace(".", "/")
        testcase.set("classname", classname)
        testcase.set("file", f"{file}.py")
    tree.write(xml_file)


def get_pytest_test_cases(argv: List[str]) -> List[str]:
    class TestCollectorPlugin:
        def __init__(self) -> None:
            self.tests = []

        def pytest_collection_finish(self, session):
            for item in session.items:
                self.tests.append(session.config.cwd_relative_nodeid(item.nodeid))

    test_collector_plugin = TestCollectorPlugin()
    import pytest
    pytest.main(
        [arg for arg in argv if arg != '-vv'] + ['--collect-only', '-qq', '--use-main-module'],
        plugins=[test_collector_plugin]
    )
    return test_collector_plugin.tests


def run_tests(argv=UNITTEST_ARGS):
    # import test files.
    if SLOW_TESTS_FILE:
        if os.path.exists(SLOW_TESTS_FILE):
            with open(SLOW_TESTS_FILE) as fp:
                global slow_tests_dict
                slow_tests_dict = json.load(fp)
                # use env vars so pytest-xdist subprocesses can still access them
                os.environ['SLOW_TESTS_FILE'] = SLOW_TESTS_FILE
        else:
            warnings.warn(f'slow test file provided but not found: {SLOW_TESTS_FILE}')
    if DISABLED_TESTS_FILE:
        if os.path.exists(DISABLED_TESTS_FILE):
            with open(DISABLED_TESTS_FILE) as fp:
                global disabled_tests_dict
                disabled_tests_dict = json.load(fp)
                os.environ['DISABLED_TESTS_FILE'] = DISABLED_TESTS_FILE
        else:
            warnings.warn(f'disabled test file provided but not found: {DISABLED_TESTS_FILE}')
    # Determine the test launch mechanism
    if TEST_DISCOVER:
        _print_test_names()
        return

    # Before running the tests, lint to check that every test class extends from TestCase
    suite = unittest.TestLoader().loadTestsFromModule(__main__)
    if not lint_test_case_extension(suite):
        sys.exit(1)

    if SHOWLOCALS:
        argv = [
            argv[0],
            *(["--showlocals", "--tb=long", "--color=yes"] if USE_PYTEST else ["--locals"]),
            *argv[1:],
        ]

    if TEST_IN_SUBPROCESS:
        other_args = []
        if DISABLED_TESTS_FILE:
            other_args.append("--import-disabled-tests")
        if SLOW_TESTS_FILE:
            other_args.append("--import-slow-tests")
        if USE_PYTEST:
            other_args.append("--use-pytest")
        if RERUN_DISABLED_TESTS:
            other_args.append("--rerun-disabled-tests")
        if TEST_SAVE_XML:
            other_args += ['--save-xml', args.save_xml]

        test_cases = (
            get_pytest_test_cases(argv) if USE_PYTEST else
            [case.id().split('.', 1)[1] for case in discover_test_cases_recursively(suite)]
        )

        failed_tests = []

        for test_case_full_name in test_cases:

            cmd = (
                [sys.executable] + [argv[0]] + other_args + argv[1:] +
                (["--pytest-single-test"] if USE_PYTEST else []) +
                [test_case_full_name]
            )
            string_cmd = " ".join(cmd)

            timeout = None if RERUN_DISABLED_TESTS else 15 * 60

            exitcode, _ = retry_shell(cmd, timeout=timeout, retries=0 if RERUN_DISABLED_TESTS else 1)

            if exitcode != 0:
                # This is sort of hacky, but add on relevant env variables for distributed tests.
                if 'TestDistBackendWithSpawn' in test_case_full_name:
                    backend = os.environ.get("BACKEND", "")
                    world_size = os.environ.get("WORLD_SIZE", "")
                    env_prefix = f"BACKEND={backend} WORLD_SIZE={world_size}"
                    string_cmd = env_prefix + " " + string_cmd
                # Log the command to reproduce the failure.
                print(f"Test exited with non-zero exitcode {exitcode}. Command to reproduce: {string_cmd}")
                failed_tests.append(test_case_full_name)

            assert len(failed_tests) == 0, "{} unit test(s) failed:\n\t{}".format(
                len(failed_tests), '\n\t'.join(failed_tests))

    elif RUN_PARALLEL > 1:
        test_cases = discover_test_cases_recursively(suite)
        test_batches = chunk_list(get_test_names(test_cases), RUN_PARALLEL)
        processes = []
        for i in range(RUN_PARALLEL):
            command = [sys.executable] + argv + [f'--log-suffix=-shard-{i + 1}'] + test_batches[i]
            processes.append(subprocess.Popen(command, universal_newlines=True))
        failed = False
        for p in processes:
            failed |= wait_for_process(p) != 0
        assert not failed, "Some test shards have failed"
    elif USE_PYTEST:
        pytest_args = argv + ["--use-main-module"]
        if TEST_SAVE_XML:
            test_report_path = get_report_path(pytest=True)
            print(f'Test results will be stored in {test_report_path}')
            pytest_args.append(f'--junit-xml-reruns={test_report_path}')
        if PYTEST_SINGLE_TEST:
            pytest_args = PYTEST_SINGLE_TEST + pytest_args[1:]

        import pytest
        os.environ["NO_COLOR"] = "1"
        exit_code = pytest.main(args=pytest_args)
        if TEST_SAVE_XML:
            sanitize_pytest_xml(test_report_path)

        if not RERUN_DISABLED_TESTS:
            # exitcode of 5 means no tests were found, which happens since some test configs don't
            # run tests from certain files
            sys.exit(0 if exit_code == 5 else exit_code)
        else:
            # Only record the test report and always return a success code when running under rerun
            # disabled tests mode
            sys.exit(0)
    elif TEST_SAVE_XML is not None:
        # import here so that non-CI doesn't need xmlrunner installed
        import xmlrunner  # type: ignore[import]
        from xmlrunner.result import _XMLTestResult  # type: ignore[import]

        class XMLTestResultVerbose(_XMLTestResult):
            """
            Adding verbosity to test outputs:
            by default test summary prints 'skip',
            but we want to also print the skip reason.
            GH issue: https://github.com/pytorch/pytorch/issues/69014

            This works with unittest_xml_reporting<=3.2.0,>=2.0.0
            (3.2.0 is latest at the moment)
            """
            def __init__(self, *args, **kwargs):
                super().__init__(*args, **kwargs)

            def addSkip(self, test, reason):
                super().addSkip(test, reason)
                for c in self.callback.__closure__:
                    if isinstance(c.cell_contents, str) and c.cell_contents == 'skip':
                        # this message is printed in test summary;
                        # it stands for `verbose_str` captured in the closure
                        c.cell_contents = f"skip: {reason}"

            def printErrors(self) -> None:
                super().printErrors()
                self.printErrorList("XPASS", self.unexpectedSuccesses)
        test_report_path = get_report_path()
        verbose = '--verbose' in argv or '-v' in argv
        if verbose:
            print(f'Test results will be stored in {test_report_path}')
        unittest.main(argv=argv, testRunner=xmlrunner.XMLTestRunner(
            output=test_report_path,
            verbosity=2 if verbose else 1,
            resultclass=XMLTestResultVerbose))
    elif REPEAT_COUNT > 1:
        for _ in range(REPEAT_COUNT):
            if not unittest.main(exit=False, argv=argv).result.wasSuccessful():
                sys.exit(-1)
    else:
        unittest.main(argv=argv)

IS_LINUX = sys.platform == "linux"
IS_WINDOWS = sys.platform == "win32"
IS_MACOS = sys.platform == "darwin"
IS_PPC = platform.machine() == "ppc64le"
IS_X86 = platform.machine() in ('x86_64', 'i386')
IS_ARM64 = platform.machine() in ('arm64', 'aarch64')

def is_avx512_vnni_supported():
    if sys.platform != 'linux':
        return False
    with open("/proc/cpuinfo", encoding="ascii") as f:
        lines = f.read()
    return "vnni" in lines

IS_AVX512_VNNI_SUPPORTED = is_avx512_vnni_supported()

if IS_WINDOWS:
    @contextmanager
    def TemporaryFileName(*args, **kwargs):
        # Ideally we would like to not have to manually delete the file, but NamedTemporaryFile
        # opens the file, and it cannot be opened multiple times in Windows. To support Windows,
        # close the file after creation and try to remove it manually
        if 'delete' in kwargs:
            if kwargs['delete'] is not False:
                raise UserWarning("only TemporaryFileName with delete=False is supported on Windows.")
        else:
            kwargs['delete'] = False
        f = tempfile.NamedTemporaryFile(*args, **kwargs)
        try:
            f.close()
            yield f.name
        finally:
            os.unlink(f.name)
else:
    @contextmanager  # noqa: T484
    def TemporaryFileName(*args, **kwargs):
        with tempfile.NamedTemporaryFile(*args, **kwargs) as f:
            yield f.name

if IS_WINDOWS:
    @contextmanager
    def TemporaryDirectoryName(suffix=None):
        # On Windows the directory created by TemporaryDirectory is likely to be removed prematurely,
        # so we first create the directory using mkdtemp and then remove it manually
        try:
            dir_name = tempfile.mkdtemp(suffix=suffix)
            yield dir_name
        finally:
            shutil.rmtree(dir_name)
else:
    @contextmanager  # noqa: T484
    def TemporaryDirectoryName(suffix=None):
        with tempfile.TemporaryDirectory(suffix=suffix) as d:
            yield d


def is_privateuse1_backend_available():
    privateuse1_backend_name = torch._C._get_privateuse1_backend_name()
    privateuse1_backend_module = getattr(torch, privateuse1_backend_name, None)
    return hasattr(privateuse1_backend_module, "is_available") and privateuse1_backend_module.is_available()


IS_FILESYSTEM_UTF8_ENCODING = sys.getfilesystemencoding() == 'utf-8'

TEST_NUMPY = _check_module_exists('numpy')
TEST_FAIRSEQ = _check_module_exists('fairseq')
TEST_SCIPY = _check_module_exists('scipy')
TEST_MKL = torch.backends.mkl.is_available()
TEST_MPS = torch.backends.mps.is_available()
MACOS_VERSION = float('.'.join(platform.mac_ver()[0].split('.')[:2]) or -1)
TEST_XPU = torch.xpu.is_available()
TEST_HPU = True if (hasattr(torch, "hpu") and torch.hpu.is_available()) else False
TEST_CUDA = torch.cuda.is_available()
custom_device_mod = getattr(torch, torch._C._get_privateuse1_backend_name(), None)
TEST_PRIVATEUSE1 = is_privateuse1_backend_available()
TEST_PRIVATEUSE1_DEVICE_TYPE = torch._C._get_privateuse1_backend_name()
TEST_NUMBA = _check_module_exists('numba')
TEST_TRANSFORMERS = _check_module_exists('transformers')
TEST_DILL = _check_module_exists('dill')

TEST_LIBROSA = _check_module_exists('librosa') and not IS_ARM64

TEST_OPT_EINSUM = _check_module_exists('opt_einsum')

TEST_Z3 = _check_module_exists('z3')

def split_if_not_empty(x: str):
    return x.split(",") if len(x) != 0 else []

NOTEST_CPU = "cpu" in split_if_not_empty(os.getenv('PYTORCH_TESTING_DEVICE_EXCEPT_FOR', ''))

skipIfNoDill = unittest.skipIf(not TEST_DILL, "no dill")


# Python 2.7 doesn't have spawn
NO_MULTIPROCESSING_SPAWN: bool = TestEnvironment.def_flag(
    "NO_MULTIPROCESSING_SPAWN",
    env_var="NO_MULTIPROCESSING_SPAWN",
)
TEST_WITH_ASAN: bool = TestEnvironment.def_flag(
    "TEST_WITH_ASAN",
    env_var="PYTORCH_TEST_WITH_ASAN",
)
TEST_WITH_DEV_DBG_ASAN: bool = TestEnvironment.def_flag(
    "TEST_WITH_DEV_DBG_ASAN",
    env_var="PYTORCH_TEST_WITH_DEV_DBG_ASAN",
)
TEST_WITH_TSAN: bool = TestEnvironment.def_flag(
    "TEST_WITH_TSAN",
    env_var="PYTORCH_TEST_WITH_TSAN",
)
TEST_WITH_UBSAN: bool = TestEnvironment.def_flag(
    "TEST_WITH_UBSAN",
    env_var="PYTORCH_TEST_WITH_UBSAN",
)
TEST_WITH_ROCM: bool = TestEnvironment.def_flag(
    "TEST_WITH_ROCM",
    env_var="PYTORCH_TEST_WITH_ROCM",
)

# TODO: Remove PYTORCH_MIOPEN_SUGGEST_NHWC once ROCm officially supports NHWC in MIOpen
# See #64427
TEST_WITH_MIOPEN_SUGGEST_NHWC = os.getenv('PYTORCH_MIOPEN_SUGGEST_NHWC', '0') == '1'
# Enables tests that are slow to run (disabled by default)
TEST_WITH_SLOW: bool = TestEnvironment.def_flag(
    "TEST_WITH_SLOW",
    env_var="PYTORCH_TEST_WITH_SLOW",
)

# Disables non-slow tests (these tests enabled by default)
# This is usually used in conjunction with TEST_WITH_SLOW to
# run *only* slow tests.  (I could have done an enum, but
# it felt a little awkward.
TEST_SKIP_FAST: bool = TestEnvironment.def_flag(
    "TEST_SKIP_FAST",
    env_var="PYTORCH_TEST_SKIP_FAST",
)

# Enables crossref tests, in addition to standard tests which
# are being run.  crossref tests work by installing a torch
# function mode that runs extra compute alongside the regular
# computation that happens with the test.  After both computations
# are done, we cross-reference them (thus the name) to check for
# correction, before throwing out the extra compute and proceeding
# as we had before.  By default, we don't run these tests.
TEST_WITH_CROSSREF: bool = TestEnvironment.def_flag(
    "TEST_WITH_CROSSREF",
    env_var="PYTORCH_TEST_WITH_CROSSREF",
)

TEST_SKIP_CUDAGRAPH: bool = TestEnvironment.def_flag(
    "TEST_SKIP_CUDAGRAPH",
    env_var="PYTORCH_TEST_SKIP_CUDAGRAPH",
)
TEST_CUDA_GRAPH = TEST_CUDA and (not TEST_SKIP_CUDAGRAPH) and (
    (torch.version.cuda and int(torch.version.cuda.split(".")[0]) >= 11) or
    (torch.version.hip and float(".".join(torch.version.hip.split(".")[0:2])) >= 5.3)
)

TEST_CUDA_CUDSS = TEST_CUDA and (torch.version.cuda and int(torch.version.cuda.split(".")[0]) >= 12)

def allocator_option_enabled_fn(allocator_config, _, option):
    if allocator_config is None:
        return False
    allocator_config = allocator_config.split(',') if ',' in allocator_config else [allocator_config]
    mapping = dict([var.split(':') for var in allocator_config])

    if option in mapping and mapping[option] == 'True':
        return True
    else:
        return False

EXPANDABLE_SEGMENTS: bool = TestEnvironment.def_flag(
    "EXPANDABLE_SEGMENTS",
    env_var="PYTORCH_CUDA_ALLOC_CONF",
    enabled_fn=functools.partial(allocator_option_enabled_fn, option='expandable_segments'),
)

if TEST_CUDA and 'NUM_PARALLEL_PROCS' in os.environ:
    num_procs = int(os.getenv("NUM_PARALLEL_PROCS", "2"))
    gb_available = torch.cuda.mem_get_info()[1] / 2 ** 30
    # other libraries take up about a little under 1 GB of space per process
    torch.cuda.set_per_process_memory_fraction(round((gb_available - num_procs * .85) / gb_available / num_procs, 2))

requires_cuda = unittest.skipUnless(torch.cuda.is_available(), "Requires CUDA")

def skipIfCrossRef(fn):
    @wraps(fn)
    def wrapper(*args, **kwargs):
        if TEST_WITH_CROSSREF:
            raise unittest.SkipTest("test doesn't currently with crossref")
        else:
            fn(*args, **kwargs)
    return wrapper

class CrossRefMode(torch.overrides.TorchFunctionMode):
    def __torch_function__(self, func, types, args=(), kwargs=None):
        kwargs = kwargs or {}
        r = func(*args, **kwargs)
        return r

# Run PyTorch tests with TorchDynamo
TEST_WITH_TORCHINDUCTOR: bool = TestEnvironment.def_flag(
    "TEST_WITH_TORCHINDUCTOR",
    env_var="PYTORCH_TEST_WITH_INDUCTOR",
)
# AOT_EAGER not tested in ci, useful for debugging
TEST_WITH_AOT_EAGER: bool = TestEnvironment.def_flag(
    "TEST_WITH_AOT_EAGER",
    env_var="PYTORCH_TEST_WITH_AOT_EAGER",
)
TEST_WITH_TORCHDYNAMO: bool = TestEnvironment.def_flag(
    "TEST_WITH_TORCHDYNAMO",
    env_var="PYTORCH_TEST_WITH_DYNAMO",
    implied_by_fn=lambda: TEST_WITH_TORCHINDUCTOR or TEST_WITH_AOT_EAGER,
)

if TEST_WITH_TORCHDYNAMO:
    import torch._dynamo
    # Do not spend time on helper functions that are called with different inputs
    torch._dynamo.config.accumulated_cache_size_limit = 64
    # Do not log compilation metrics from unit tests
    torch._dynamo.config.log_compilation_metrics = False
    if TEST_WITH_TORCHINDUCTOR:
        import torch._inductor.config
        torch._inductor.config.fallback_random = True


def xpassIfTorchDynamo(func):
    return func if TEST_WITH_TORCHDYNAMO else unittest.expectedFailure(func)


def xfailIfTorchDynamo(func):
    return unittest.expectedFailure(func) if TEST_WITH_TORCHDYNAMO else func


def xfailIfLinux(func):
    return unittest.expectedFailure(func) if IS_LINUX and not TEST_WITH_ROCM and not IS_FBCODE else func


def skipIfTorchDynamo(msg="test doesn't currently work with dynamo"):
    """
    Usage:
    @skipIfTorchDynamo(msg)
    def test_blah(self):
        ...
    """
    assert isinstance(msg, str), "Are you using skipIfTorchDynamo correctly?"

    def decorator(fn):
        if not isinstance(fn, type):
            @wraps(fn)
            def wrapper(*args, **kwargs):
                if TEST_WITH_TORCHDYNAMO:
                    raise unittest.SkipTest(msg)
                else:
                    fn(*args, **kwargs)
            return wrapper

        assert isinstance(fn, type)
        if TEST_WITH_TORCHDYNAMO:
            fn.__unittest_skip__ = True
            fn.__unittest_skip_why__ = msg

        return fn

    return decorator

def skipIfTorchInductor(msg="test doesn't currently work with torchinductor",
                        condition=TEST_WITH_TORCHINDUCTOR):
    def decorator(fn):
        if not isinstance(fn, type):
            @wraps(fn)
            def wrapper(*args, **kwargs):
                if condition:
                    raise unittest.SkipTest(msg)
                else:
                    fn(*args, **kwargs)
            return wrapper

        assert isinstance(fn, type)
        if condition:
            fn.__unittest_skip__ = True
            fn.__unittest_skip_why__ = msg

        return fn

    return decorator

def serialTest(condition=True):
    """
    Decorator for running tests serially.  Requires pytest
    """
    def decorator(fn):
        if has_pytest and condition:
            return pytest.mark.serial(fn)
        return fn
    return decorator

def unMarkDynamoStrictTest(cls=None):
    def decorator(cls):
        cls.dynamo_strict = False
        return cls

    if cls is None:
        return decorator
    else:
        return decorator(cls)


def markDynamoStrictTest(cls_or_func=None, nopython=False):
    """
    Marks the test as 'strict'. In strict mode, we reset before and after the
    test, and run without suppress errors.

    Args:
    - nopython: if we should run torch._dynamo.optimize with nopython={True/False}.
    """
    def decorator(cls_or_func):
        if inspect.isclass(cls_or_func):
            cls_or_func.dynamo_strict = True
            cls_or_func.dynamo_strict_nopython = nopython
            return cls_or_func

        fn = cls_or_func

        @wraps(fn)
        def wrapper(*args, **kwargs):
            torch._dynamo.reset()
            with unittest.mock.patch("torch._dynamo.config.suppress_errors", False):
                fn(*args, **kwargs)
            torch._dynamo.reset()
        return wrapper

    if cls_or_func is None:
        return decorator
    else:
        return decorator(cls_or_func)


def skipRocmIfTorchInductor(msg="test doesn't currently work with torchinductor on the ROCm stack"):
    return skipIfTorchInductor(msg=msg, condition=TEST_WITH_ROCM and TEST_WITH_TORCHINDUCTOR)

def skipIfLegacyJitExecutor(msg="test doesn't currently work with legacy JIT executor"):
    def decorator(fn):
        if not isinstance(fn, type):
            @wraps(fn)
            def wrapper(*args, **kwargs):
                if GRAPH_EXECUTOR == ProfilingMode.LEGACY:
                    raise unittest.SkipTest(msg)
                else:
                    fn(*args, **kwargs)
            return wrapper

        assert isinstance(fn, type)
        if GRAPH_EXECUTOR == ProfilingMode.LEGACY:
            fn.__unittest_skip__ = True
            fn.__unittest_skip_why__ = msg

        return fn


    return decorator


# Run PyTorch tests with translation validation on.
TEST_WITH_TV = os.getenv('PYTORCH_TEST_WITH_TV') == '1'

if TEST_WITH_TV:
    torch.fx.experimental._config.translation_validation = True

# Some tests take too long when dynamic_shapes is combined with
# translation_validation. Whenever that happens, we solve that by
# disabling translation_validation.
def disable_translation_validation_if_dynamic_shapes(fn):
    @functools.wraps(fn)
    def wrapper(*args, **kwargs):
        if torch._dynamo.config.dynamic_shapes:
            # Turning TV off due to high latency on dynamic shapes.
            torch.fx.experimental._config.translation_validation = False
        return fn(*args, **kwargs)
    return wrapper


# Determine whether to enable cuda memory leak check.
# CUDA mem leak check is expensive and thus we don't want to execute it on every
# test case / configuration.
# If this is True then CUDA memory leak checks are skipped. If this is false
#   then CUDA memory leak checks are performed.
# See: https://github.com/pytorch/pytorch/pull/59402#issuecomment-858811135
TEST_CUDA_MEM_LEAK_CHECK: bool = TestEnvironment.def_flag(
    "TEST_CUDA_MEM_LEAK_CHECK",
    env_var="PYTORCH_TEST_CUDA_MEM_LEAK_CHECK",
)


# Dict of NumPy dtype -> torch dtype (when the correspondence exists)
numpy_to_torch_dtype_dict = {
    np.bool_      : torch.bool,
    np.uint8      : torch.uint8,
    np.uint16     : torch.uint16,
    np.uint32     : torch.uint32,
    np.uint64     : torch.uint64,
    np.int8       : torch.int8,
    np.int16      : torch.int16,
    np.int32      : torch.int32,
    np.int64      : torch.int64,
    np.float16    : torch.float16,
    np.float32    : torch.float32,
    np.float64    : torch.float64,
    np.complex64  : torch.complex64,
    np.complex128 : torch.complex128
}


# numpy dtypes like np.float64 are not instances, but rather classes. This leads to rather absurd cases like
# np.float64 != np.dtype("float64") but np.float64 == np.dtype("float64").type.
# Especially when checking against a reference we can't be sure which variant we get, so we simply try both.
def numpy_to_torch_dtype(np_dtype):
    try:
        return numpy_to_torch_dtype_dict[np_dtype]
    except KeyError:
        return numpy_to_torch_dtype_dict[np_dtype.type]


def has_corresponding_torch_dtype(np_dtype):
    try:
        numpy_to_torch_dtype(np_dtype)
        return True
    except KeyError:
        return False


if IS_WINDOWS:
    # Size of `np.intc` is platform defined.
    # It is returned by functions like `bitwise_not`.
    # On Windows `int` is 32-bit
    # https://docs.microsoft.com/en-us/cpp/cpp/data-type-ranges?view=msvc-160
    numpy_to_torch_dtype_dict[np.intc] = torch.int

# Dict of torch dtype -> NumPy dtype
torch_to_numpy_dtype_dict = {value : key for (key, value) in numpy_to_torch_dtype_dict.items()}
torch_to_numpy_dtype_dict.update({
    torch.bfloat16: np.float32,
    torch.complex32: np.complex64
})

def skipIfNNModuleInlined(
    msg="test doesn't currently work with nn module inlining",
    condition=torch._dynamo.config.inline_inbuilt_nn_modules,
):
    def decorator(fn):
        if not isinstance(fn, type):

            @wraps(fn)
            def wrapper(*args, **kwargs):
                if condition:
                    raise unittest.SkipTest(msg)
                else:
                    fn(*args, **kwargs)

            return wrapper

        assert isinstance(fn, type)
        if condition:
            fn.__unittest_skip__ = True
            fn.__unittest_skip_why__ = msg

        return fn

    return decorator

def skipIfRocm(func=None, *, msg="test doesn't currently work on the ROCm stack"):
    def dec_fn(fn):
        reason = f"skipIfRocm: {msg}"

        @wraps(fn)
        def wrapper(*args, **kwargs):
            if TEST_WITH_ROCM:
                raise unittest.SkipTest(reason)
            else:
                return fn(*args, **kwargs)
        return wrapper
    if func:
        return dec_fn(func)
    return dec_fn

def runOnRocm(fn):
    @wraps(fn)
    def wrapper(*args, **kwargs):
        if TEST_WITH_ROCM:
            fn(*args, **kwargs)
        else:
            raise unittest.SkipTest("test currently only works on the ROCm stack")
    return wrapper

def runOnRocmArch(arch: Tuple[str, ...]):
    def dec_fn(fn):
        @wraps(fn)
        def wrap_fn(self, *args, **kwargs):
            if TEST_WITH_ROCM:
                prop = torch.cuda.get_device_properties(0)
                if prop.gcnArchName.split(":")[0] not in arch:
                    reason = f"skipIfRocm: test only runs on {arch}"
                    raise unittest.SkipTest(reason)
            return fn(self, *args, **kwargs)
        return wrap_fn
    return dec_fn

def skipIfXpu(func=None, *, msg="test doesn't currently work on the XPU stack"):
    def dec_fn(fn):
        reason = f"skipIfXpu: {msg}"

        @wraps(fn)
        def wrapper(*args, **kwargs):
            if TEST_XPU:
                raise unittest.SkipTest(reason)
            else:
                return fn(*args, **kwargs)
        return wrapper
    if func:
        return dec_fn(func)
    return dec_fn

def skipIfMPS(fn):
    @wraps(fn)
    def wrapper(*args, **kwargs):
        if TEST_MPS:
            raise unittest.SkipTest("test doesn't currently work with MPS")
        else:
            fn(*args, **kwargs)
    return wrapper


def skipIfMPSOnMacOS13(fn):
    @wraps(fn)
    def wrapper(*args, **kwargs):
        if TEST_MPS and int(MACOS_VERSION) == 13:
            raise unittest.SkipTest("Test crashes MPSGraph on MacOS13")
        else:
            fn(*args, **kwargs)
    return wrapper


def skipIfHpu(fn):
    @wraps(fn)
    def wrapper(*args, **kwargs):
        if TEST_HPU:
            raise unittest.SkipTest("test doesn't currently work with HPU")
        else:
            fn(*args, **kwargs)
    return wrapper

# Skips a test on CUDA if ROCm is available and its version is lower than requested.
def skipIfRocmVersionLessThan(version=None):
    def dec_fn(fn):
        @wraps(fn)
        def wrap_fn(self, *args, **kwargs):
            if TEST_WITH_ROCM:
                rocm_version = str(torch.version.hip)
                rocm_version = rocm_version.split("-")[0]    # ignore git sha
                rocm_version_tuple = tuple(int(x) for x in rocm_version.split("."))
                if rocm_version_tuple is None or version is None or rocm_version_tuple < tuple(version):
                    reason = f"ROCm {rocm_version_tuple} is available but {version} required"
                    raise unittest.SkipTest(reason)
            return fn(self, *args, **kwargs)
        return wrap_fn
    return dec_fn

def skipIfNotMiopenSuggestNHWC(fn):
    @wraps(fn)
    def wrapper(*args, **kwargs):
        if not TEST_WITH_MIOPEN_SUGGEST_NHWC:
            raise unittest.SkipTest("test doesn't currently work without MIOpen NHWC activation")
        else:
            fn(*args, **kwargs)
    return wrapper

def skipIfWindows(func=None, *, msg="test doesn't currently work on the Windows stack"):
    def dec_fn(fn):
        reason = f"skipIfWindows: {msg}"

        @wraps(fn)
        def wrapper(*args, **kwargs):
            if IS_WINDOWS:  # noqa: F821
                raise unittest.SkipTest(reason)
            else:
                return fn(*args, **kwargs)
        return wrapper
    if func:
        return dec_fn(func)
    return dec_fn

# Reverts the linalg backend back to default to make sure potential failures in one
# test do not affect other tests
def setLinalgBackendsToDefaultFinally(fn):
    @wraps(fn)
    def _fn(*args, **kwargs):
        _preferred_backend = torch.backends.cuda.preferred_linalg_library()
        try:
            fn(*args, **kwargs)
        finally:
            torch.backends.cuda.preferred_linalg_library(_preferred_backend)
    return _fn


# Reverts the blas backend back to default to make sure potential failures in one
# test do not affect other tests
def setBlasBackendsToDefaultFinally(fn):
    @wraps(fn)
    def _fn(*args, **kwargs):
        _preferred_backend = torch.backends.cuda.preferred_blas_library()
        try:
            fn(*args, **kwargs)
        finally:
            torch.backends.cuda.preferred_blas_library(_preferred_backend)
    return _fn


# Context manager for setting deterministic flag and automatically
# resetting it to its original value
class DeterministicGuard:
    def __init__(self, deterministic, *, warn_only=False, fill_uninitialized_memory=True):
        self.deterministic = deterministic
        self.warn_only = warn_only
        self.fill_uninitialized_memory = fill_uninitialized_memory

    def __enter__(self):
        self.deterministic_restore = torch.are_deterministic_algorithms_enabled()
        self.warn_only_restore = torch.is_deterministic_algorithms_warn_only_enabled()
        self.fill_uninitialized_memory_restore = torch.utils.deterministic.fill_uninitialized_memory
        torch.use_deterministic_algorithms(
            self.deterministic,
            warn_only=self.warn_only)
        torch.utils.deterministic.fill_uninitialized_memory = self.fill_uninitialized_memory

    def __exit__(self, exception_type, exception_value, traceback):
        torch.use_deterministic_algorithms(
            self.deterministic_restore,
            warn_only=self.warn_only_restore)
        torch.utils.deterministic.fill_uninitialized_memory = self.fill_uninitialized_memory_restore

class AlwaysWarnTypedStorageRemoval:
    def __init__(self, always_warn):
        assert isinstance(always_warn, bool)
        self.always_warn = always_warn

    def __enter__(self):
        self.always_warn_restore = torch.storage._get_always_warn_typed_storage_removal()
        torch.storage._set_always_warn_typed_storage_removal(self.always_warn)

    def __exit__(self, exception_type, exception_value, traceback):
        torch.storage._set_always_warn_typed_storage_removal(self.always_warn_restore)

# Context manager for setting cuda sync debug mode and reset it
# to original value
# we are not exposing it to the core because sync debug mode is
# global and thus not thread safe
class CudaSyncGuard:
    def __init__(self, sync_debug_mode):
        self.mode = sync_debug_mode

    def __enter__(self):
        self.debug_mode_restore = torch.cuda.get_sync_debug_mode()
        torch.cuda.set_sync_debug_mode(self.mode)

    def __exit__(self, exception_type, exception_value, traceback):
        torch.cuda.set_sync_debug_mode(self.debug_mode_restore)

# Context manager for setting torch.__future__.set_swap_module_params_on_conversion
# and automatically resetting it to its original value
class SwapTensorsGuard:
    def __init__(self, use_swap_tensors):
        self.use_swap_tensors = use_swap_tensors

    def __enter__(self):
        self.swap_tensors_restore = torch.__future__.get_swap_module_params_on_conversion()
        if self.use_swap_tensors is not None:
            torch.__future__.set_swap_module_params_on_conversion(self.use_swap_tensors)

    def __exit__(self, exception_type, exception_value, traceback):
        torch.__future__.set_swap_module_params_on_conversion(self.swap_tensors_restore)

# This decorator can be used for API tests that call
# torch.use_deterministic_algorithms().  When the test is finished, it will
# restore the previous deterministic flag setting.
#
# If CUDA >= 10.2, this will set the environment variable
# CUBLAS_WORKSPACE_CONFIG=:4096:8 so that the error associated with that
# setting is not thrown during the test unless the test changes that variable
# on purpose. The previous CUBLAS_WORKSPACE_CONFIG setting will also be
# restored once the test is finished.
#
# Note that if a test requires CUDA to actually register the changed
# CUBLAS_WORKSPACE_CONFIG variable, a new subprocess must be created, because
# CUDA only checks the variable when the runtime initializes. Tests can be
# run inside a subprocess like so:
#
#   import subprocess, sys, os
#   script = '''
#   # Test code should go here
#   '''
#   try:
#       subprocess.check_output(
#           [sys.executable, '-c', script],
#           stderr=subprocess.STDOUT,
#           cwd=os.path.dirname(os.path.realpath(__file__)),
#           env=os.environ.copy())
#   except subprocess.CalledProcessError as e:
#       error_message = e.output.decode('utf-8')
#       # Handle exceptions raised by the subprocess here
#
def wrapDeterministicFlagAPITest(fn):
    @wraps(fn)
    def wrapper(*args, **kwargs):
        with DeterministicGuard(
                torch.are_deterministic_algorithms_enabled(),
                warn_only=torch.is_deterministic_algorithms_warn_only_enabled()):
            class CuBLASConfigGuard:
                cublas_var_name = 'CUBLAS_WORKSPACE_CONFIG'

                def __enter__(self):
                    self.is_cuda10_2_or_higher = (
                        (torch.version.cuda is not None)
                        and ([int(x) for x in torch.version.cuda.split(".")] >= [10, 2]))
                    if self.is_cuda10_2_or_higher:
                        self.cublas_config_restore = os.environ.get(self.cublas_var_name)
                        os.environ[self.cublas_var_name] = ':4096:8'

                def __exit__(self, exception_type, exception_value, traceback):
                    if self.is_cuda10_2_or_higher:
                        cur_cublas_config = os.environ.get(self.cublas_var_name)
                        if self.cublas_config_restore is None:
                            if cur_cublas_config is not None:
                                del os.environ[self.cublas_var_name]
                        else:
                            os.environ[self.cublas_var_name] = self.cublas_config_restore
            with CuBLASConfigGuard():
                fn(*args, **kwargs)
    return wrapper

# This decorator can be used for API tests that want to safely call
# torch.__future__.set_swap_module_params_on_conversion.  `swap` can be set to
# True, False or None where None indicates that the context manager does not
# set the flag. When the test is finished, it will restore the previous swap
# flag setting.
def wrapSwapTensorsTest(swap=None):
    def dec_fn(fn):
        @wraps(fn)
        def wrapper(*args, **kwargs):
            with SwapTensorsGuard(swap):
                fn(*args, **kwargs)
        return wrapper
    return dec_fn

# test parametrizer for swapping
class swap(_TestParametrizer):
    def __init__(self, swap_values):
        super().__init__()
        self.swap_values = swap_values

    def _parametrize_test(self, test, generic_cls, device_cls):
        for swap in self.swap_values:
            yield wrapSwapTensorsTest(swap)(test), f'swap_{swap}', {}, lambda _: []

def skipIfCompiledWithoutNumpy(fn):
    # Even if the numpy module is present, if `USE_NUMPY=0` is used during the
    # build, numpy tests will fail
    numpy_support = TEST_NUMPY
    if numpy_support:
        try:
            # The numpy module is present, verify that PyTorch is compiled with
            # numpy support
            torch.from_numpy(np.array([2, 2]))
        except RuntimeError:
            numpy_support = False

    @wraps(fn)
    def wrapper(*args, **kwargs):
        if not numpy_support:
            raise unittest.SkipTest("PyTorch was compiled without numpy support")
        else:
            fn(*args, **kwargs)
    return wrapper

def _test_function(fn, device):
    def run_test_function(self):
        return fn(self, device)
    return run_test_function

def skipIfNoXNNPACK(fn):
    @wraps(fn)
    def wrapper(*args, **kwargs):
        if not torch.backends.xnnpack.enabled:
            raise unittest.SkipTest('XNNPACK must be enabled for these tests. Please build with USE_XNNPACK=1.')
        else:
            fn(*args, **kwargs)
    return wrapper

def skipIfNoLapack(fn):
    @wraps(fn)
    def wrapper(*args, **kwargs):
        if not torch._C.has_lapack:
            raise unittest.SkipTest('PyTorch compiled without Lapack')
        else:
            fn(*args, **kwargs)
    return wrapper

def skipIfNotRegistered(op_name, message):
    """Wraps the decorator to hide the import of the `core`.

    Args:
        op_name: Check if this op is registered in `core._REGISTERED_OPERATORS`.
        message: message to fail with.

    Usage:
        @skipIfNotRegistered('MyOp', 'MyOp is not linked!')
            This will check if 'MyOp' is in the caffe2.python.core
    """
    return unittest.skip("Pytorch is compiled without Caffe2")

def skipIfNoSciPy(fn):
    @wraps(fn)
    def wrapper(*args, **kwargs):
        if not TEST_SCIPY:
            raise unittest.SkipTest("test require SciPy, but SciPy not found")
        else:
            fn(*args, **kwargs)
    return wrapper

def skip_if_pytest(fn):
    @wraps(fn)
    def wrapped(*args, **kwargs):
        if "PYTEST_CURRENT_TEST" in os.environ:
            raise unittest.SkipTest("does not work under pytest")
        return fn(*args, **kwargs)

    return wrapped


def slowTest(fn):
    @wraps(fn)
    def wrapper(*args, **kwargs):
        if not TEST_WITH_SLOW:
            raise unittest.SkipTest("test is slow; run with PYTORCH_TEST_WITH_SLOW to enable test")
        else:
            fn(*args, **kwargs)
    wrapper.__dict__['slow_test'] = True
    return wrapper


def slowTestIf(condition):
    return slowTest if condition else lambda fn: fn


def skipCUDAMemoryLeakCheckIf(condition):
    def dec(fn):
        if getattr(fn, '_do_cuda_memory_leak_check', True):  # if current True
            fn._do_cuda_memory_leak_check = not condition
        return fn
    return dec

def skipCUDANonDefaultStreamIf(condition):
    def dec(fn):
        if getattr(fn, '_do_cuda_non_default_stream', True):  # if current True
            fn._do_cuda_non_default_stream = not condition
        return fn
    return dec

def suppress_warnings(fn):
    @wraps(fn)
    def wrapper(*args, **kwargs):
        with warnings.catch_warnings():
            warnings.simplefilter("ignore")
            fn(*args, **kwargs)
    return wrapper


def to_gpu(obj, type_map=None):
    if type_map is None:
        type_map = {}
    if isinstance(obj, torch.Tensor):
        assert obj.is_leaf
        t = type_map.get(obj.dtype, obj.dtype)
        with torch.no_grad():
            res = obj.clone().to(dtype=t, device="cuda")
            res.requires_grad = obj.requires_grad
        return res
    elif torch.is_storage(obj):
        return obj.new().resize_(obj.size()).copy_(obj)
    elif isinstance(obj, list):
        return [to_gpu(o, type_map) for o in obj]
    elif isinstance(obj, tuple):
        return tuple(to_gpu(o, type_map) for o in obj)
    else:
        return deepcopy(obj)


def get_function_arglist(func):
    return inspect.getfullargspec(func).args


def set_rng_seed(seed):
    torch.manual_seed(seed)
    random.seed(seed)
    if TEST_NUMPY:
        np.random.seed(seed)


@contextlib.contextmanager
def set_default_dtype(dtype):
    saved_dtype = torch.get_default_dtype()
    torch.set_default_dtype(dtype)
    try:
        yield
    finally:
        torch.set_default_dtype(saved_dtype)

@contextlib.contextmanager
def set_default_tensor_type(tensor_type):
    saved_tensor_type = torch.tensor([]).type()
    torch.set_default_tensor_type(tensor_type)
    try:
        yield
    finally:
        torch.set_default_tensor_type(saved_tensor_type)

def iter_indices(tensor):
    if tensor.dim() == 0:
        return range(0)
    if tensor.dim() == 1:
        return range(tensor.size(0))
    return product(*(range(s) for s in tensor.size()))


def is_iterable(obj):
    try:
        iter(obj)
        return True
    except TypeError:
        return False


def is_iterable_of_tensors(iterable, include_empty=False):
    """ Returns True if iterable is an iterable of tensors and False o.w.

        If the iterable is empty, the return value is :attr:`include_empty`
    """
    # Tensor itself is iterable so we check this first
    if isinstance(iterable, torch.Tensor):
        return False

    try:
        if len(iterable) == 0:
            return include_empty

        for t in iter(iterable):
            if not isinstance(t, torch.Tensor):
                return False

    except TypeError:
        return False

    return True


class CudaNonDefaultStream:
    def __enter__(self):
        # Before starting CUDA test save currently active streams on all
        # CUDA devices and set new non default streams to all CUDA devices
        # to ensure CUDA tests do not use default stream by mistake.
        beforeDevice = torch.cuda.current_device()
        self.beforeStreams = []
        for d in range(torch.cuda.device_count()):
            self.beforeStreams.append(torch.cuda.current_stream(d))
            deviceStream = torch.cuda.Stream(device=d)
            self.beforeStreams[-1].synchronize()
            torch._C._cuda_setStream(stream_id=deviceStream.stream_id,
                                     device_index=deviceStream.device_index,
                                     device_type=deviceStream.device_type)
        torch._C._cuda_setDevice(beforeDevice)

    def __exit__(self, exec_type, exec_value, traceback):
        # After completing CUDA test load previously active streams on all
        # CUDA devices.
        beforeDevice = torch.cuda.current_device()
        for d in range(torch.cuda.device_count()):
            torch._C._cuda_setStream(stream_id=self.beforeStreams[d].stream_id,
                                     device_index=self.beforeStreams[d].device_index,
                                     device_type=self.beforeStreams[d].device_type)
        torch._C._cuda_setDevice(beforeDevice)

class CudaMemoryLeakCheck:
    def __init__(self, testcase, name=None):
        self.name = testcase.id() if name is None else name
        self.testcase = testcase

        # initialize context & RNG to prevent false positive detections
        # when the test is the first to initialize those
        from torch.testing._internal.common_cuda import initialize_cuda_context_rng
        initialize_cuda_context_rng()

    # Stores CUDA memory data provided by PyTorch's caching allocator and
    #   the CUDA driver.
    #
    # NOTE: The undocumented torch.cuda.mem_get_info() returns
    #   (#free bytes, #total bytes available) on the GPU
    def __enter__(self):
        self.caching_allocator_befores = []
        self.driver_befores = []

        # Performs a gc if required (required if any CUDA memory is held)
        num_devices = torch.cuda.device_count()
        for i in range(num_devices):
            caching_allocator_mem_allocated = torch.cuda.memory_allocated(i)
            # NOTE: gc is based exclusively on caching allocator memory
            #   because the driver will always have some bytes in use (context size?)
            if caching_allocator_mem_allocated > 0:
                gc.collect()
                torch._C._cuda_clearCublasWorkspaces()
                torch.cuda.empty_cache()
                break

        # Acquires caching allocator and driver statistics before the test is run
        for i in range(num_devices):
            self.caching_allocator_befores.append(torch.cuda.memory_allocated(i))
            bytes_free, bytes_total = torch.cuda.mem_get_info(i)
            driver_mem_allocated = bytes_total - bytes_free
            self.driver_befores.append(driver_mem_allocated)

    def __exit__(self, exec_type, exec_value, traceback):
        # Don't check for leaks if an exception was thrown
        if exec_type is not None:
            return

        # Compares caching allocator before/after statistics
        # An increase in allocated memory is a discrepancy indicating a possible
        #   memory leak
        discrepancy_detected = False
        num_devices = torch.cuda.device_count()
        for i in range(num_devices):
            # avoid counting cublasWorkspace allocations
            torch._C._cuda_clearCublasWorkspaces()
            caching_allocator_mem_allocated = torch.cuda.memory_allocated(i)

            if caching_allocator_mem_allocated > self.caching_allocator_befores[i]:
                discrepancy_detected = True
                break

        # Short-circuits if no discrepancy detected
        if not discrepancy_detected:
            return

        # Validates the discrepancy persists after garbage collection and
        #   is confirmed by the driver API

        # NOTE: driver API iscrepancies alone are ignored because with the jiterator
        #   some tests may permanently increase the CUDA context size and
        #   that will appear as a driver memory leak but is the expected behavior.

        # GCs and clears the cache
        gc.collect()
        torch.cuda.empty_cache()

        for i in range(num_devices):

            discrepancy_detected = True

            # Query memory multiple items to ensure leak was not transient
            for _ in range(3):
                caching_allocator_mem_allocated = torch.cuda.memory_allocated(i)
                bytes_free, bytes_total = torch.cuda.mem_get_info(i)
                driver_mem_allocated = bytes_total - bytes_free

                caching_allocator_discrepancy = False
                driver_discrepancy = False

                if caching_allocator_mem_allocated > self.caching_allocator_befores[i]:
                    caching_allocator_discrepancy = True

                if driver_mem_allocated > self.driver_befores[i]:
                    driver_discrepancy = True

                if not (caching_allocator_discrepancy or driver_discrepancy):
                    # Leak was false positive, exit loop
                    discrepancy_detected = False
                    break

            if not discrepancy_detected:
                continue

            if caching_allocator_discrepancy and not driver_discrepancy:
                # Just raises a warning if the leak is not validated by the
                #   driver API
                # NOTE: this may be a problem with how the caching allocator collects its
                #   statistics or a leak too small to trigger the allocation of an
                #   additional block of memory by the CUDA driver
                msg = ("CUDA caching allocator reports a memory leak not "
                       f"verified by the driver API in {self.name}! "
                       f"Caching allocator allocated memory was {self.caching_allocator_befores[i]} "
                       f"and is now reported as {caching_allocator_mem_allocated} "
                       f"on device {i}. "
                       f"CUDA driver allocated memory was {self.driver_befores[i]} and is now {driver_mem_allocated}.")
                warnings.warn(msg)
            elif caching_allocator_discrepancy and driver_discrepancy:
                # A caching allocator discrepancy validated by the driver API is a
                #   failure (except on ROCm, see below)
                msg = (f"CUDA driver API confirmed a leak in {self.name}! "
                       f"Caching allocator allocated memory was {self.caching_allocator_befores[i]} "
                       f"and is now reported as {caching_allocator_mem_allocated} "
                       f"on device {i}. "
                       f"CUDA driver allocated memory was {self.driver_befores[i]} and is now {driver_mem_allocated}.")

                raise RuntimeError(msg)

@contextmanager
def skip_exception_type(exc_type):
    try:
        yield
    except exc_type as e:
        raise unittest.SkipTest(f"not implemented: {e}") from e

@contextmanager
def print_repro_on_failure(repro_parts):
    try:
        yield
    except unittest.SkipTest:
        raise
    except Exception as e:
        # Get the index of the sample input that failed the test if possible.
        sample_isolation_prefix = ""
        tracked_input = getattr(e, "_tracked_input", None)
        if tracked_input is not None:
            sample_isolation_prefix = f"PYTORCH_OPINFO_SAMPLE_INPUT_INDEX={tracked_input.index}"

        repro_str = " ".join(filter(None, (sample_isolation_prefix, *repro_parts)))

        repro_msg = f"""
To execute this test, run the following from the base repo dir:
    {repro_str}

This message can be suppressed by setting PYTORCH_PRINT_REPRO_ON_FAILURE=0"""

        # NB: Hacking the exception args is the cleanest way I've found to append
        # failure reproduction info without poisoning the stack trace.
        if len(e.args) >= 1:
            e.args = (f"{e.args[0]}\n{repro_msg}", *e.args[1:])
        raise

#  "min_satisfying_examples" setting has been deprecated in hypothesis
#  3.56.0 and removed in hypothesis 4.x
try:
    import hypothesis

    def settings(*args, **kwargs):
        if 'min_satisfying_examples' in kwargs and hypothesis.version.__version_info__ >= (3, 56, 0):
            kwargs.pop('min_satisfying_examples')
        return hypothesis.settings(*args, **kwargs)


    hypothesis.settings.register_profile(
        "pytorch_ci",
        settings(
            derandomize=True,
            suppress_health_check=[hypothesis.HealthCheck.too_slow],
            database=None,
            max_examples=50,
            verbosity=hypothesis.Verbosity.normal))
    hypothesis.settings.register_profile(
        "dev",
        settings(
            suppress_health_check=[hypothesis.HealthCheck.too_slow],
            database=None,
            max_examples=10,
            verbosity=hypothesis.Verbosity.normal))
    hypothesis.settings.register_profile(
        "debug",
        settings(
            suppress_health_check=[hypothesis.HealthCheck.too_slow],
            database=None,
            max_examples=1000,
            verbosity=hypothesis.Verbosity.verbose))

    hypothesis.settings.load_profile(
        "pytorch_ci" if IS_CI else os.getenv('PYTORCH_HYPOTHESIS_PROFILE', 'dev')
    )
except ImportError:
    print('Fail to import hypothesis in common_utils, tests are not derandomized')

# Used in check_if_enable to see if a test method should be disabled by an issue,
# sanitizes a test method name from appended suffixes by @dtypes parametrization.
# e.g., an issue with title "DISABLED test_bitwise_ops (__main__.TestBinaryUfuncs)" should
# disabled ALL parametrized test_bitwise_ops tests, such test_bitwise_ops_cuda_int32
def remove_device_and_dtype_suffixes(test_name: str) -> str:
    # import statement is localized to avoid circular dependency issues with common_device_type.py
    from torch.testing._internal.common_device_type import get_device_type_test_bases
    device_suffixes = [x.device_type for x in get_device_type_test_bases()]
    dtype_suffixes = [str(dt)[len("torch."):] for dt in get_all_dtypes()]

    test_name_chunks = test_name.split("_")
    if len(test_name_chunks) > 0 and test_name_chunks[-1] in dtype_suffixes:
        if len(test_name_chunks) > 1 and test_name_chunks[-2] in device_suffixes:
            return "_".join(test_name_chunks[0:-2])
        return "_".join(test_name_chunks[0:-1])
    return test_name


def check_if_enable(test: unittest.TestCase):
    classname = str(test.__class__).split("'")[1].split(".")[-1]
    sanitized_testname = remove_device_and_dtype_suffixes(test._testMethodName)

    def matches_test(target: str):
        target_test_parts = target.split()
        if len(target_test_parts) < 2:
            # poorly formed target test name
            return False
        target_testname = target_test_parts[0]
        target_classname = target_test_parts[1][1:-1].split(".")[-1]
        # if test method name or its sanitized version exactly matches the disabled
        # test method name AND allow non-parametrized suite names to disable
        # parametrized ones (TestSuite disables TestSuiteCPU)
        return classname.startswith(target_classname) and (target_testname in (test._testMethodName, sanitized_testname))

    if any(matches_test(x) for x in slow_tests_dict.keys()):
        getattr(test, test._testMethodName).__dict__['slow_test'] = True
        if not TEST_WITH_SLOW:
            raise unittest.SkipTest("test is slow; run with PYTORCH_TEST_WITH_SLOW to enable test")

    if not IS_SANDCASTLE:
        should_skip = False
        skip_msg = ""

        for disabled_test, (issue_url, platforms) in disabled_tests_dict.items():
            if matches_test(disabled_test):
                platform_to_conditional: Dict = {
                    "mac": IS_MACOS,
                    "macos": IS_MACOS,
                    "win": IS_WINDOWS,
                    "windows": IS_WINDOWS,
                    "linux": IS_LINUX,
                    "rocm": TEST_WITH_ROCM,
                    "xpu": TEST_XPU,
                    "asan": TEST_WITH_ASAN,
                    "dynamo": TEST_WITH_TORCHDYNAMO,
                    "dynamo_wrapped": TEST_WITH_TORCHDYNAMO,
                    "inductor": TEST_WITH_TORCHINDUCTOR,
                    "slow": TEST_WITH_SLOW,
                }

                invalid_platforms = list(filter(lambda p: p not in platform_to_conditional, platforms))
                if len(invalid_platforms) > 0:
                    invalid_plats_str = ", ".join(invalid_platforms)
                    valid_plats = ", ".join(platform_to_conditional.keys())

                    print(f"Test {disabled_test} is disabled for some unrecognized ",
                          f"platforms: [{invalid_plats_str}]. Please edit issue {issue_url} to fix the platforms ",
                          'assigned to this flaky test, changing "Platforms: ..." to a comma separated ',
                          f"subset of the following (or leave it blank to match all platforms): {valid_plats}")

                    # Sanitize the platforms list so that we continue to disable the test for any valid platforms given
                    platforms = list(filter(lambda p: p in platform_to_conditional, platforms))

                if platforms == [] or any(platform_to_conditional[platform] for platform in platforms):
                    should_skip = True
                    skip_msg = f"Test is disabled because an issue exists disabling it: {issue_url}" \
                        f" for {'all' if platforms == [] else ''}platform(s) {', '.join(platforms)}. " \
                        "If you're seeing this on your local machine and would like to enable this test, " \
                        "please make sure CI is not set and you are not using the flag --import-disabled-tests."
                    break

        if should_skip and not RERUN_DISABLED_TESTS:
            # Skip the disabled test when not running under --rerun-disabled-tests verification mode
            raise unittest.SkipTest(skip_msg)

        if not should_skip and RERUN_DISABLED_TESTS:
            skip_msg = "Test is enabled but --rerun-disabled-tests verification mode is set, so only" \
                " disabled tests are run"
            raise unittest.SkipTest(skip_msg)

    if TEST_SKIP_FAST:
        if hasattr(test, test._testMethodName) and not getattr(test, test._testMethodName).__dict__.get('slow_test', False):
            raise unittest.SkipTest("test is fast; we disabled it with PYTORCH_TEST_SKIP_FAST")


# `TestCase.assertEqual` is very permissive and coerced the inputs into a format that could be compared. This is very
# convenient when writing tests, but not so much while reviewing them. By default, the comparison `Pair` framework of
# `torch.testing._comparison.are_equal`, used for example by the public testing function
# `torch.testing.assert_close`, is more strict. In order to use the same framework and thus reduce the divergence
# between internal and external comparison logic as much as possible, we define some "relaxed" pairs here. They only
# change the supported inputs, but the comparison logic is the same.
# TODO: Revisit the relaxed pairs and check how much work it is to fix the tests that would fail without the relaxation.

class RelaxedBooleanPair(BooleanPair):
    """Pair for boolean-like inputs.

    In contrast to the builtin :class:`BooleanPair`, this class also supports one input being a number or a single
    element tensor-like.
    """
    _supported_number_types = NumberPair(0, 0)._supported_types

    def _process_inputs(self, actual, expected, *, id):
        # We require only one of the inputs of the inputs to be a boolean and the other can also be a boolean, a
        # number, or a single element tensor or array, whereas in default BooleanPair both inputs have to be booleans.
        tensor_or_array_types: Tuple[Type, ...] = (torch.Tensor, np.ndarray)
        other_supported_types = (*self._supported_types, *self._supported_number_types, *tensor_or_array_types)
        if not (
            (isinstance(actual, self._supported_types) and isinstance(expected, other_supported_types))
            or (isinstance(expected, self._supported_types) and isinstance(actual, other_supported_types))
        ):
            self._inputs_not_supported()

        return [self._to_bool(input, id=id) for input in (actual, expected)]

    def _to_bool(self, bool_like, *, id):
        if isinstance(bool_like, np.number):
            return bool(bool_like.item())
        elif type(bool_like) in self._supported_number_types:
            return bool(bool_like)
        elif isinstance(bool_like, (torch.Tensor, np.ndarray)):
            numel = bool_like.numel() if isinstance(bool_like, torch.Tensor) else bool_like.size
            if numel > 1:
                self._fail(
                    ValueError,
                    f"Only single element tensor-likes can be compared against a boolean. "
                    f"Got {numel} elements instead.",
                    id=id
                )

            return bool(bool_like.item())
        else:
            return super()._to_bool(bool_like, id=id)


class RelaxedNumberPair(NumberPair):
    """Pair for number-like inputs.

    In contrast to the builtin :class:`NumberPair`, this class also supports one input being a single element
    tensor-like or a :class:`enum.Enum`. (D)Type checks are disabled, meaning comparing 1 to 1.0 succeeds even when
    ``check_dtype=True`` is passed.

    In addition, this class uses looser default tolerances for :class:`float` and :class:`complex` inputs. Also
    supports overriding the absolute and relative tolerance through the ``@precisionOverride`` and
    ``@toleranceOverride`` decorators.
    """
    _TYPE_TO_DTYPE = {
        int: torch.int64,
        float: torch.float32,
        complex: torch.complex64,
    }

    def __init__(
            self, actual, expected, *, rtol_override=0.0, atol_override=0.0, check_dtype=None, **other_parameters
    ) -> None:
        super().__init__(actual, expected, check_dtype=False, **other_parameters)
        self.rtol = max(self.rtol, rtol_override)
        self.atol = max(self.atol, atol_override)

    def _process_inputs(self, actual, expected, *, id):
        # We require only one of the inputs of the inputs to be a number and the other can also be a number or a single
        # element tensor or array, whereas in default NumberPair both inputs have to be numbers.
        tensor_or_array_types: Tuple[Type, ...] = (torch.Tensor, np.ndarray)
        other_supported_types = (*self._supported_types, *tensor_or_array_types)
        if not (
                (isinstance(actual, self._supported_types) and isinstance(expected, other_supported_types))
                or (isinstance(expected, self._supported_types) and isinstance(actual, other_supported_types))
        ):
            self._inputs_not_supported()

        return [self._to_number(input, id=id) for input in (actual, expected)]

    def _to_number(self, number_like, *, id):
        if isinstance(number_like, (torch.Tensor, np.ndarray)):
            numel = number_like.numel() if isinstance(number_like, torch.Tensor) else number_like.size
            if numel > 1:
                self._fail(
                    ValueError,
                    f"Only single element tensor-likes can be compared against a number. "
                    f"Got {numel} elements instead.",
                    id=id
                )
            number = number_like.item()
            if isinstance(number, bool):
                number = int(number)

            return number
        elif isinstance(number_like, Enum):
            return int(number_like)  # type: ignore[call-overload]
        else:
            return super()._to_number(number_like, id=id)


class TensorOrArrayPair(TensorLikePair):
    """Pair for tensor-like inputs.

    On the one hand this class is stricter than the builtin :class:`TensorLikePair` since it only allows instances of
    :class:`torch.Tensor` and :class:`numpy.ndarray` rather than allowing any tensor-like than can be converted into a
    tensor. On the other hand this class is looser since it converts all inputs into tensors with no regard of their
    relationship, e.g. comparing a :class:`torch.Tensor` to :class:`numpy.ndarray` is fine.

    In addition, this class supports overriding the absolute and relative tolerance through the ``@precisionOverride``
    and ``@toleranceOverride`` decorators.
    """
    def __init__(self, actual, expected, *, rtol_override=0.0, atol_override=0.0, **other_parameters):
        super().__init__(actual, expected, **other_parameters)
        self.rtol = max(self.rtol, rtol_override)
        self.atol = max(self.atol, atol_override)

    def _process_inputs(self, actual, expected, *, id, allow_subclasses):
        self._check_inputs_isinstance(actual, expected, cls=(torch.Tensor, np.ndarray))

        actual, expected = (self._to_tensor(input) for input in (actual, expected))
        for tensor in (actual, expected):
            self._check_supported(tensor, id=id)
        return actual, expected


class TypedStoragePair(TensorLikePair):
    """Pair for :class:`torch.storage.TypedStorage` inputs."""
    def __init__(self, actual, expected, *, rtol_override=0.0, atol_override=0.0, **other_parameters):
        self._check_inputs_isinstance(actual, expected, cls=torch.storage.TypedStorage)
        super().__init__(actual, expected, **other_parameters)
        self.rtol = max(self.rtol, rtol_override)
        self.atol = max(self.atol, atol_override)

    def _to_tensor(self, typed_storage):
        return torch.tensor(
            typed_storage._untyped_storage,
            dtype={
                torch.quint8: torch.uint8,
                torch.quint4x2: torch.uint8,
                torch.quint2x4: torch.uint8,
                torch.qint32: torch.int32,
                torch.qint8: torch.int8
            }.get(typed_storage.dtype, typed_storage.dtype),
            device=typed_storage.device,
        )


class UnittestPair(Pair):
    """Fallback ABC pair that handles non-numeric inputs.

    To avoid recreating the mismatch messages of :meth:`unittest.TestCase.assertEqual`, this pair simply wraps it in
    order to use it with the :class:`Pair` "framework" from :func:`are_equal`.

    Define the :attr:`UnittestPair.CLS` in a subclass to indicate which class(es) of the inputs the pair should support.
    """
    CLS: Union[Type, Tuple[Type, ...]]
    TYPE_NAME: Optional[str] = None

    def __init__(self, actual, expected, **other_parameters):
        self._check_inputs_isinstance(actual, expected, cls=self.CLS)
        super().__init__(actual, expected, **other_parameters)

    def compare(self):
        test_case = unittest.TestCase()

        try:
            return test_case.assertEqual(self.actual, self.expected)
        except test_case.failureException as error:
            msg = str(error)

        type_name = self.TYPE_NAME or (self.CLS if isinstance(self.CLS, type) else self.CLS[0]).__name__
        self._fail(AssertionError, f"{type_name.title()} comparison failed: {msg}")


class StringPair(UnittestPair):
    CLS = (str, bytes)
    TYPE_NAME = "string"


class SetPair(UnittestPair):
    CLS = set


class TypePair(UnittestPair):
    CLS = type


class ObjectPair(UnittestPair):
    CLS = object


# This implements a variant of assertRaises/assertRaisesRegex where we first test
# if the exception is NotImplementedError, and if so just skip the test instead
# of failing it.
#
# This is implemented by inheriting from the (private) implementation of
# assertRaises from unittest.case, and slightly tweaking it for this new
# behavior.  The year is 2021: this private class hierarchy hasn't changed since
# 2010, seems low risk to inherit from.
class AssertRaisesContextIgnoreNotImplementedError(unittest.case._AssertRaisesContext):
    def __exit__(self, exc_type, exc_value, tb):
        if exc_type is not None and issubclass(exc_type, NotImplementedError):
            self.test_case.skipTest(f"not_implemented: {exc_value}")  # type: ignore[attr-defined]
        return super().__exit__(exc_type, exc_value, tb)


@contextmanager
def set_warn_always_context(new_val: bool):
    old_val = torch.is_warn_always_enabled()
    torch.set_warn_always(new_val)
    try:
        yield
    finally:
        torch.set_warn_always(old_val)


class NoTest:
    # causes pytest to not recognize this class as a test
    __test__ = False


class TestCase(expecttest.TestCase):
    # NOTE: "precision" lets classes and generated tests set minimum
    # atol values when comparing tensors. Used by @precisionOverride and @toleranceOverride, for
    # example.
    # NOTE: "rel_tol" lets classes and generated tests set minimum
    # rtol values when comparing tensors. Used by @toleranceOverride, for example.
    _precision: float = 0
    _rel_tol: float = 0

    # Toggles whether to assert that `torch.get_default_dtype()` returns
    # `torch.float` when `setUp` and `tearDown` are called.
    _default_dtype_check_enabled: bool = False

    # Always use difflib to print diffs on multi line equality.
    # Undocumented feature in unittest
    _diffThreshold = sys.maxsize
    maxDiff = None

    # checker to early terminate test suite if unrecoverable failure occurs.
    def _should_stop_test_suite(self):
        if torch.cuda.is_initialized():
            # CUDA device side error will cause subsequence test cases to fail.
            # stop entire test suite if catches RuntimeError during torch.cuda.synchronize().
            try:
                torch.cuda.synchronize()
            except RuntimeError as rte:
                print("TEST SUITE EARLY TERMINATION due to torch.cuda.synchronize() failure", file=sys.stderr)
                print(str(rte), file=sys.stderr)
                return True
            return False
        else:
            return False

    @property
    def precision(self) -> float:
        return self._precision

    @precision.setter
    def precision(self, prec: float) -> None:
        self._precision = prec

    @property
    def rel_tol(self) -> float:
        return self._rel_tol

    @rel_tol.setter
    def rel_tol(self, prec: float) -> None:
        self._rel_tol = prec

    _do_cuda_memory_leak_check = False
    _do_cuda_non_default_stream = False

    # When True, if a test case raises a NotImplementedError, instead of failing
    # the test, skip it instead.
    _ignore_not_implemented_error = False

    def __init__(self, method_name='runTest', methodName='runTest'):
        # methodName is the correct naming in unittest and testslide uses keyword arguments.
        # So we need to use both to 1) not break BC and, 2) support testslide.
        if methodName != "runTest":
            method_name = methodName
        super().__init__(method_name)

        test_method = getattr(self, method_name, None)
        if test_method is not None:
            # Wraps the tested method if we should do CUDA memory check.
            if TEST_CUDA_MEM_LEAK_CHECK:
                self._do_cuda_memory_leak_check &= getattr(test_method, '_do_cuda_memory_leak_check', True)
                # FIXME: figure out the flaky -1024 anti-leaks on windows. See #8044
                if self._do_cuda_memory_leak_check and not IS_WINDOWS:
                    self.wrap_with_cuda_policy(method_name, self.assertLeaksNoCudaTensors)

            # Wraps the tested method if we should enforce non default CUDA stream.
            self._do_cuda_non_default_stream &= getattr(test_method, '_do_cuda_non_default_stream', True)
            if self._do_cuda_non_default_stream and not IS_WINDOWS:
                self.wrap_with_cuda_policy(method_name, self.enforceNonDefaultStream)

            if self._ignore_not_implemented_error:
                self.wrap_with_policy(method_name, lambda: skip_exception_type(NotImplementedError))

            if PRINT_REPRO_ON_FAILURE:
                try:
                    def _get_rel_test_path(abs_test_path):
                        # Attempt to get relative path based on the "test" dir.
                        # In CI, the working dir is not guaranteed to be the base repo dir so
                        # we can't just compute relative path from that.
                        parts = Path(abs_test_path).parts
                        for i, part in enumerate(parts):
                            if part == "test":
                                base_dir = os.path.join(*parts[:i]) if i > 0 else ''
                                return os.path.relpath(abs_test_path, start=base_dir)

                        # Can't determine containing dir; just return the test filename.
                        # The path isn't strictly correct but it's arguably better than nothing.
                        return os.path.split(abs_test_path)[1]

                    # NB: In Python 3.8, the getfile() call will return a path relative
                    # to the working directory, so convert that to absolute.
                    abs_test_path = os.path.abspath(inspect.getfile(type(self)))
                    test_filename = _get_rel_test_path(abs_test_path)
                    class_name = type(self).__name__
                    test_run_cmd = f"python {test_filename} {class_name}.{method_name}"
                    env_var_prefix = TestEnvironment.repro_env_var_prefix()
                    repro_parts = [env_var_prefix, test_run_cmd]
                    self.wrap_with_policy(
                        method_name,
                        lambda repro_parts=repro_parts: print_repro_on_failure(repro_parts))
                except Exception as e:
                    # Don't fail entirely if we can't get the test filename
                    log.info("could not print repro string", extra=str(e))

    def assertLeaksNoCudaTensors(self, name=None):
        name = self.id() if name is None else name
        return CudaMemoryLeakCheck(self, name)

    def enforceNonDefaultStream(self):
        return CudaNonDefaultStream()

    def _remove_ansi_escape(self, input):
        # 7-bit C1 ANSI sequences
        ansi_escape = re.compile(r'''
            \x1B  # ESC
            (?:   # 7-bit C1 Fe (except CSI)
                [@-Z\\-_]
            |     # or [ for CSI, followed by a control sequence
                \[
                [0-?]*  # Parameter bytes
                [ -/]*  # Intermediate bytes
                [@-~]   # Final byte
            )
        ''', re.VERBOSE)
        return ansi_escape.sub('', input)

    def remove_comment_lines(self, input_string):
        lines = input_string.split('\n')
        filtered_lines = [line for line in lines if not line.strip().startswith('#')]
        return '\n'.join(filtered_lines)

    def remove_empty_lines(self, input_string):
        lines = input_string.split('\n')
        filtered_lines = [line for line in lines if not line.strip() == '']
        return '\n'.join(filtered_lines)

    # ignore comments will ignore lines that starts with # after being stripped
    def assertExpectedInline(self, actual, expect, skip=0, ignore_comments=False, ignore_empty_lines=False):
        actual = actual if isinstance(actual, str) else str(actual)
        actual = self._remove_ansi_escape(actual)
        expect = self._remove_ansi_escape(expect)
        if ignore_comments:
            actual = self.remove_comment_lines(actual)
            expect = self.remove_comment_lines(expect)

        if ignore_empty_lines:
            actual = self.remove_empty_lines(actual)
            expect = self.remove_empty_lines(expect)

        return super().assertExpectedInline(actual if isinstance(actual, str) else str(actual), expect, skip + 1)

    # Munges exceptions that internally contain stack traces, using munge_exc
    def assertExpectedInlineMunged(
        self, exc_type, callable, expect, *, suppress_suffix=True
    ):
        try:
            callable()
        except exc_type as e:
            self.assertExpectedInline(
                munge_exc(e, suppress_suffix=suppress_suffix, skip=1), expect, skip=1
            )
            return
        self.fail(msg="Did not raise when expected to")

    def assertLogs(self, logger=None, level=None):
        if logger is None:
            logger = logging.getLogger("torch")
        return super().assertLogs(logger, level)

    def assertNoLogs(self, logger=None, level=None):
        if logger is None:
            logger = logging.getLogger("torch")
        return super().assertNoLogs(logger, level)

    def wrap_with_cuda_policy(self, method_name, policy):
        test_method = getattr(self, method_name)
        # the import below may initialize CUDA context, so we do it only if
        # self._do_cuda_memory_leak_check or self._do_cuda_non_default_stream
        # is True.
        # TODO: sure looks like we unconditionally initialize the context here
        # -- ezyang
        from torch.testing._internal.common_cuda import TEST_CUDA
        fullname = self.id().lower()  # class_name.method_name
        if TEST_CUDA and ('gpu' in fullname or 'cuda' in fullname):
            setattr(self, method_name, self.wrap_method_with_policy(test_method, policy))

    def wrap_with_policy(self, method_name, policy):
        test_method = getattr(self, method_name)
        setattr(self, method_name, self.wrap_method_with_policy(test_method, policy))

    # A policy is a zero-argument function that returns a context manager.
    # We don't take the context manager directly as it may be necessary to
    # construct it once per test method
    def wrap_method_with_policy(self, method, policy):
        # Assumes that `method` is the tested function in `self`.
        # NOTE: Python Exceptions (e.g., unittest.Skip) keeps objects in scope
        #       alive, so this cannot be done in setUp and tearDown because
        #       tearDown is run unconditionally no matter whether the test
        #       passes or not. For the same reason, we can't wrap the `method`
        #       call in try-finally and always do the check.
        @wraps(method)
        def wrapper(self, *args, **kwargs):
            with policy():
                method(*args, **kwargs)
        return types.MethodType(wrapper, self)

    def wrap_with_cuda_memory_check(self, method):
        return self.wrap_method_with_policy(method, self.assertLeaksNoCudaTensors)

    def _run_custom(self, result=None):
        using_unittest = isinstance(result, unittest.TestResult)

        super_run = super().run
        test_cls = super_run.__self__

        # Are we compiling?
        compiled = TEST_WITH_TORCHDYNAMO or TEST_WITH_AOT_EAGER or TEST_WITH_TORCHINDUCTOR
        # Is the class strict and compiling?
        strict_default = False
        should_reset_dynamo = False
        if compiled:
            try:
                path = inspect.getfile(type(test_cls))
                full_path = os.path.abspath(path)
                match = re.match(r".*/test/(.*).py", full_path)
                if match is not None:
                    filename = match.group(1)
                    if TEST_WITH_TORCHINDUCTOR:
                        from .dynamo_test_failures import FIXME_inductor_non_strict
                        strict_default = filename not in FIXME_inductor_non_strict

                        from .dynamo_test_failures import FIXME_inductor_dont_reset_dynamo
                        should_reset_dynamo = filename not in FIXME_inductor_dont_reset_dynamo
                    else:
                        strict_default = True
            # inspect.getfile can fail with these
            except (OSError, TypeError):
                pass
            if "STRICT_DEFAULT" in os.environ:
                if os.environ["STRICT_DEFAULT"] == "1":
                    strict_default = True

        strict_mode = False
        if compiled:
            test_method = getattr(self, self._testMethodName)
            if hasattr(test_method, "dynamo_strict"):
                strict_mode = test_method.dynamo_strict
            elif hasattr(test_cls, "dynamo_strict"):
                strict_mode = test_cls.dynamo_strict
            else:
                strict_mode = strict_default
        nopython = getattr(test_cls, "dynamo_strict_nopython", False) and compiled

        if strict_mode or should_reset_dynamo:
            torch._dynamo.reset()

        torch.compiler.set_stance("default")

        # TODO: Remove this; this is grandfathered in because we suppressed errors
        # on test suite previously
        # When strict mode is False, suppress_errors is True
        if compiled:
            suppress_errors = not strict_mode
        else:
            suppress_errors = torch._dynamo.config.suppress_errors
        with unittest.mock.patch("torch._dynamo.config.suppress_errors", suppress_errors):
            if TEST_WITH_TORCHINDUCTOR:
                super_run = torch._dynamo.optimize("inductor")(super_run)
            elif TEST_WITH_AOT_EAGER:
                super_run = torch._dynamo.optimize("aot_eager_decomp_partition")(super_run)
            elif TEST_WITH_TORCHDYNAMO:
                # TorchDynamo optimize annotation
                # Assume eager-generated GraphModules will not error out.
                # If we do, this is probably a Dynamo bug!
                super_run = torch._dynamo.optimize("eager_noexcept", nopython=nopython)(super_run)
                key = f"{self.__class__.__name__}.{self._testMethodName}"
                from .dynamo_test_failures import dynamo_expected_failures, dynamo_skips

                def expect_failure(f, test_name):
                    @wraps(f)
                    def wrapper(*args, **kwargs):
                        try:
                            f(*args, **kwargs)
                        except BaseException as e:
                            self.skipTest(e)
                        raise RuntimeError(f"Unexpected success, please remove `test/dynamo_expected_failures/{test_name}`")
                    return wrapper

                if key in dynamo_expected_failures:
                    method = getattr(self, self._testMethodName)
                    setattr(self, self._testMethodName, expect_failure(method, key))

                def ignore_failure(f, test_name):
                    @wraps(f)
                    def wrapper(*args, **kwargs):
                        try:
                            f(*args, **kwargs)
                        except BaseException as e:
                            self.skipTest(e)
                        method = getattr(self, self._testMethodName)
                        if getattr(method, "__unittest_expecting_failure__", False):
                            self.skipTest("unexpected success")
                        else:
                            self.skipTest(f"This test passed, maybe we can remove `test/dynamo_skips/{test_name}`")
                    return wrapper

                if key in dynamo_skips:
                    method = getattr(self, self._testMethodName)
                    setattr(self, self._testMethodName, ignore_failure(method, key))

            super_run(result=result)

        if strict_mode or should_reset_dynamo:
            torch._dynamo.reset()

        # Early terminate test if necessary.  If using pytest, use the -x flag instead
        if using_unittest and self._should_stop_test_suite():
            if result.wasSuccessful():
                case = TestCase()
                if TEST_SAVE_XML is not None:
                    # This is a big hacky, XMLRunner modifies expected type from TestCase to TestInfo
                    # Create dummy TestInfo to record results correctly
                    from xmlrunner.result import _TestInfo  # type: ignore[import]
                    case = _TestInfo(result, case)
                    case.output = _TestInfo.ERROR
                    case.elapsed_time = 0.0
                    case.test_description = "TestSuiteEarlyFailure"
                # This shouldn't really happen, but if does add fake failure
                # For more details see https://github.com/pytorch/pytorch/issues/71973
                result.failures.append((case, "TestSuite execution was aborted early"))
                assert result.wasSuccessful() is False
            result.stop()


    def run(self, result=None):
        with contextlib.ExitStack() as stack:
            if TEST_WITH_CROSSREF:
                stack.enter_context(CrossRefMode())
            self._run_custom(
                result=result,
            )

    def setUp(self):
        check_if_enable(self)
        set_rng_seed(SEED)

        # Save global check sparse tensor invariants state that can be
        # restored from tearDown:
        self._check_invariants = torch.sparse.check_sparse_tensor_invariants.is_enabled()

        # Enable invariant checks for all sparse tensors constructions
        # including the unsafe ones. If this is not desired for some
        # test case, use check_invariants=False optional argument to
        # sparse tensor constructors or
        # @torch.sparse.check_sparse_tensor_invariants(False)
        # decorator to disable the invariant checks.
        torch.sparse.check_sparse_tensor_invariants.enable()

        if self._default_dtype_check_enabled:
            assert torch.get_default_dtype() == torch.float

        # attempt to reset some global state at the end of the test
        self._prev_grad_state = torch.is_grad_enabled()

    def tearDown(self):
        # There exists test cases that override TestCase.setUp
        # definition, so we cannot assume that _check_invariants
        # attribute is defined in general.
        if hasattr(self, '_check_invariants'):
            # Restore the global check sparse tensor invariants state
            if self._check_invariants:
                torch.sparse.check_sparse_tensor_invariants.enable()
            else:
                torch.sparse.check_sparse_tensor_invariants.disable()

        if self._default_dtype_check_enabled:
            assert torch.get_default_dtype() == torch.float

        # attribute may not be defined, per above
        if hasattr(self, '_prev_grad_state'):
            torch.set_grad_enabled(self._prev_grad_state)

    @staticmethod
    def _make_crow_indices(n_rows, n_cols, nnz,
                           *, device, dtype, random=True):
        """Return crow_indices of a CSR tensor with size (n_rows, n_cols) and
        the number of specified elements nnz.

        If random is True, the column counts of rows are in random
        order. Otherwise, the column counts of rows are defined by the
        used sampling method.

        Sampling method
        ---------------

        The used sampling method was introduced in
        https://pearu.github.io/csr_sampling.html, and here we give
        only an overall description of the method.

        Notice that crow_indices can be defined as cumsum(counts)
        where counts is a sequence of non-negative integers satisfying
        the following conditions:

          len(counts) == n_rows + 1
          counts.max() <= n_cols

        while counts[i + 1] is interpreted as the number of specified
        elements in the i-th row.

        The used sampling method aims at increasing the diversity of
        CSR samples, that is, a CSR sample should contain (i) rows
        that are all filled, (ii) rows with no elements at all, and
        (iii) rows that are partially filled. At the same time and for
        the given total number of specified elements (nnz), there
        should be minimal preference to rows with a given number of
        elements.  To achieve this, the sampling method is built-up on
        using a sawteeth model for counts. In the simplest case, we
        would have

          counts = arange(n_rows + 1) % (n_cols + 1)

        that has equal number of all possible column counts per row.
        This formula can be used only for specific input values of
        n_rows, n_cols, and nnz. To generalize this model to any
        combinations of inputs, the counts model above is extended
        with an incomplete sawtooth, and the right and lower
        rectangular parts that will guarantee that

          counts.sum() == nnz

        for any combination of n_rows, n_cols, and nnz. Basically,
        we'll find a maximal window in (n_rows + 1, n_cols + 1)-grid
        that is able to hold a sequence of sawteeth and so-called
        final correction, while the external part of the window is
        filled with counts to meet the nnz constraint exactly.
        """
        assert 0 <= nnz <= n_rows * n_cols, (nnz, n_rows, n_cols)

        def sawteeth(n, m):
            # return the total number of counts in the sequence of
            # sawteeth where n and m define a window in (n_rows+1,
            # n_cols+1) rectangle where the sequence of sawteeth
            # perfectly fit.
            M = (n_cols - m) * (n_cols - m + 1) // 2
            K = (n_rows - n) % (n_cols - m + 1)
            return M * ((n_rows - n) // (n_cols - m + 1)) + K * (K - 1) // 2

        # Different from the original method description, here counts
        # has leading 0 required by crow_indices:
        counts = torch.zeros(n_rows + 1, dtype=dtype, device=torch.device('cpu'))

        n = m = 0
        N = sawteeth(n, m)
        if N and nnz >= max(N, n_cols):
            # determine the width of the sawteeth window. We use bisection to solve
            #   N(n, 0) == 0 or nnz - n * n_cols < max(N(n, 0), n_cols)
            # for n
            n_left = n
            n_right = n_rows - 1
            N_right = sawteeth(n_right, m)
            while n_right - n_left > 1:
                n_middle = (n_left + n_right) // 2
                N_middle = sawteeth(n_middle, m)
                if N_middle == 0 or nnz - n_middle * n_cols < max(N_middle, n_cols):
                    n_right, N_right = n_middle, N_middle
                else:
                    n_left = n_middle
            n, N = n_right, N_right
            # fill the right rectangle with counts:
            assert n
            counts[-n:].fill_(n_cols)

        if N and nnz - n * n_cols >= max(N, n_rows - n):
            # determine the height of the sawteeth window. We use bisection to solve
            #   N(n, m) == 0 or nnz - n * n_cols - m * (n_rows - n) < max(N(n, m), n_rows - n)
            # for m.
            m_left = m
            m_right = n_cols - 1
            N_right = sawteeth(n, m_right)
            while m_right - m_left > 1:
                m_middle = (m_left + m_right) // 2
                N_middle = sawteeth(n, m_middle)
                if N_middle == 0 or nnz - n * n_cols - m_middle * (n_rows - n) < max(N_middle, n_rows - n):
                    m_right, N_right = m_middle, N_middle
                else:
                    m_left = m_middle
            m, N = m_right, N_right
            # fill the bottom rectangle with counts:
            assert m
            counts[1:n_rows - n + 1].fill_(m)

        if N:
            # fill the sawteeth window with counts
            q, r = divmod(nnz - n * n_cols - m * (n_rows - n),
                          (n_cols - m) * (n_cols - m + 1) // 2)
            p = 1 + q * (n_cols - m + 1)
            k = math.isqrt(2 * r)
            if k * (k + 1) > 2 * r:
                k -= 1
            corr = r - k * (k + 1) // 2
            assert not ((p > 1) and (m > 0))  # full sawteeth are never on top of a bottom rectangle
            # sequence of full sawteeth:
            counts[1:p] = torch.arange(p - 1, dtype=dtype, device=counts.device) % (n_cols - m + 1)
            # incomplete sawtooth:
            counts[p:p + k + 1] += torch.arange(k + 1, dtype=dtype, device=counts.device)
        else:
            # given input does not support sawteeth
            p = 1
            corr = nnz - n * n_cols - m * (n_rows - n)

        # correction that will guarantee counts.sum() == nnz:
        counts[p] += corr

        if random:
            # randomize crow_indices by shuffling the sawteeth
            # sequence:
            perm = torch.randperm(n_rows, device=counts.device)
            counts[1:] = counts[1:][perm]

        # compute crow_indices:
        crow_indices = counts
        crow_indices.cumsum_(dim=0)
        return crow_indices.to(device=device)

    def genSparseCompressedTensor(self, size, nnz, *, layout, device, dtype, index_dtype, blocksize=(), dense_dims=0):
        from operator import mul
        from functools import reduce
        sparse_dim = 2
        assert all(size[d] > 0 for d in range(len(size))) or nnz == 0, 'invalid arguments'
        assert len(size) >= sparse_dim
        if blocksize:
            assert len(blocksize) == 2, (size, blocksize)
            assert size[-2 - dense_dims] % blocksize[0] == 0, (size, blocksize)
            assert size[-1 - dense_dims] % blocksize[1] == 0, (size, blocksize)
            blocksize0, blocksize1 = blocksize
        else:
            blocksize0 = blocksize1 = 1

        size = tuple(size)
        dense_size = size[(len(size) - dense_dims):]

        def random_sparse_compressed(n_compressed_dims, n_plain_dims, nnz):
            compressed_indices = self._make_crow_indices(n_compressed_dims, n_plain_dims, nnz, device=device, dtype=index_dtype)
            plain_indices = torch.zeros(nnz, dtype=index_dtype, device=device)
            for i in range(n_compressed_dims):
                count = compressed_indices[i + 1] - compressed_indices[i]
                plain_indices[compressed_indices[i]:compressed_indices[i + 1]], _ = torch.sort(
                    torch.randperm(n_plain_dims, dtype=index_dtype, device=device)[:count])
            low = -1 if dtype != torch.uint8 else 0
            high = 1 if dtype != torch.uint8 else 2
            values = make_tensor((nnz,) + blocksize + dense_size, device=device, dtype=dtype, low=low, high=high)
            return values, compressed_indices, plain_indices

        batch_shape = size[:-2 - dense_dims]
        n_batch = reduce(mul, batch_shape, 1)

        if layout in {torch.sparse_csr, torch.sparse_bsr}:
            n_compressed_dims, n_plain_dims = size[-2 - dense_dims] // blocksize0, size[-1 - dense_dims] // blocksize1
        else:
            n_compressed_dims, n_plain_dims = size[-1 - dense_dims] // blocksize1, size[-2 - dense_dims] // blocksize0
        blocknnz = nnz // (blocksize0 * blocksize1)
        sparse_tensors = [random_sparse_compressed(n_compressed_dims, n_plain_dims, blocknnz) for _ in range(n_batch)]
        sparse_tensors_it = map(list, zip(*sparse_tensors))

        values = torch.stack(next(sparse_tensors_it)).reshape(*batch_shape, blocknnz, *blocksize, *dense_size)
        compressed_indices = torch.stack(next(sparse_tensors_it)).reshape(*batch_shape, -1)
        plain_indices = torch.stack(next(sparse_tensors_it)).reshape(*batch_shape, -1)
        return torch.sparse_compressed_tensor(compressed_indices, plain_indices,
                                              values, size=size, dtype=dtype, layout=layout, device=device)

    def genSparseCSRTensor(self, size, nnz, *, device, dtype, index_dtype, dense_dims=0):
        return self.genSparseCompressedTensor(size, nnz, layout=torch.sparse_csr, device=device,
                                              dtype=dtype, index_dtype=index_dtype, blocksize=(), dense_dims=dense_dims)

    def genSparseCSCTensor(self, size, nnz, *, device, dtype, index_dtype, dense_dims=0):
        return self.genSparseCompressedTensor(size, nnz, layout=torch.sparse_csc, device=device,
                                              dtype=dtype, index_dtype=index_dtype, blocksize=(), dense_dims=0)

    def genSparseBSRTensor(self, size, blocksize, nnz, *, device, dtype, index_dtype, dense_dims=0):
        assert len(blocksize) == 2
        return self.genSparseCompressedTensor(size, nnz, layout=torch.sparse_bsr, device=device,
                                              dtype=dtype, index_dtype=index_dtype, blocksize=blocksize, dense_dims=dense_dims)

    def genSparseBSCTensor(self, size, blocksize, nnz, *, device, dtype, index_dtype, dense_dims=0):
        assert len(blocksize) == 2
        return self.genSparseCompressedTensor(size, nnz, layout=torch.sparse_bsc, device=device,
                                              dtype=dtype, index_dtype=index_dtype, blocksize=blocksize, dense_dims=dense_dims)

    def genSparseTensor(self, size, sparse_dim, nnz, is_uncoalesced, device, dtype):
        # Assert not given impossible combination, where the sparse dims have
        # empty numel, but nnz > 0 makes the indices containing values.
        assert all(size[d] > 0 for d in range(sparse_dim)) or nnz == 0, 'invalid arguments'

        v_size = [nnz] + list(size[sparse_dim:])
        v = make_tensor(v_size, device=device, dtype=dtype, low=-1, high=1)
        i = torch.rand(sparse_dim, nnz, device=device)
        i.mul_(torch.tensor(size[:sparse_dim]).unsqueeze(1).to(i))
        i = i.to(torch.long)
        if is_uncoalesced:
            i1 = i[:, :(nnz // 2), ...]
            i2 = i[:, :((nnz + 1) // 2), ...]
            i = torch.cat([i1, i2], 1)
        x = torch.sparse_coo_tensor(i, v, torch.Size(size), dtype=dtype, device=device)

        if not is_uncoalesced:
            x = x.coalesce()
        else:
            # FIXME: `x` is a sparse view of `v`. Currently rebase_history for
            #        sparse views is not implemented, so this workaround is
            #        needed for inplace operations done on `x`, e.g., copy_().
            #        Remove after implementing something equivalent to CopySlice
            #        for sparse views.
            # NOTE: We do clone() after detach() here because we need to be able to change size/storage of x afterwards
            x = x.detach().clone()._coalesced_(False)
        return x, x._indices().clone(), x._values().clone()

    def generate_simple_inputs(self, layout,
                               device=None,
                               dtype=None,
                               index_dtype=None,
                               pin_memory=None,
                               members_pin_memory=None,
                               enable_batch=True,
                               enable_hybrid=True,
                               enable_zero_sized=True,
                               enable_non_contiguous_indices=True,
                               enable_non_contiguous_values=True,
                               enable_batch_variable_nse=False,
                               output_tensor=True,
                               patterns=None):
        """Generator of simple inputs for tensor constructors of the given layout.

        The generated tensor inputs have the following properties:

        - tensor shapes are minimal but not trivial
        - tensor values are sorted sequences for COO and CSR formats, e.g. [1, 2, 3, 4]
        - the generated tensors represent the same mathematical tensor for all layouts
        - the generated tensors include regular, zero-sized, and optionally, batched or/and hybrid tensors.
        - the generated tensors include contiguous or non-contiguous tensors both in indices and values

        If output_tensor is True, yield tensors with the given
        layout. Otherwise, yield inputs to the corresponding tensor
        constructors:

          - sparse compressed input is defined as
            (compressed_indices, plain_indices, values), dict(size=expected_size_from_shape_inference, device=device, dtype=dtype,
                                                              pin_memory=pin_memory)

          - sparse COO input is defined as
            (indices, values), dict(size=expected_size_from_shape_inference, device=device, dtype=dtype, pin_memory=pin_memory)

          - strided input is defined as
            (values,), dict(device=device, dtype=dtype)
        """
        if index_dtype is None:
            index_dtype = torch.int64

        is_compressed_sparse_layout = layout in {torch.sparse_csr, torch.sparse_csc, torch.sparse_bsr, torch.sparse_bsc}

        if output_tensor:
            for args, kwargs in self.generate_simple_inputs(layout, device=device, dtype=dtype, index_dtype=index_dtype,
                                                            pin_memory=pin_memory,
                                                            enable_batch=enable_batch, enable_hybrid=enable_hybrid,
                                                            enable_zero_sized=enable_zero_sized,
                                                            enable_non_contiguous_indices=enable_non_contiguous_indices,
                                                            enable_non_contiguous_values=enable_non_contiguous_values,
                                                            enable_batch_variable_nse=enable_batch_variable_nse,
                                                            output_tensor=False):
                if members_pin_memory:
                    args = tuple(a.pin_memory() for a in args)
                if layout is torch.strided:
                    assert len(args) == 1
                    size = kwargs.pop('size', None)  # to ensure that a zero-sized tensor has the desired shape
                    assert size is not None
                    if pin_memory:
                        yield args[0].reshape(size).pin_memory()
                    else:
                        yield args[0].reshape(size)
                elif layout is torch.sparse_coo:
                    yield torch.sparse_coo_tensor(*args, **kwargs)
                elif is_compressed_sparse_layout:
                    kwargs.update(layout=layout)
                    yield torch.sparse_compressed_tensor(*args, **kwargs)
                else:
                    assert 0  # unreachable
            return

        def get_blockpattern(pattern, blocksize):
            basesize = pattern.shape
            assert basesize[0] % blocksize[0] == 0, (basesize, blocksize)
            assert basesize[1] % blocksize[1] == 0, (basesize, blocksize)
            blockpattern = pattern.reshape(-1,
                                           blocksize[0],
                                           basesize[1] // blocksize[1],
                                           blocksize[1]).transpose(-3, -2).any(-1).any(-1)
            block_ids = torch.arange(1, blockpattern.numel() + 1).reshape(blockpattern.shape)
            return (blockpattern != 0) * block_ids

        def get_sparse_data(pattern):
            basesize = pattern.shape
            assert len(basesize) == 2, basesize  # pattern is expected to be a matrix

            # We cannot use `torch.sparse_xyz_tensor(pattern)` to
            # compute the sparse layout indices and values because
            # generate_simple_inputs is used to generate the inputs to
            # test `torch.sparse_xyz_tensor` factory functions, so
            # we'll compute the indices and values independently of
            # the factory functions.

            indices = torch.where(pattern != 0)
            coo_indices = torch.stack(indices)
            crow_indices = torch.zeros(basesize[0] + 1, dtype=torch.int64)
            crow_indices[1:] = torch.cumsum(coo_indices[0].bincount(minlength=basesize[0]), 0)
            col_indices = coo_indices[1]
            strided_values = torch.zeros(basesize, dtype=torch.int64)

            # the property of `values == range(1, 1+nnz)` is used in
            # get_sparse_data_with_block to relate BSR and BSC values,
            # so, don't change the following line:
            values = torch.arange(1, 1 + len(indices[0]), dtype=torch.int64)
            strided_values[indices] = values

            indices_T = torch.where(pattern.transpose(0, 1) != 0)
            coo_indices_T = torch.stack(indices_T)
            ccol_indices = torch.zeros(basesize[1] + 1, dtype=torch.int64)
            ccol_indices[1:] = torch.cumsum(coo_indices_T[0].bincount(minlength=basesize[1]), 0)
            row_indices = coo_indices_T[1]
            csc_values = strided_values.transpose(0, 1)[indices_T]

            return {torch.sparse_coo: (coo_indices, values),
                    torch.sparse_csr: (crow_indices, col_indices, values),
                    torch.sparse_csc: (ccol_indices, row_indices, csc_values),
                    torch.strided: (strided_values,)}

        def get_sparse_data_with_block(pattern, blocksize):
            nonblock_data = get_sparse_data(pattern)
            blockpattern = get_blockpattern(pattern, blocksize)
            block_data = get_sparse_data(blockpattern)

            strided_values = nonblock_data[torch.strided][0]
            block_indices = block_data[torch.sparse_coo][0]
            bsr_values = torch.stack([strided_values[bi * blocksize[0]:(bi + 1) * blocksize[0],
                                                     bj * blocksize[1]:(bj + 1) * blocksize[1]]
                                      for bi, bj in block_indices.transpose(0, 1)])

            # here we use the property `values == range(1, 1+nnz)` and
            # `values` relation to `csc_values` (see get_sparse_data)
            # to get BSC blocks via reordering the BSR blocks:
            bsc_values = bsr_values[block_data[torch.sparse_csc][2] - 1]

            return {torch.sparse_bsr: (*block_data[torch.sparse_csr][:2], bsr_values),
                    torch.sparse_bsc: (*block_data[torch.sparse_csc][:2], bsc_values),
                    **nonblock_data}

        def get_batch_sparse_data(pattern, blocksize):
            size = pattern.shape
            if len(size) <= 2:  # non-batch
                return get_sparse_data_with_block(pattern, blocksize)

            # batch data is created recursively:
            batch_data = {}
            for i, item in enumerate(pattern):
                for layout, d in get_batch_sparse_data(item, blocksize).items():
                    target = batch_data.get(layout)
                    if layout is torch.sparse_coo:
                        # a "batch COO" means a COO with the leading
                        # sparse dimensions interpreted as batch
                        # dimensions
                        ext_coo_indices1 = torch.cat((torch.full((1, len(d[1])), i, dtype=torch.int64), d[0]))
                        if target is None:
                            target = batch_data[layout] = (ext_coo_indices1, d[1])
                        else:
                            target[0].set_(torch.cat((target[0], ext_coo_indices1), 1))
                            target[1].set_(torch.cat((target[1], d[1])))
                    else:
                        if target is None:
                            target = batch_data[layout] = tuple(d[j].unsqueeze(0) for j in range(len(d)))
                        else:
                            for j in range(len(d)):
                                target[j].set_(torch.cat((target[j], d[j].unsqueeze(0))))
            return batch_data

        def generate_values(base, densesize):
            """Generates a tensor of shape densesize with values equal to

              base + i_1 * 10^0 + ... + i_d * 10^{d - 1}

            at indices i_1, ..., i_d (with 0 <= i_j < densesize[j] for any 1 <= j <=
            len(densesize))

            This mapping produces unique values as long as
            densesize[i] < 10 for all i in range(len(densesize)).
            """

            if not densesize:
                return base
            if not isinstance(base, int) and base.ndim > 0:
                return torch.stack([generate_values(b, densesize) for b in base])
            if base == 0:
                return torch.zeros(densesize, dtype=torch.int64)
            r = torch.arange(densesize[0], dtype=torch.int64)
            for i, d in enumerate(densesize[1:]):
                y = torch.arange(d, dtype=torch.int64) * (10 ** (i + 1))
                r = r[..., None] + y[None, ...]
            r.add_(base)
            return r

        if patterns is None:
            # A pattern is a 3-tuple with the following items:
            #
            # - a list of integers with the depth of two or more. The
            #   integers define the sparsity patterns of the generated
            #   inputs: zero values correspond to unspecified
            #   elements/blocks, and non-zero values to the specified
            #   elements.
            #
            #   For debugging convenience, the elements with the same
            #   value typically belong to the same block. However, it
            #   is not a hard requirement: as long as the shape of a
            #   pattern divides with block sizes, the pattern will be
            #   a valid one.
            #
            #   If the depth of the list is larger than two, inputs
            #   with batch dimensions will be generated.
            #
            # - a list of 2-tuples of block sizes, used to generate
            #   BSR/BSC tensors with various block size parameters
            #
            # - a list of tuples of dense dimensions, used to generate
            #   hybrid tensors with various dense dimensions
            #
            patterns = [
                # a simple 3 x 2 tensor: non-hybrid, hybrid with 1 and 2 dense dimensions
                ([[1, 2, 0],
                  [1, 0, 3]], [(2, 1), (1, 3)], [(), (2,), (4, 5)]),
                # 2 x 3 batch of 3 x 2 tensors: non-hybrid and hybrid with 2 dense dimensions
                ([[[[1, 2, 0],
                    [1, 0, 3]],
                   [[1, 2, 3],
                    [1, 0, 0]],
                   [[1, 0, 0],
                    [1, 2, 3]]],
                  [[[0, 2, 0],
                    [1, 2, 3]],
                   [[1, 0, 3],
                    [1, 2, 0]],
                   [[1, 2, 3],
                    [0, 2, 0]]]], [(2, 1), (2, 3)], [(), (2,)]),
                # tensor with non-trivial blocksize
                ([[0, 1, 0, 2, 0, 2],
                  [0, 1, 0, 0, 2, 0],
                  [3, 3, 3, 0, 0, 0],
                  [0, 0, 0, 0, 0, 0],
                  [0, 5, 0, 6, 6, 6],
                  [5, 0, 5, 6, 6, 6],
                  [0, 0, 0, 0, 8, 8],
                  [7, 7, 7, 0, 8, 8]], [(2, 3)], [(), (4, 5)]),
                # batch tensor with variable NSE
                # Requires https://github.com/pytorch/pytorch/pull/84843 or similar.
                ([[[1, 2],
                   [3, 4]],
                  [[1, 0],
                   [0, 0]]], [(1, 1)], ([()] if enable_batch_variable_nse else []))]

        def non_contiguous_copy(t, dim=-1, offset=0):
            # return a copy of t that is non-contiguous along the
            # given dimension and with the given storage offset
            self.assertTrue(t.is_contiguous())
            if dim < 0:
                dim = dim + t.ndim
            assert dim >= 0 and dim < t.ndim
            step = max(2, offset + 1)
            tmp = torch.zeros((*t.shape[:dim], t.shape[dim] * step, *t.shape[dim + 1:]), dtype=t.dtype, device=t.device)
            dim_slices = (*((slice(None),) * dim), slice(offset, None, step))
            r = tmp[dim_slices].copy_(t)
            self.assertFalse(r.is_contiguous())
            self.assertEqual(t, r)
            return r

        # the main loop of the method:
        for pattern, blocksizes, densesizes in patterns:
            if not enable_hybrid:
                densesizes = [s for s in densesizes if not s]
            if not (densesizes and blocksizes):
                continue
            pattern = torch.tensor(pattern, dtype=torch.int64)
            if not enable_batch and pattern.ndim > 2:
                continue
            for blocksize in blocksizes:
                data = get_batch_sparse_data(pattern, blocksize)[layout]
                for densesize in densesizes:
                    indices = [a.to(device=device, dtype=index_dtype) for a in data[:-1]]
                    values = generate_values(data[-1], densesize).to(device=device, dtype=dtype)
                    kwargs = dict(device=device, dtype=dtype, size=pattern.shape + densesize)
                    if pin_memory is not None:
                        kwargs.update(pin_memory=pin_memory)

                    yield (*indices, values), kwargs.copy()
                    if enable_non_contiguous_indices and pattern.ndim > 2:
                        # sparse compressed indices can be sliced only along batch dimensions
                        for (dim, offset) in {(0, 1), (-2, 0)}:
                            indices_copy = [non_contiguous_copy(a, dim=dim, offset=offset) for a in indices]
                            yield (*indices_copy, values), kwargs.copy()

                            if enable_non_contiguous_values:
                                values_copy = non_contiguous_copy(values, dim=-1, offset=1)
                                yield (*indices_copy, values_copy), kwargs.copy()

                    if enable_non_contiguous_values:
                        values_copy = non_contiguous_copy(values, dim=-1, offset=1)
                        yield (*indices, values_copy), kwargs.copy()

        # zero-sized tensor inputs, non-batch, non-hybrid/hybrid
        if enable_zero_sized:
            for basesize, blocksizes, densesizes in [
                    ((2, 0), [(1, 2)], [(), (2,), (2, 3)] if enable_hybrid else [()]),
                    ((0, 2), [(1, 2), (2, 1), (3, 2)], [()]),
                    ((0, 0), [(1, 2)], [()]),
            ]:
                for blocksize in blocksizes:
                    for densesize in densesizes:
                        if layout == torch.strided:
                            indices = ()
                            values = torch.empty((basesize + densesize), device=device, dtype=dtype)
                        elif layout == torch.sparse_coo:
                            indices = (torch.empty(len(basesize), 0, device=device, dtype=index_dtype),)
                            values = torch.empty((0, *densesize), device=device, dtype=dtype)
                        elif layout == torch.sparse_csr:
                            crow_indices = torch.tensor([0] * (basesize[0] + 1), device=device, dtype=index_dtype)
                            col_indices = torch.empty(0, device=device, dtype=index_dtype)
                            indices = (crow_indices, col_indices)
                            values = torch.empty((0, *densesize), device=device, dtype=dtype)
                        elif layout == torch.sparse_csc:
                            ccol_indices = torch.tensor([0] * (basesize[1] + 1), device=device, dtype=index_dtype)
                            row_indices = torch.empty(0, device=device, dtype=index_dtype)
                            indices = (ccol_indices, row_indices)
                            values = torch.empty((0, *densesize), device=device, dtype=dtype)
                        elif layout == torch.sparse_bsr:
                            crow_indices = torch.tensor([0] * (basesize[0] // blocksize[0] + 1), device=device, dtype=index_dtype)
                            col_indices = torch.empty(0, device=device, dtype=index_dtype)
                            indices = (crow_indices, col_indices)
                            values = torch.empty((0, *blocksize, *densesize), device=device, dtype=dtype)
                        elif layout == torch.sparse_bsc:
                            ccol_indices = torch.tensor([0] * (basesize[1] // blocksize[1] + 1), device=device, dtype=index_dtype)
                            row_indices = torch.empty(0, device=device, dtype=index_dtype)
                            indices = (ccol_indices, row_indices)
                            values = torch.empty((0, *blocksize, *densesize), device=device, dtype=dtype)
                        else:
                            assert 0  # unreachable
                        kwargs = dict(device=device, dtype=dtype, size=basesize + densesize)
                        if pin_memory is not None:
                            kwargs.update(pin_memory=pin_memory)
                        yield (*indices, values), kwargs

    def safeToDense(self, t):
        # coalesce is only implemented for COO
        if t.layout == torch.sparse_coo:
            t = t.coalesce()
        return t.to_dense()

    # Compares a torch function with a reference function for a given sample input (object of SampleInput)
    # Note: only values are compared, type comparison is not done here
    def compare_with_reference(self, torch_fn, ref_fn, sample_input, **kwargs):
        numpy_sample = sample_input.numpy()
        n_inp, n_args, n_kwargs = numpy_sample.input, numpy_sample.args, numpy_sample.kwargs
        t_inp, t_args, t_kwargs = sample_input.input, sample_input.args, sample_input.kwargs

        actual = torch_fn(t_inp, *t_args, **t_kwargs)
        expected = ref_fn(n_inp, *n_args, **n_kwargs)

        self.assertEqual(actual, expected, exact_device=False, **kwargs)

    # Compares the given Torch and NumPy functions on the given tensor-like object.
    # NOTE: both torch_fn and np_fn should be functions that take a single
    #   tensor (array). If the torch and/or NumPy function require additional
    #   arguments then wrap the function in a lambda or pass a partial function.
    # TODO: add args/kwargs for passing to assertEqual (e.g. rtol, atol)
    def compare_with_numpy(self, torch_fn, np_fn, tensor_like,
                           device=None, dtype=None, **kwargs):
        assert TEST_NUMPY

        if isinstance(tensor_like, torch.Tensor):
            assert device is None
            assert dtype is None
            t_cpu = tensor_like.detach().cpu()
            if t_cpu.dtype is torch.bfloat16:
                t_cpu = t_cpu.float()
            a = t_cpu.numpy()
            t = tensor_like
        else:
            d = copy.copy(torch_to_numpy_dtype_dict)
            d[torch.bfloat16] = np.float32
            a = np.array(tensor_like, dtype=d[dtype])
            t = torch.tensor(tensor_like, device=device, dtype=dtype)

        np_result = np_fn(a)
        torch_result = torch_fn(t).cpu()

        # Converts arrays to tensors
        if isinstance(np_result, np.ndarray):
            try:
                np_result = torch.from_numpy(np_result)
            except Exception:
                # NOTE: copying an array before conversion is necessary when,
                #   for example, the array has negative strides.
                np_result = torch.from_numpy(np_result.copy())
            if t.dtype is torch.bfloat16 and torch_result.dtype is torch.bfloat16 and np_result.dtype is torch.float:
                torch_result = torch_result.to(torch.float)

        self.assertEqual(np_result, torch_result, **kwargs)

    def assertEqualIgnoreType(self, *args, **kwargs) -> None:
        # If you are seeing this function used, that means test is written wrongly
        # and deserves detailed investigation
        return self.assertEqual(*args, exact_dtype=False, **kwargs)

    def assertEqualBroadcasting(self, x, y, *args, **kwargs) -> None:
        r"""Tests if tensor x equals to y, if y to be broadcast to x.shape.
        """
        if not isinstance(y, Iterable):
            # int, float, etc. or different shape tensors
            y = torch.ones_like(x) * y
        if not isinstance(y, torch.Tensor):
            # iterable, but not a tensor
            y = torch.ones_like(x) * torch.tensor(y)
        return self.assertEqual(x, y, *args, **kwargs)

    def assertEqual(
            self,
            x,
            y,
            msg: Optional[Union[str, Callable[[str], str]]] = None,
            *,
            atol: Optional[float] = None,
            rtol: Optional[float] = None,
            equal_nan=True,
            exact_dtype=True,
            # TODO: default this to True
            exact_device=False,
            exact_layout=False,
            exact_stride=False,
            exact_is_coalesced=False
    ):
        # Hide this function from `pytest`'s traceback
        __tracebackhide__ = True

        # numpy's dtypes are a superset of what PyTorch supports. In case we encounter an unsupported dtype, we fall
        # back to an elementwise comparison. Note that this has to happen here and not for example in
        # `TensorOrArrayPair`, since at that stage we can no longer split the array into its elements and perform
        # multiple comparisons.
        if any(
            isinstance(input, np.ndarray) and not has_corresponding_torch_dtype(input.dtype) for input in (x, y)
        ):
            def to_list(input):
                return input.tolist() if isinstance(input, (torch.Tensor, np.ndarray)) else list(input)

            x = to_list(x)
            y = to_list(y)
        # When comparing a sequence of numbers to a tensor, we need to convert the sequence to a tensor here.
        # Otherwise, the pair origination of `are_equal` will fail, because the sequence is recognized as container
        # that should be checked elementwise while the tensor is not.
        elif isinstance(x, torch.Tensor) and isinstance(y, Sequence):
            y = torch.as_tensor(y, dtype=x.dtype, device=x.device)
        elif isinstance(x, Sequence) and isinstance(y, torch.Tensor):
            x = torch.as_tensor(x, dtype=y.dtype, device=y.device)

        # unbind NSTs to compare them; don't do this for NJTs
        if isinstance(x, torch.Tensor) and x.is_nested and x.layout == torch.strided:
            x = x.unbind()
        if isinstance(y, torch.Tensor) and y.is_nested and y.layout == torch.strided:
            y = y.unbind()

        error_metas = not_close_error_metas(
            x,
            y,
            pair_types=(
                NonePair,
                RelaxedBooleanPair,
                RelaxedNumberPair,
                TensorOrArrayPair,
                TypedStoragePair,
                StringPair,
                SetPair,
                TypePair,
                ObjectPair,
            ),
            sequence_types=(
                Sequence,
                Sequential,
                ModuleList,
                ParameterList,
                ScriptList,
                torch.utils.data.dataset.Subset,
            ),
            mapping_types=(Mapping, ModuleDict, ParameterDict, ScriptDict),
            rtol=rtol,
            rtol_override=self.rel_tol,
            atol=atol,
            atol_override=self.precision,
            equal_nan=equal_nan,
            check_device=exact_device,
            check_dtype=exact_dtype,
            check_layout=exact_layout,
            check_stride=exact_stride,
            check_is_coalesced=exact_is_coalesced,
        )

        if error_metas:
            # See [ErrorMeta Cycles]
            error_metas = [error_metas]
            # TODO: compose all metas into one AssertionError
            raise error_metas.pop()[0].to_error(
                # This emulates unittest.TestCase's behavior if a custom message passed and
                # TestCase.longMessage (https://docs.python.org/3/library/unittest.html#unittest.TestCase.longMessage)
                # is True (default)
                (lambda generated_msg: f"{generated_msg}\n{msg}") if isinstance(msg, str) and self.longMessage else msg
            )

    def assertNotEqual(self, x, y, msg: Optional[str] = None, *,                                       # type: ignore[override]
                       atol: Optional[float] = None, rtol: Optional[float] = None, **kwargs) -> None:
        with self.assertRaises(AssertionError, msg=msg):
            self.assertEqual(x, y, msg, atol=atol, rtol=rtol, **kwargs)

    def assertEqualTypeString(self, x, y) -> None:
        # This API is used simulate deprecated x.type() == y.type()
        self.assertEqual(x.device, y.device)
        self.assertEqual(x.dtype, y.dtype)
        self.assertEqual(x.is_sparse, y.is_sparse)

    def assertObjectIn(self, obj: Any, iterable: Iterable[Any]) -> None:
        for elem in iterable:
            if id(obj) == id(elem):
                return
        raise AssertionError("object not found in iterable")

    # Reimplemented to provide special behavior when
    # _ignore_not_implemented_error is True
    def assertRaises(self, expected_exception, *args, **kwargs):
        if self._ignore_not_implemented_error:
            context: Optional[AssertRaisesContextIgnoreNotImplementedError] = \
                AssertRaisesContextIgnoreNotImplementedError(expected_exception, self)  # type: ignore[call-arg]
            try:
                return context.handle('assertRaises', args, kwargs)  # type: ignore[union-attr]
            finally:
                # see https://bugs.python.org/issue23890
                context = None
        else:
            return super().assertRaises(expected_exception, *args, **kwargs)

    # Reimplemented to provide special behavior when
    # _ignore_not_implemented_error is True
    def assertRaisesRegex(self, expected_exception, expected_regex, *args, **kwargs):
        # Verifies that an exception with the type expected_exception and message
        # matching the regular expression defined by expected_regex is thrown.
        # If the test is instantiated for a non-native device type (like XLA)
        # then the message is not validated.

        # Checks whether the test is instantiated for a device type by testing
        # if the test class has defined the device_type attribute and,
        # if so, tests whether the instantiated device type is native or not
        if hasattr(self, 'device_type') and self.device_type not in NATIVE_DEVICES and self.device_type != "mps":  # type: ignore[attr-defined]
            # empty string matches any string
            expected_regex = ''

        if self._ignore_not_implemented_error:
            context = AssertRaisesContextIgnoreNotImplementedError(  # type: ignore[call-arg]
                expected_exception, self, expected_regex)
            return context.handle('assertRaisesRegex', args, kwargs)  # type: ignore[attr-defined]
        else:
            return super().assertRaisesRegex(expected_exception, expected_regex, *args, **kwargs)

    # Verifies that no unraisable exceptions are raised by callable.  Unlike regular
    # exceptions, these do not actually propagate to the caller and are
    # suppressed.  We must test for them specially.
    def assertNoUnraisable(self, callable, *args, **kwargs):
        raised = None

        def record_unraisable(unraisable):
            nonlocal raised
            raised = unraisable

        # Disable GC when running the callable to prevent spurious flakiness
        # from unlucky GCs inside the callable
        prev = gc.isenabled()
        gc.disable()
        try:
            with unittest.mock.patch("sys.unraisablehook", record_unraisable):
                callable(*args, **kwargs)
        finally:
            if prev:
                gc.enable()

        self.assertIsNone(raised)

    # TODO: Support context manager interface
    # NB: The kwargs forwarding to callable robs the 'subname' parameter.
    # If you need it, manually apply your callable in a lambda instead.
    def assertExpectedRaises(self, exc_type, callable, *args, **kwargs):
        subname = None
        if 'subname' in kwargs:
            subname = kwargs['subname']
            del kwargs['subname']
        try:
            callable(*args, **kwargs)
        except exc_type as e:
            self.assertExpected(str(e), subname)
            return
        # Don't put this in the try block; the AssertionError will catch it
        self.fail(msg="Did not raise when expected to")

    def assertNotWarn(self, callable, msg=''):
        r"""
        Test if :attr:`callable` does not raise a warning.
        """
        with warnings.catch_warnings(record=True) as ws:
            warnings.simplefilter("always")  # allow any warning to be raised
            with set_warn_always_context(True):
                callable()
            self.assertTrue(len(ws) == 0, msg)

    @contextmanager
    def assertWarnsOnceRegex(self, category, regex=''):
        """Context manager for code that *must always* warn

        This filters expected warnings from the test and fails if
        the expected warning is not caught. It uses set_warn_always() to force
        TORCH_WARN_ONCE to behave like TORCH_WARN
        """
        pattern = re.compile(regex)
        with warnings.catch_warnings(record=True) as ws:
            warnings.simplefilter("always")  # allow any warning to be raised
            with set_warn_always_context(True):
                yield
            if len(ws) == 0:
                self.fail('no warning caught')
            self.assertTrue(any(type(w.message) is category for w in ws))
            self.assertTrue(
                any(re.match(pattern, str(w.message)) for w in ws),
                f'{pattern}, {[w.message for w in ws if type(w.message) is category]}')

    def assertExpected(self, s, subname=None):
        r"""
        Test that a string matches the recorded contents of a file
        derived from the name of this test and subname.  This file
        is placed in the 'expect' directory in the same directory
        as the test script. You can automatically update the recorded test
        output using --accept.

        If you call this multiple times in a single function, you must
        give a unique subname each time.
        """
        if not isinstance(s, str):
            raise TypeError("assertExpected is strings only")

        def remove_prefix(text, prefix):
            if text.startswith(prefix):
                return text[len(prefix):]
            return text
        # NB: we take __file__ from the module that defined the test
        # class, so we place the expect directory where the test script
        # lives, NOT where test/common_utils.py lives.  This doesn't matter in
        # PyTorch where all test scripts are in the same directory as
        # test/common_utils.py, but it matters in onnx-pytorch
        module_id = self.__class__.__module__
        munged_id = remove_prefix(self.id(), module_id + ".")
        test_file = os.path.realpath(sys.modules[module_id].__file__)
        expected_file = os.path.join(os.path.dirname(test_file),
                                     "expect",
                                     munged_id)

        subname_output = ""
        if subname:
            expected_file += "-" + subname
            subname_output = f" ({subname})"
        expected_file += ".expect"
        expected = None

        def accept_output(update_type):
            print(f"Accepting {update_type} for {munged_id}{subname_output}:\n\n{s}")
            with open(expected_file, 'w') as f:
                # Adjust for producer_version, leave s unmodified
                s_tag = re.sub(r'(producer_version): "[0-9.]*"',
                               r'\1: "CURRENT_VERSION"', s)
                f.write(s_tag)

        try:
            with open(expected_file) as f:
                expected = f.read()
        except OSError as e:
            if e.errno != errno.ENOENT:
                raise
            elif expecttest.ACCEPT:
                return accept_output("output")
            else:
                raise RuntimeError(
                      f"I got this output for {munged_id}{subname_output}:\n\n{s}\n\n"
                      "No expect file exists; to accept the current output, run:\n"
                      f"python {__main__.__file__} {munged_id} --accept") from None

        # a hack for JIT tests
        if IS_WINDOWS:
            expected = re.sub(r'CppOp\[(.+?)\]', 'CppOp[]', expected)
            s = re.sub(r'CppOp\[(.+?)\]', 'CppOp[]', s)

        # Adjust for producer_version
        expected = expected.replace(
            'producer_version: "CURRENT_VERSION"',
            f'producer_version: "{torch.onnx.producer_version}"'
        )
        if expecttest.ACCEPT:
            if expected != s:
                return accept_output("updated output")
        else:
            if hasattr(self, "assertMultiLineEqual"):
                # Python 2.7 only
                # NB: Python considers lhs "old" and rhs "new".
                self.assertMultiLineEqual(expected, s)
            else:
                self.assertEqual(s, expected)

    def assertExpectedStripMangled(self, s, subname=None):
        s = re.sub(r'__torch__[^ ]+', '', s)
        self.assertExpected(s, subname)

    def assertGreaterAlmostEqual(self, first, second, places=None, msg=None, delta=None):
        """Assert that ``first`` is greater than or almost equal to ``second``.

        The equality of ``first`` and ``second`` is determined in a similar way to
        the ``assertAlmostEqual`` function of the standard library.
        """
        if delta is not None and places is not None:
            raise TypeError("specify delta or places not both")

        if first >= second:
            return

        diff = second - first
        if delta is not None:
            if diff <= delta:
                return

            standardMsg = f"{first} not greater than or equal to {second} within {delta} delta"
        else:
            if places is None:
                places = 7

            if round(diff, places) == 0:
                return

            standardMsg = f"{first} not greater than or equal to {second} within {places} places"

        msg = self._formatMessage(msg, standardMsg)
        raise self.failureException(msg)

    def assertAtenOp(self, onnx_model, operator, overload_name=""):
        all_aten_nodes = [p for p in onnx_model.graph.node
                          if p.op_type == "ATen" and p.domain == "org.pytorch.aten"]
        self.assertTrue(all_aten_nodes)

        for op in all_aten_nodes:
            attrs = {attr.name: attr.s.decode() for attr in op.attribute}
            if attrs.get("operator") == operator:
                break

        self.assertEqual(attrs["operator"], operator)
        self.assertEqual(attrs.get("overload_name", ""), overload_name)

    def check_nondeterministic_alert(self, fn, caller_name, should_alert=True):
        '''Checks that an operation produces a nondeterministic alert when
        expected while `torch.use_deterministic_algorithms(True)` is set.

        Args:
          fn (callable): Function to check for a nondeterministic alert

          caller_name (str): Name of the operation that produces the
              nondeterministic alert. This name is expected to appear at the
              beginning of the error/warning message.

          should_alert (bool, optional): If True, then the check will only pass
              if calling `fn` produces a nondeterministic error/warning with the
              expected message. If False, then the check will only pass if
              calling `fn` does not produce an error. Default: `True`.
        '''

        alert_message = '^' + caller_name + ' does not have a deterministic implementation, but you set'

        # Check that errors are thrown correctly
        with DeterministicGuard(True):
            if should_alert:
                with self.assertRaisesRegex(
                        RuntimeError,
                        alert_message,
                        msg='expected a non-deterministic error, but it was not raised'):
                    fn()

            else:
                # If a nondeterministic error is not expected, make sure
                # that it is not raised
                try:
                    fn()
                except RuntimeError as e:
                    if 'does not have a deterministic implementation' in str(e):
                        self.fail(
                            'did not expect non-deterministic error message, '
                            + 'but got one anyway: "' + str(e) + '"')
                    # Reraise exceptions unrelated to nondeterminism
                    raise

        # Check that warnings are thrown correctly
        with DeterministicGuard(True, warn_only=True):
            if should_alert:
                with self.assertWarnsRegex(
                        UserWarning,
                        alert_message):
                    fn()
            else:
                with warnings.catch_warnings(record=True) as w:
                    warnings.simplefilter("always")
                    fn()
                    for warning in w:
                        if isinstance(warning, UserWarning):
                            self.assertTrue(re.search(alert_message, str(warning)) is None)

    # run code in subprocess and capture exceptions.
    @staticmethod
    def run_process_no_exception(code, env=None):
        import subprocess

        popen = subprocess.Popen(
            [sys.executable, '-c', code],
            stdout=subprocess.PIPE,
            stderr=subprocess.PIPE,
            env=env)
        (stdout, stderr) = popen.communicate()
        return (stdout, stderr)

    # returns captured stderr
    @staticmethod
    def runWithPytorchAPIUsageStderr(code):
        env = os.environ.copy()
        env["PYTORCH_API_USAGE_STDERR"] = "1"
        # remove CI flag since this is a wrapped test process.
        # CI flag should be set in the parent process only.
        env.pop("CI", None)
        env.pop("TEST_SHOWLOCALS", None)
        _stdout, stderr = TestCase.run_process_no_exception(code, env=env)
        return stderr.decode('ascii')


class TestCaseBase(TestCase):
    # Calls to super() in dynamically created classes are a bit odd.
    # See https://github.com/pytorch/pytorch/pull/118586 for more info
    # Subclassing this class and then calling super(TestCaseBase) will run
    # TestCase's setUp, tearDown etc functions
    pass


def download_file(url, binary=True):
    from urllib.parse import urlsplit
    from urllib import request, error

    filename = os.path.basename(urlsplit(url)[2])
    data_dir = get_writable_path(os.path.join(os.path.dirname(__file__), 'data'))
    path = os.path.join(data_dir, filename)

    if os.path.exists(path):
        return path
    try:
        data = request.urlopen(url, timeout=15).read()
        with open(path, 'wb' if binary else 'w') as f:
            f.write(data)
        return path
    except error.URLError as e:
        msg = f"could not download test file '{url}'"
        warnings.warn(msg, RuntimeWarning)
        raise unittest.SkipTest(msg) from e

def find_free_port():
    """
    Finds an available port and returns that port number.

    NOTE: If this function is being used to allocate a port to Store (or
    indirectly via init_process_group or init_rpc), it should be used
    in conjuction with the `retry_on_connect_failures` decorator as there is a potential
    race condition where the allocated port may become unavailable before it can be used
    """
    with closing(socket.socket(socket.AF_INET, socket.SOCK_STREAM)) as sock:
        sock.setsockopt(socket.SOL_SOCKET, socket.SO_REUSEADDR, 1)
        sock.bind(('localhost', 0))
        _, port = sock.getsockname()
        return port

# Errors that we can get in c10d initialization for which we should retry tests for.
ADDRESS_IN_USE = "Address already in use"
CONNECT_TIMEOUT = "connect() timed out."

def retry_on_connect_failures(func=None, connect_errors=(ADDRESS_IN_USE)):
    """Reruns a test if the test returns a RuntimeError and the exception
    contains one of the strings in connect_errors."""
    # This if block is executed when using this function as a decorator with arguments.
    if func is None:
        return partial(retry_on_connect_failures, connect_errors=connect_errors)

    @wraps(func)
    def wrapper(*args, **kwargs):
        n_retries = 10
        tries_remaining = n_retries
        while True:
            try:
                return func(*args, **kwargs)
            except RuntimeError as error:
                if any(connect_error in str(error) for connect_error in connect_errors):
                    tries_remaining -= 1
                    if tries_remaining == 0:
                        raise RuntimeError(f"Failing after {n_retries} retries with error: {str(error)}") from error
                    time.sleep(random.random())
                    continue
                raise
    return wrapper


# Decorator to retry upon certain Exceptions.
def retry(ExceptionToCheck, tries=3, delay=3, skip_after_retries=False):
    def deco_retry(f):
        @wraps(f)
        def f_retry(*args, **kwargs):
            mtries, mdelay = tries, delay
            while mtries > 1:
                try:
                    return f(*args, **kwargs)
                except ExceptionToCheck as e:
                    msg = "%s, Retrying in %d seconds..." % (str(e), mdelay)
                    print(msg)
                    time.sleep(mdelay)
                    mtries -= 1
            try:
                return f(*args, **kwargs)
            except ExceptionToCheck as e:
                raise unittest.SkipTest(f"Skipping after {tries} consecutive {str(e)}") from e if skip_after_retries else e
        return f_retry  # true decorator
    return deco_retry


# FIXME: modernize these to be consistent with make_tensor
#   and review including them in torch.testing
# Methods for matrix generation

def random_square_matrix_of_rank(l, rank, dtype=torch.double, device='cpu'):
    assert rank <= l
    A = torch.randn(l, l, dtype=dtype, device=device)
    u, s, vh = torch.linalg.svd(A, full_matrices=False)
    for i in range(l):
        if i >= rank:
            s[i] = 0
        elif s[i] == 0:
            s[i] = 1
    return (u * s.to(dtype).unsqueeze(-2)) @ vh

def random_well_conditioned_matrix(*shape, dtype, device, mean=1.0, sigma=0.001):
    """
    Returns a random rectangular matrix (batch of matrices)
    with singular values sampled from a Gaussian with
    mean `mean` and standard deviation `sigma`.
    The smaller the `sigma`, the better conditioned
    the output matrix is.
    """
    primitive_dtype = {
        torch.float: torch.float,
        torch.double: torch.double,
        torch.cfloat: torch.float,
        torch.cdouble: torch.double
    }
    x = torch.rand(shape, dtype=dtype, device=device)
    m = x.size(-2)
    n = x.size(-1)
    u, _, vh = torch.linalg.svd(x, full_matrices=False)
    s = (torch.randn(*(shape[:-2] + (min(m, n),)), dtype=primitive_dtype[dtype], device=device) * sigma + mean) \
        .sort(-1, descending=True).values.to(dtype)
    return (u * s.unsqueeze(-2)) @ vh

# Returns a noncontiguous (tensor with the same shape and values as t
# The noncontiguous tensor is constructed such that elements in the innermost
#   dimension are separated by zeros or (whenever possible) nans
# TODO: consider more complicated noncontiguity schemes
def noncontiguous_like(t):
    # Short-circuits if t is already noncontiguous
    if not t.is_contiguous():
        return t

    # Choose a "weird" value that won't be accessed
    if t.dtype.is_floating_point or t.dtype.is_complex:
        value = math.nan
    elif t.dtype == torch.bool:
        value = True
    else:
        value = 12

    result = t.new_empty(t.shape + (2,))
    result[..., 0] = value
    result[..., 1] = t.detach()
    result = result[..., 1]
    result.requires_grad_(t.requires_grad)
    return result

# TODO: remove this (prefer make_symmetric_matrices below)
def random_symmetric_matrix(l, *batches, **kwargs):
    dtype = kwargs.get('dtype', torch.double)
    device = kwargs.get('device', 'cpu')
    A = torch.randn(*(batches + (l, l)), dtype=dtype, device=device)
    A = (A + A.mT).div_(2)
    return A

# Creates a symmetric matrix or batch of symmetric matrices
# Shape must be a square matrix or batch of square matrices
def make_symmetric_matrices(*shape, device, dtype):
    assert shape[-1] == shape[-2]
    t = make_tensor(shape, device=device, dtype=dtype)
    t = (t + t.mT).div_(2)
    return t

def random_hermitian_matrix(l, *batches, **kwargs):
    dtype = kwargs.get('dtype', torch.double)
    device = kwargs.get('device', 'cpu')
    A = torch.randn(*(batches + (l, l)), dtype=dtype, device=device)
    A = (A + A.mH).div_(2)
    return A


def random_symmetric_psd_matrix(l, *batches, **kwargs):
    """
    Returns a batch of random symmetric positive-semi-definite matrices.
    The shape of the result is batch_dims + (matrix_size, matrix_size)
    The following example creates a tensor of size 2 x 4 x 3 x 3
    >>> # xdoctest: +SKIP("undefined variables")
    >>> matrices = random_symmetric_psd_matrix(3, 2, 4, dtype=dtype, device=device)
    """
    dtype = kwargs.get('dtype', torch.double)
    device = kwargs.get('device', 'cpu')
    A = torch.randn(*(batches + (l, l)), dtype=dtype, device=device)
    return A @ A.mT


def random_hermitian_psd_matrix(matrix_size, *batch_dims, dtype=torch.double, device='cpu'):
    """
    Returns a batch of random Hermitian positive-semi-definite matrices.
    The shape of the result is batch_dims + (matrix_size, matrix_size)
    The following example creates a tensor of size 2 x 4 x 3 x 3
    >>> # xdoctest: +SKIP("undefined variables")
    >>> matrices = random_hermitian_psd_matrix(3, 2, 4, dtype=dtype, device=device)
    """
    A = torch.randn(*(batch_dims + (matrix_size, matrix_size)), dtype=dtype, device=device)
    return A @ A.mH


# TODO: remove this (prefer make_symmetric_pd_matrices below)
def random_symmetric_pd_matrix(matrix_size, *batch_dims, **kwargs):
    dtype = kwargs.get('dtype', torch.double)
    device = kwargs.get('device', 'cpu')
    A = torch.randn(*(batch_dims + (matrix_size, matrix_size)),
                    dtype=dtype, device=device)
    return torch.matmul(A, A.mT) \
        + torch.eye(matrix_size, dtype=dtype, device=device) * 1e-5


# Creates a symmetric positive-definite matrix or batch of
#   such matrices
def make_symmetric_pd_matrices(*shape, device, dtype):
    assert shape[-1] == shape[-2]
    t = make_tensor(shape, device=device, dtype=dtype)
    i = torch.eye(shape[-1], device=device, dtype=dtype) * 1e-5
    return t @ t.mT + i

def random_hermitian_pd_matrix(matrix_size, *batch_dims, dtype, device):
    """
    Returns a batch of random Hermitian positive-definite matrices.
    The shape of the result is batch_dims + (matrix_size, matrix_size)
    The following example creates a tensor of size 2 x 4 x 3 x 3
    >>> # xdoctest: +SKIP("undefined variables")
    >>> matrices = random_hermitian_pd_matrix(3, 2, 4, dtype=dtype, device=device)
    """
    A = torch.randn(*(batch_dims + (matrix_size, matrix_size)),
                    dtype=dtype, device=device)
    return A @ A.mH + torch.eye(matrix_size, dtype=dtype, device=device)

# Creates a full rank matrix with distinct singular values or
#   a batch of such matrices
def make_fullrank_matrices_with_distinct_singular_values(*shape, device, dtype, requires_grad=False):
    with torch.no_grad():
        t = make_tensor(shape, device=device, dtype=dtype)
        u, _, vh = torch.linalg.svd(t, full_matrices=False)
        real_dtype = t.real.dtype if t.dtype.is_complex else t.dtype
        k = min(shape[-1], shape[-2])
        # We choose the singular values to be "around one"
        # This is to make the matrix well conditioned
        # s = [2, 3, ..., k+1]
        s = torch.arange(2, k + 2, dtype=real_dtype, device=device)
        # s = [2, -3, 4, ..., (-1)^k k+1]
        s[1::2] *= -1.
        # 1 + 1/s so that the singular values are in the range [2/3, 3/2]
        # This gives a condition number of 9/4, which should be good enough
        s.reciprocal_().add_(1.)
        # Note that the singular values need not be ordered in an SVD so
        # we don't need need to sort S
        x = (u * s.to(u.dtype)) @ vh
    x.requires_grad_(requires_grad)
    return x

def random_matrix(rows, columns, *batch_dims, **kwargs):
    """Return rectangular matrix or batches of rectangular matrices.

    Parameters:
      dtype - the data type
      device - the device kind
      singular - when True, the output will be singular
    """
    dtype = kwargs.get('dtype', torch.double)
    device = kwargs.get('device', 'cpu')
    silent = kwargs.get("silent", False)
    singular = kwargs.get("singular", False)
    if silent and not torch._C.has_lapack:
        return torch.ones(rows, columns, dtype=dtype, device=device)

    A = torch.randn(batch_dims + (rows, columns), dtype=dtype, device=device)
    if A.numel() == 0:
        return A
    u, _, vh = torch.linalg.svd(A, full_matrices=False)
    k = min(rows, columns)
    s = torch.linspace(1 / (k + 1), 1, k, dtype=dtype, device=device)
    if singular:
        # make matrix singular
        s[k - 1] = 0
        if k > 2:
            # increase the order of singularity so that the pivoting
            # in LU factorization will be non-trivial
            s[0] = 0
    return (u * s.unsqueeze(-2)) @ vh


def random_lowrank_matrix(rank, rows, columns, *batch_dims, **kwargs):
    """Return rectangular matrix or batches of rectangular matrices with
    given rank.
    """
    B = random_matrix(rows, rank, *batch_dims, **kwargs)
    C = random_matrix(rank, columns, *batch_dims, **kwargs)
    return B.matmul(C)


def _generate_indices_prefer_all_rows(rows: int, cols: int, num_indices: int) -> torch.Tensor:
    """Generate indices for a row x cols matrix, preferring at least one index per row if possible."""
    indices = []
    n_per_row = math.ceil(num_indices / rows)
    col_indices = list(range(cols))

    for r in range(rows):
        # Note that this can yield overlapping indices
        for c in random.choices(col_indices, k=n_per_row):
            indices.append((r, c))

    return torch.tensor(indices[:num_indices])


def random_sparse_matrix(rows, columns, density=0.01, **kwargs):
    """Return rectangular random sparse matrix within given density.

    The density of the result approaches to given density as the size
    of the matrix is increased and a relatively small value of density
    is specified but higher than min(rows, columns)/(rows * columns)
    for non-singular matrices.
    """
    dtype = kwargs.get('dtype', torch.double)
    device = kwargs.get('device', 'cpu')

    nonzero_elements = max(min(rows, columns), int(rows * columns * density))
    indices = _generate_indices_prefer_all_rows(rows, columns, nonzero_elements)
    values = torch.randn(nonzero_elements, dtype=dtype, device=device)

    # ensure that the diagonal dominates
    values *= torch.tensor([-float(i - j)**2 for i, j in indices], dtype=dtype, device=device).exp()
    A = torch.sparse_coo_tensor(indices.t(), values, (rows, columns), device=device)
    return A.coalesce()


def random_sparse_pd_matrix(matrix_size, density=0.01, **kwargs):
    """Return random sparse positive-definite matrix with given density.

    The eigenvalues of the matrix are defined as::
      arange(1, matrix_size+1)/matrix_size

    Algorithm:
      A = diag(arange(1, matrix_size+1)/matrix_size)
      while <A density is smaller than required>:
          <choose random i, j in range(matrix_size), theta in [0, 2*pi]>
          R = <rotation matrix (i,j,theta)>
          A = R^T A R
    """
    import math
    torch = kwargs.get('torch', globals()['torch'])
    dtype = kwargs.get('dtype', torch.double)
    device = kwargs.get('device', 'cpu')
    data = {(i, i): float(i + 1) / matrix_size
            for i in range(matrix_size)}


    def multiply(data, N, i, j, cs, sn, left=True):
        for k in range(N):
            if left:
                ik, jk = (k, i), (k, j)
            else:
                ik, jk = (i, k), (j, k)
            aik, ajk = data.get(ik, 0), data.get(jk, 0)
            aik, ajk = cs * aik + sn * ajk, -sn * aik + cs * ajk
            if aik:
                data[ik] = aik
            else:
                data.pop(ik, None)
            if ajk:
                data[jk] = ajk
            else:
                data.pop(jk, None)

    target_nnz = density * matrix_size * matrix_size
    while len(data) < target_nnz:
        i = random.randint(0, matrix_size - 1)
        j = random.randint(0, matrix_size - 1)
        if i != j:
            theta = random.uniform(0, 2 * math.pi)
            cs = math.cos(theta)
            sn = math.sin(theta)
            multiply(data, matrix_size, i, j, cs, sn, left=True)
            multiply(data, matrix_size, i, j, cs, sn, left=False)
    icoords, jcoords, values = [], [], []
    for (i, j), v in sorted(data.items()):
        icoords.append(i)
        jcoords.append(j)
        values.append(v)
    indices_tensor = torch.tensor([icoords, jcoords])
    return torch.sparse_coo_tensor(indices_tensor, values, (matrix_size, matrix_size), dtype=dtype, device=device)

# FIXME: remove this by updating test suites using it
def do_test_dtypes(self, dtypes, layout, device):
    for dtype in dtypes:
        if dtype != torch.float16:
            out = torch.zeros((2, 3), dtype=dtype, layout=layout, device=device)
            self.assertIs(dtype, out.dtype)
            self.assertIs(layout, out.layout)
            self.assertEqual(device, out.device)

# FIXME: remove this by updating test suites using it
def do_test_empty_full(self, dtypes, layout, device):
    shape = torch.Size([2, 3])

    def check_value(tensor, dtype, layout, device, value, requires_grad):
        self.assertEqual(shape, tensor.shape)
        self.assertIs(dtype, tensor.dtype)
        self.assertIs(layout, tensor.layout)
        self.assertEqual(tensor.requires_grad, requires_grad)
        if tensor.is_cuda and device is not None:
            self.assertEqual(device, tensor.device)
        if value is not None:
            fill = tensor.new(shape).fill_(value)
            self.assertEqual(tensor, fill)

    def get_int64_dtype(dtype):
        module = '.'.join(str(dtype).split('.')[1:-1])
        if not module:
            return torch.int64
        return operator.attrgetter(module)(torch).int64

    default_dtype = torch.get_default_dtype()
    check_value(torch.empty(shape), default_dtype, torch.strided, -1, None, False)
    check_value(torch.full(shape, -5.), default_dtype, torch.strided, -1, None, False)
    for dtype in dtypes:
        for rg in {dtype.is_floating_point, False}:
            int64_dtype = get_int64_dtype(dtype)
            v = torch.empty(shape, dtype=dtype, device=device, layout=layout, requires_grad=rg)
            check_value(v, dtype, layout, device, None, rg)
            out = v.new()
            check_value(torch.empty(shape, out=out, device=device, layout=layout, requires_grad=rg),
                        dtype, layout, device, None, rg)
            check_value(v.new_empty(shape), dtype, layout, device, None, False)
            check_value(v.new_empty(shape, dtype=int64_dtype, device=device, requires_grad=False),
                        int64_dtype, layout, device, None, False)
            check_value(torch.empty_like(v), dtype, layout, device, None, False)
            check_value(torch.empty_like(v, dtype=int64_dtype, layout=layout, device=device, requires_grad=False),
                        int64_dtype, layout, device, None, False)

            if dtype is not torch.float16 and layout != torch.sparse_coo:
                fv = 3
                v = torch.full(shape, fv, dtype=dtype, layout=layout, device=device, requires_grad=rg)
                check_value(v, dtype, layout, device, fv, rg)
                check_value(v.new_full(shape, fv + 1), dtype, layout, device, fv + 1, False)
                out = v.new()
                check_value(torch.full(shape, fv + 2, out=out, device=device, layout=layout, requires_grad=rg),
                            dtype, layout, device, fv + 2, rg)
                check_value(v.new_full(shape, fv + 3, dtype=int64_dtype, device=device, requires_grad=False),
                            int64_dtype, layout, device, fv + 3, False)
                check_value(torch.full_like(v, fv + 4), dtype, layout, device, fv + 4, False)
                check_value(torch.full_like(v, fv + 5,
                                            dtype=int64_dtype, layout=layout, device=device, requires_grad=False),
                            int64_dtype, layout, device, fv + 5, False)

# FIXME: improve load_tests() documentation here
running_script_path = None
def set_running_script_path():
    global running_script_path
    try:
        running_file = os.path.abspath(os.path.realpath(sys.argv[0]))
        if running_file.endswith('.py'):  # skip if the running file is not a script
            running_script_path = running_file
    except Exception:
        pass

def check_test_defined_in_running_script(test_case):
    if running_script_path is None:
        return
    test_case_class_file = os.path.abspath(os.path.realpath(inspect.getfile(test_case.__class__)))
    assert test_case_class_file == running_script_path, f'Class of loaded TestCase "{test_case.id()}" ' \
        f'is not defined in the running script "{running_script_path}", but in "{test_case_class_file}". Did you ' \
        "accidentally import a unittest.TestCase from another file?"

def load_tests(loader, tests, pattern):
    set_running_script_path()
    test_suite = unittest.TestSuite()
    for test_group in tests:
        if not DISABLE_RUNNING_SCRIPT_CHK:
            for test in test_group:
                check_test_defined_in_running_script(test)
        if test_group._tests:
            test_suite.addTest(test_group)
    return test_suite

# FIXME: document this and move it to test_serialization
class BytesIOContext(io.BytesIO):
    def __enter__(self):
        return self

    def __exit__(self, *args):
        pass

# Tentative value for nondet_tol for gradcheck when backward implementation
# relies on nondeterministic operations, i.e., those listed here:
# https://pytorch.org/docs/stable/generated/torch.use_deterministic_algorithms.html
#
# For more information see https://github.com/pytorch/pytorch/issues/56202
GRADCHECK_NONDET_TOL = 1e-12

TEST_WITH_SLOW_GRADCHECK: bool = TestEnvironment.def_flag(
    "TEST_WITH_SLOW_GRADCHECK",
    env_var="PYTORCH_TEST_WITH_SLOW_GRADCHECK",
)

skipIfSlowGradcheckEnv = unittest.skipIf(
    TEST_WITH_SLOW_GRADCHECK,
    "Tests that don't use gradcheck don't need to run on slow_gradcheck CI",
)


def gradcheck(fn, inputs, **kwargs):
    # Wrapper around gradcheck that enables certain keys by default.
    # Use this testing-internal gradcheck instead of autograd.gradcheck so that new features like vmap and
    # forward-mode AD are tested by default. We create this wrapper because we'd like to keep new checks
    # to be disabled to default for the public-facing api to avoid breaking user code.
    #
    # All PyTorch devs doing testing should use this wrapper instead of autograd.gradcheck.
    default_values = {
        "check_batched_grad": True,
        "fast_mode": True,
    }

    if TEST_WITH_SLOW_GRADCHECK:
        default_values["fast_mode"] = False

    for key, value in default_values.items():
        # default value override values explicitly set to None
        k = kwargs.get(key, None)
        kwargs[key] = k if k is not None else value

    return torch.autograd.gradcheck(fn, inputs, **kwargs)

def gradgradcheck(fn, inputs, grad_outputs=None, **kwargs):
    # Wrapper around gradgradcheck that enables certain keys by default
    # See gradcheck above for an explanation of why we need something like this.
    #
    # All PyTorch devs doing testing should use this wrapper instead of autograd.gradgradcheck
    default_values = {
        "check_batched_grad": True,
        "fast_mode": True,
    }

    if TEST_WITH_SLOW_GRADCHECK:
        default_values["fast_mode"] = False

    for key, value in default_values.items():
        # default value override values explicitly set to None
        k = kwargs.get(key, None)
        kwargs[key] = k if k is not None else value

    return torch.autograd.gradgradcheck(fn, inputs, grad_outputs, **kwargs)


def _assertGradAndGradgradChecks(test_case, apply_fn, inputs, **kwargs):
    # call assert function rather than returning a bool since it's nicer
    # if we get whether this failed on the gradcheck or the gradgradcheck.
    test_case.assertTrue(gradcheck(apply_fn, inputs, **kwargs))
    test_case.assertTrue(gradgradcheck(apply_fn, inputs, **kwargs))


@contextmanager
def set_cwd(path: str) -> Iterator[None]:
    old_cwd = os.getcwd()
    try:
        os.chdir(path)
        yield
    finally:
        os.chdir(old_cwd)


# FIXME: delete this
# Using @toleranceOverride specific to your test is the recommended way
# of doing this. These are just some values that worked for test_nn.
dtype2prec_DONTUSE = {torch.float: 1e-5,
                      torch.double: 1e-5,
                      torch.half: 1e-2,
                      torch.bfloat16: 1e-1}

# FIXME: move to test_sparse or sparse utils
# This is a wrapper that wraps a test to run this test twice, one with
# coalesced=True, another with coalesced=False for coalesced/uncoalesced sparse tensors.
def coalescedonoff(f):
    @wraps(f)
    def wrapped(self, *args, **kwargs):
        f(self, *args, **kwargs, coalesced=True)
        f(self, *args, **kwargs, coalesced=False)
    return wrapped


def is_coalesced_indices(s):
    indices = s._indices()
    hash_coeffs = (1,) + s.shape[s.sparse_dim() - 1:0:-1]
    hash_indices = torch.tensor(hash_coeffs, device=s.device).cumprod(-1).flip(-1)
    if s.sparse_dim() > 1:
        hash_indices.unsqueeze_(-1)
        hash_indices = (indices * hash_indices).sum(0)
    else:
        hash_indices = indices * hash_indices

    # check if indices are sorted
    res = torch.allclose(hash_indices, hash_indices.sort()[0])

    # check if there are no repeated indices
    res = res and torch.allclose(hash_indices, hash_indices.unique())

    return res


@contextlib.contextmanager
def disable_gc():
    if gc.isenabled():
        try:
            gc.disable()
            yield
        finally:
            gc.enable()
    else:
        yield


def find_library_location(lib_name: str) -> Path:
    # return the shared library file in the installed folder if exist,
    # else the file in the build folder
    torch_root = Path(torch.__file__).resolve().parent
    path = torch_root / 'lib' / lib_name
    if os.path.exists(path):
        return path
    torch_root = Path(__file__).resolve().parent.parent.parent
    return torch_root / 'build' / 'lib' / lib_name

def skip_but_pass_in_sandcastle(reason):
    """
    Similar to unittest.skip, however in the sandcastle environment it just
    "passes" the test instead to avoid creating tasks complaining about tests
    skipping continuously.
    """
    def decorator(func):
        if not IS_SANDCASTLE:
            func.__unittest_skip__ = True
            func.__unittest_skip_why__ = reason
            return func

        @wraps(func)
        def wrapper(*args, **kwargs):
            print(f'Skipping {func.__name__} on sandcastle for following reason: {reason}', file=sys.stderr)
            return
        return wrapper

    return decorator

def mock_wrapper(method):
    """
    Returns a function that calls the real implementation of a method
    in addition to passing args to a mock object.
    """
    mock = MagicMock()

    @wraps(method)
    def wrapper(self, *args, **kwargs):
        mock(*args, **kwargs)
        return method(self, *args, **kwargs)
    wrapper.mock = mock  # type: ignore[attr-defined]
    return wrapper

def get_tensors_from(args, kwargs):
    """ Returns a set of all Tensor objects in the given args and kwargs. """
    return set([arg for arg in args if isinstance(arg, Tensor)] +
               [v for v in kwargs.values() if isinstance(v, Tensor)])


# Returns scalar tensor representation of a list of integer byte values
def bytes_to_scalar(byte_list: List[int], dtype: torch.dtype, device: torch.device):
    dtype_to_ctype: Dict[torch.dtype, Any] = {
        torch.int8: ctypes.c_int8,
        torch.uint8: ctypes.c_uint8,
        torch.uint16: ctypes.c_uint16,
        torch.uint32: ctypes.c_uint32,
        torch.uint64: ctypes.c_uint64,
        torch.int16: ctypes.c_int16,
        torch.int32: ctypes.c_int32,
        torch.int64: ctypes.c_int64,
        torch.bool: ctypes.c_bool,
        torch.float32: ctypes.c_float,
        torch.complex64: ctypes.c_float,
        torch.float64: ctypes.c_double,
        torch.complex128: ctypes.c_double,
    }
    ctype = dtype_to_ctype[dtype]
    num_bytes = ctypes.sizeof(ctype)

    def check_bytes(byte_list):
        for byte in byte_list:
            assert 0 <= byte <= 255

    if dtype.is_complex:
        assert len(byte_list) == (num_bytes * 2)
        check_bytes(byte_list)
        real = ctype.from_buffer((ctypes.c_byte * num_bytes)(
            *byte_list[:num_bytes])).value
        imag = ctype.from_buffer((ctypes.c_byte * num_bytes)(
            *byte_list[num_bytes:])).value
        res = real + 1j * imag
    else:
        assert len(byte_list) == num_bytes
        check_bytes(byte_list)
        res = ctype.from_buffer((ctypes.c_byte * num_bytes)(
            *byte_list)).value

    return torch.tensor(res, device=device, dtype=dtype)


def copy_func(f):
    """Based on http://stackoverflow.com/a/6528148/190597 (Glenn Maynard)"""
    g = types.FunctionType(f.__code__, f.__globals__, name=f.__name__,
                           argdefs=f.__defaults__,
                           closure=f.__closure__)
    g = functools.update_wrapper(g, f)
    g.__kwdefaults__ = f.__kwdefaults__
    return g


def xfail_inherited_tests(tests):
    """
    Given a list of test names which are defined by a superclass of the
    class this decorates, mark them as expected failure.  This is useful
    if you are doing poor man's parameterized tests by subclassing a generic
    test class.
    """
    def deco(cls):
        for t in tests:
            # NB: expectedFailure operates by mutating the method in question,
            # which is why you have to copy the function first
            setattr(cls, t, unittest.expectedFailure(copy_func(getattr(cls, t))))
        return cls
    return deco


def skip_but_pass_in_sandcastle_if(condition, reason):
    """
    Similar to unittest.skipIf, however in the sandcastle environment it just
    "passes" the test instead to avoid creating tasks complaining about tests
    skipping continuously.
    """
    def decorator(func):
        if condition:
            if IS_SANDCASTLE:
                @wraps(func)
                def wrapper(*args, **kwargs):
                    print(f'Skipping {func.__name__} on sandcastle for following reason: {reason}', file=sys.stderr)
                return wrapper
            else:
                func.__unittest_skip__ = True
                func.__unittest_skip_why__ = reason

        return func

    return decorator

def dtype_name(dtype):
    """ Returns the pretty name of the dtype (e.g. torch.int64 -> int64). """
    return str(dtype).split('.')[1]


dtype_abbrs = {
    torch.bfloat16: 'bf16',
    torch.float64: 'f64',
    torch.float32: 'f32',
    torch.float16: 'f16',
    torch.complex32: 'c32',
    torch.complex64: 'c64',
    torch.complex128: 'c128',
    torch.int8: 'i8',
    torch.int16: 'i16',
    torch.int32: 'i32',
    torch.int64: 'i64',
    torch.bool: 'b8',
    torch.uint8: 'u8',
}


@functools.lru_cache
def get_cycles_per_ms() -> float:
    """Measure and return approximate number of cycles per millisecond for torch.cuda._sleep
    """

    def measure() -> float:
        start = torch.cuda.Event(enable_timing=True)
        end = torch.cuda.Event(enable_timing=True)
        start.record()
        torch.cuda._sleep(1000000)
        end.record()
        end.synchronize()
        cycles_per_ms = 1000000 / start.elapsed_time(end)
        return cycles_per_ms

    # Get 10 values and remove the 2 max and 2 min and return the avg.
    # This is to avoid system disturbance that skew the results, e.g.
    # the very first cuda call likely does a bunch of init, which takes
    # much longer than subsequent calls.
    #
    # Tested on both Tesla V100, Quadro GP100, Titan RTX, RTX 3090 GPUs
    # and seems to return stable values. Therefore, we enable caching
    # using lru_cache decorator above.
    num = 10
    vals = []
    for _ in range(num):
        vals.append(measure())
    vals = sorted(vals)
    return mean(vals[2 : num - 2])


# OpInfo utils

T = TypeVar('T')
def first_sample(self: unittest.TestCase, samples: Iterable[T]) -> T:
    """
    Returns the first sample from an iterable of samples, like those returned by OpInfo.
    The test will be skipped if no samples are available.
    """
    try:
        return next(iter(samples))
    except StopIteration as e:
        raise unittest.SkipTest('Skipped! Need at least 1 sample input') from e

# this helper method is to recursively
# clone the tensor-type input of operators tested by OpInfo
def clone_input_helper(input):
    if isinstance(input, torch.Tensor):
        return torch.clone(input)

    if isinstance(input, Sequence):
        return tuple(map(clone_input_helper, input))

    return input

@contextmanager
def custom_op(opname, symbolic_fn, opset_version):
    """Context manager/decorator to test ONNX export with custom operator"""
    try:
        register_custom_op_symbolic(opname, symbolic_fn, opset_version)
        yield
    finally:
        unregister_custom_op_symbolic(opname, opset_version)


def outs_and_grads(fn, graph_inps, inps):
    outs = fn(*graph_inps)
    for out in pytree.tree_leaves(outs):
        if isinstance(out, torch.Tensor) and out.requires_grad:
            out.sum().backward(retain_graph=True)
    grads = [inp.grad for inp in pytree.tree_leaves(inps) if isinstance(inp, torch.Tensor)]
    for inp in pytree.tree_leaves(inps):
        if isinstance(inp, torch.Tensor):
            inp.grad = None
    return outs, grads

def compare_equal_outs_and_grads(test, m1, m2, inps):
    r1, g1 = outs_and_grads(m1, inps, inps)
    r2, g2 = outs_and_grads(m2, inps, inps)
    test.assertEqual(r1, r2)
    test.assertEqual(g1, g2)

class TestGradients(TestCase):
    exact_dtype = True

    # Copies inputs to inplace operations to avoid inplace modifications
    #   to leaves requiring gradient
    def _get_safe_inplace(self, inplace_variant):
        @wraps(inplace_variant)
        def _fn(t, *args, **kwargs):
            return inplace_variant(t.clone(), *args, **kwargs)

        return _fn

    def _check_helper(self, device, dtype, op, variant, check, *, check_forward_ad=False, check_backward_ad=True,
                      check_batched_grad=None, check_batched_forward_grad=False):
        assert check in ('gradcheck', 'bwgrad_bwgrad', 'fwgrad_bwgrad')
        # NB: check_backward_ad does not affect gradgradcheck (always True)
        if variant is None:
            self.skipTest("Skipped! Variant not implemented.")
        if not op.supports_dtype(dtype, torch.device(device).type):
            self.skipTest(f"Skipped! {op.name} does not support dtype {str(dtype)}")

        def is_inplace(variant):
            if hasattr(variant, "__wrapped__"):
                return variant.__wrapped__ is op.get_inplace()
            return variant is op.get_inplace()

        include_conjugated_inputs = op.test_conjugated_samples and dtype.is_complex

        samples = op.sample_inputs(device, dtype, requires_grad=True, include_conjugated_inputs=include_conjugated_inputs,
                                   small_inputs_only=TEST_WITH_SLOW_GRADCHECK)

        for sample in samples:
            if sample.broadcasts_input and is_inplace(variant):
                continue

            # Gradcheck expects tensors as its input, but autograd actually supports tensorlists
            #   and tensors passed as kwargs. The following creates a function that accepts just
            #   the tensors that require grad as varargs, and then recomposes them back into the
            #   original input.

            # Creates gradcheck inputs by identifying tensors requiring grad
            all_args = None
            if is_iterable_of_tensors(sample.input):
                all_args = chain(sample.input, sample.args, sample.kwargs.values())
            else:
                all_args = tuple(chain((sample.input,), sample.args, sample.kwargs.values()))
            gradcheck_args = tuple(x for x in all_args if (isinstance(x, torch.Tensor) and x.requires_grad))

            # Verifies sample input tensors should have no grad
            # This may happen if the same tensor is used in two different SampleInputs
            for t in gradcheck_args:
                self.assertIsNone(t.grad,
                                  "A sampled input has a gradient before running autograd. "
                                  "This usually means that (at least) one input tensor is reused "
                                  "across different SampleInputs. "
                                  "Please create a new tensor for each SampleInput.")

            def _input_recomposition_helper(inputs, inp, input_idx):
                if is_iterable_of_tensors(inp):
                    tensor_list = []
                    for x in inp:
                        if isinstance(x, torch.Tensor) and x.requires_grad:
                            tensor_list.append(inputs[input_idx])
                            input_idx = input_idx + 1
                        else:
                            tensor_list.append(x)
                    return tensor_list, input_idx
                elif isinstance(inp, torch.Tensor) and inp.requires_grad:
                    return inputs[input_idx], input_idx + 1
                else:
                    return inp, input_idx

            def fn(*inputs):
                # Puts inputs back into sample properly
                positional_args = []
                input_idx = 0
                inp, input_idx = _input_recomposition_helper(inputs, sample.input, input_idx)
                positional_args.append(inp)

                for x in sample.args:
                    inp, input_idx = _input_recomposition_helper(inputs, x, input_idx)
                    positional_args.append(inp)

                # Recreates kwargs
                kwargs = {}
                for k, v in sample.kwargs.items():
                    inp, input_idx = _input_recomposition_helper(inputs, v, input_idx)
                    kwargs[k] = inp

                output = op.gradcheck_wrapper(variant, *positional_args, **kwargs)
                if sample.output_process_fn_grad is not None:
                    return sample.output_process_fn_grad(output)
                return output

            if check == 'gradcheck':
                if check_batched_grad is None:
                    check_batched_grad = op.check_batched_grad
                self.assertTrue(gradcheck(fn, gradcheck_args,
                                          check_batched_grad=check_batched_grad,
                                          check_grad_dtypes=True,
                                          nondet_tol=op.gradcheck_nondet_tol,
                                          fast_mode=op.gradcheck_fast_mode,
                                          check_forward_ad=check_forward_ad,
                                          check_backward_ad=check_backward_ad,
                                          check_undefined_grad=True,
                                          check_batched_forward_grad=check_batched_forward_grad))
            elif check in ('bwgrad_bwgrad', 'fwgrad_bwgrad'):  # gradgrad check
                self.assertFalse(check_forward_ad, msg="Cannot run forward AD check for gradgradcheck")
                for gen_non_contig_grad_outputs in (False, True):
                    kwargs = {
                        "gen_non_contig_grad_outputs": gen_non_contig_grad_outputs,
                        "check_batched_grad": op.check_batched_gradgrad,
                        "check_grad_dtypes": True,
                        "nondet_tol": op.gradcheck_nondet_tol,
                        "fast_mode": op.gradcheck_fast_mode
                    }
                    if check == "fwgrad_bwgrad":
                        kwargs["check_fwd_over_rev"] = True
                        kwargs["check_rev_over_rev"] = False
                        kwargs["check_batched_grad"] = False
                        kwargs["check_undefined_grad"] = False

                    self.assertTrue(gradgradcheck(fn, gradcheck_args, **kwargs))
            else:
                self.assertTrue(False, msg="Unknown check requested!")

    def _grad_test_helper(self, device, dtype, op, variant, *, check_forward_ad=False, check_backward_ad=True,
                          check_batched_grad=None, check_batched_forward_grad=False):
        return self._check_helper(device, dtype, op, variant, 'gradcheck', check_forward_ad=check_forward_ad,
                                  check_backward_ad=check_backward_ad, check_batched_grad=check_batched_grad,
                                  check_batched_forward_grad=check_batched_forward_grad)

    def _skip_helper(self, op, device, dtype):
        if dtype not in op.supported_backward_dtypes(torch.device(device).type):
            self.skipTest("Skipped! Op doesn't support autograd for this dtype.")
        if not op.supports_autograd and not op.supports_forward_ad:
            self.skipTest("Skipped! autograd not supported.")

def make_lazy_class(cls):

    def lazy_init(self, cb):
        self._cb = cb
        self._value = None

    cls.__init__ = lazy_init

    for basename in [
        "add", "sub", "mul", "truediv", "floordiv", "mod", "divmod", "pow",
        "lshift", "rshift", "and", "or", "xor", "neg", "pos", "abs", "invert",
        "eq", "ne", "lt", "le", "gt", "ge", "bool", "int", "index",
    ]:
        name = f"__{basename}__"

        def inner_wrapper(name):
            use_operator = basename not in ("bool", "int")

            def wrapped(self, *args, **kwargs):
                if self._cb is not None:
                    self._value = self._cb()
                    self._cb = None
                if not use_operator:
                    return getattr(self._value, name)(*args, **kwargs)
                else:
                    return getattr(operator, name)(self._value, *args, **kwargs)
            return wrapped

        setattr(cls, name, inner_wrapper(name))

    return cls


# Base TestCase for NT tests; used to define common helpers, etc.
class NestedTensorTestCase(TestCase):
    def assertEqualIgnoringNestedInts(self, a, b):
        # unbinding NJTs allows us to compare them as essentially equal without
        # caring about exact nested int comparison
        def _unbind_njts(x):
            if isinstance(x, torch.Tensor) and x.is_nested and x.layout == torch.jagged:
                return x.unbind()
            else:
                return x

        self.assertEqual(pytree.tree_map(_unbind_njts, a), pytree.tree_map(_unbind_njts, b))

    def assertEqualNoncontigAware(self, a, b):
        # assertEqual() doesn't take into account lengths, so hack around this
        # by comparing unbound components and shapes
        self.assertEqualIgnoringNestedInts(a, b)

        def _get_njt_shapes(x):
            return (
                x.shape
                if isinstance(x, torch.Tensor) and x.is_nested
                else None
            )

        a_shapes = pytree.tree_map(_get_njt_shapes, a)
        b_shapes = pytree.tree_map(_get_njt_shapes, b)
        self.assertEqual(a_shapes, b_shapes)

    @contextlib.contextmanager
    def branch_nested_state(self):
        """Context manager to branch and restore the nested tensor state."""
        nested_tensor_module = torch.nested._internal.nested_tensor
        original_tensor_symint_registry = nested_tensor_module._tensor_symint_registry.copy()
        original_tensor_id_counter = nested_tensor_module._tensor_id_counter
        try:
            yield
        finally:
            nested_tensor_module._tensor_id_counter = original_tensor_id_counter
            nested_tensor_module._tensor_symint_registry = original_tensor_symint_registry


@make_lazy_class
class LazyVal:
    pass


def munge_exc(e, *, suppress_suffix=True, suppress_prefix=True, file=None, skip=0):
    if file is None:
        file = inspect.stack()[1 + skip].filename  # skip one frame

    file = _as_posix_path(file)
    s = _as_posix_path(str(e))

    # Remove everything that looks like stack frames in NOT this file
    def repl_frame(m):
        if m.group(1) != file:
            return ""
        # Don't accept top-level, even for this script, these will wobble
        # depending on how the testing script was invoked
        if m.group(2) == "<module>":
            return ""

        return m.group(0)

    s = re.sub(r'  File "([^"]+)", line \d+, in (.+)\n(    .+\n( +[~^]+ *\n)?)+', repl_frame, s)
    s = re.sub(r"line \d+", "line N", s)
    s = re.sub(r".py:\d+", ".py:N", s)
    s = re.sub(file, _as_posix_path(os.path.basename(file)), s)
    s = re.sub(_as_posix_path(os.path.join(os.path.dirname(torch.__file__), "")), "", s)
    if suppress_suffix:
        s = re.sub(r"\n*Set TORCH_LOGS.+", "", s, flags=re.DOTALL)
        s = re.sub(r"\n*You can suppress this exception.+", "", s, flags=re.DOTALL)
    if suppress_prefix:
        s = re.sub(r"Cannot export model.+\n\n", "", s)
    s = re.sub(r" +$", "", s, flags=re.MULTILINE)
    return s

@contextmanager
def check_leaked_tensors(limit=1, matched_type=torch.Tensor):
    """Wrap around operations you want to ensure are not leaking tensor memory.

    This code intentionally ignores other reference cycles, which can be benign and which we have plenty
    of in pytorch code.  It focuses on any reference cycles that directly or indirectly result holding a Tensor alive,
    since this is likely a more serious leak than typical python refcycles.

    limit specifies how many tensors to dump debug graphs for (default=1)
    """
    def match_obj(obj):
        return isinstance(obj, matched_type)

    try:
        gc.collect()
        gc.set_debug(gc.DEBUG_SAVEALL)
        garbage_objs = []

        # run the user code, after cleaning any existing refcycles, and then check for new ones
        # also allow usercode to check the garbage objs (e.g. for assertion) after exiting ctxmgr
        yield garbage_objs

        gc.collect()
        garbage_objs.extend(filter(match_obj, gc.garbage))
        num_garbage_objs = len(garbage_objs)
        if num_garbage_objs > 0:
            warnings.warn(
                f"{num_garbage_objs} tensors were found in the garbage. Did you introduce a reference cycle?"
            )
            try:
                import objgraph
                warnings.warn(
                    f"Dumping first {limit} objgraphs of leaked {matched_type}s rendered to png"
                )
                for g in garbage_objs[:limit]:
                    objgraph.show_backrefs([g], max_depth=10)
            except ImportError:
                warnings.warn("`pip install objgraph` to enable memory leak debugging")

    finally:
        gc.set_debug(0)

def remove_cpp_extensions_build_root():
    """
    Removes the default root folder under which extensions are built.
    """
    default_build_root = cpp_extension.get_default_build_root()
    if os.path.exists(default_build_root):
        if IS_WINDOWS:
            # rmtree returns permission error: [WinError 5] Access is denied
            # on Windows, this is a workaround
            subprocess.run(["rm", "-rf", default_build_root], stdout=subprocess.PIPE)
        else:
            shutil.rmtree(default_build_root, ignore_errors=True)

<<<<<<< HEAD
def get_backend_ops(device='xpu'):
    backend_ops = {}
    if TEST_XPU and device == 'xpu':
        xpu_op_db = CI_TEST_PREFIX + "/" + device + "/op_db.yaml"
        try:
            with open(xpu_op_db) as stream:
                backend_ops = yaml.safe_load(stream)
        except yaml.YAMLError or FileExistsError:
            print("Error in loading op_db.yaml.")
    return backend_ops

GPU_TYPES = ["cuda", "xpu"]

# defines here before import torch._dynamo is for avoiding circular import
# when get_gpu_type is imported from dynamo
@functools.lru_cache(None)
def get_gpu_type():
    avail_gpus = [x for x in GPU_TYPES if getattr(torch, x).is_available()]
    assert len(avail_gpus) <= 1
    gpu_type = "cuda" if len(avail_gpus) == 0 else avail_gpus.pop()
    return gpu_type

HAS_CUDA = torch.cuda.is_available()

HAS_XPU = torch.xpu.is_available()

HAS_GPU = HAS_CUDA or HAS_XPU

GPU_TYPE = get_gpu_type()

HAS_MULTIGPU = any(
    getattr(torch, gpu).is_available() and getattr(torch, gpu).device_count() >= 2
    for gpu in GPU_TYPES
)

def get_gpu_autocast()
    return torch.cuda.amp.autocast if HAS_CUDA else torch.xpu.amp.autocast
=======
# Decorator to provide a helper to load inline extensions to a temp directory
def scoped_load_inline(func):

    @wraps(func)
    def wrapper(*args, **kwargs):
        def load_inline(*args, **kwargs):
            if IS_WINDOWS:
                # TODO(xmfan): even using TemporaryDirectoryName will result in permission error
                return cpp_extension.load_inline(*args, **kwargs)

            assert "build_directory" not in kwargs
            with TemporaryDirectoryName() as temp_dir_name:
                if kwargs.get("verbose", False):
                    print(f'Using temporary extension directory {temp_dir_name}...', file=sys.stderr)
                kwargs["build_directory"] = temp_dir_name
                return cpp_extension.load_inline(*args, **kwargs)

        return func(*args, load_inline=load_inline, **kwargs)

    return wrapper
>>>>>>> 1b95ca90
<|MERGE_RESOLUTION|>--- conflicted
+++ resolved
@@ -5466,7 +5466,28 @@
         else:
             shutil.rmtree(default_build_root, ignore_errors=True)
 
-<<<<<<< HEAD
+# Decorator to provide a helper to load inline extensions to a temp directory
+def scoped_load_inline(func):
+
+    @wraps(func)
+    def wrapper(*args, **kwargs):
+        def load_inline(*args, **kwargs):
+            if IS_WINDOWS:
+                # TODO(xmfan): even using TemporaryDirectoryName will result in permission error
+                return cpp_extension.load_inline(*args, **kwargs)
+
+            assert "build_directory" not in kwargs
+            with TemporaryDirectoryName() as temp_dir_name:
+                if kwargs.get("verbose", False):
+                    print(f'Using temporary extension directory {temp_dir_name}...', file=sys.stderr)
+                kwargs["build_directory"] = temp_dir_name
+                return cpp_extension.load_inline(*args, **kwargs)
+
+        return func(*args, load_inline=load_inline, **kwargs)
+
+    return wrapper
+
+
 def get_backend_ops(device='xpu'):
     backend_ops = {}
     if TEST_XPU and device == 'xpu':
@@ -5504,25 +5525,3 @@
 
 def get_gpu_autocast()
     return torch.cuda.amp.autocast if HAS_CUDA else torch.xpu.amp.autocast
-=======
-# Decorator to provide a helper to load inline extensions to a temp directory
-def scoped_load_inline(func):
-
-    @wraps(func)
-    def wrapper(*args, **kwargs):
-        def load_inline(*args, **kwargs):
-            if IS_WINDOWS:
-                # TODO(xmfan): even using TemporaryDirectoryName will result in permission error
-                return cpp_extension.load_inline(*args, **kwargs)
-
-            assert "build_directory" not in kwargs
-            with TemporaryDirectoryName() as temp_dir_name:
-                if kwargs.get("verbose", False):
-                    print(f'Using temporary extension directory {temp_dir_name}...', file=sys.stderr)
-                kwargs["build_directory"] = temp_dir_name
-                return cpp_extension.load_inline(*args, **kwargs)
-
-        return func(*args, load_inline=load_inline, **kwargs)
-
-    return wrapper
->>>>>>> 1b95ca90
