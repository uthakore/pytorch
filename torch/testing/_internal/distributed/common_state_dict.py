--- conflicted
+++ resolved
@@ -44,11 +44,7 @@
             dist_param = dist_msd.get(fqn, None)
             if not options.ignore_frozen_params:
                 self.assertIsNotNone(dist_param, f"{fqn=}")
-<<<<<<< HEAD
-                self._compare_tensor(param, dist_param)
-=======
                 self._compare_tensor(param, dist_param, offload_to_cpu)
->>>>>>> f34905f6
             elif dist_param is None:
                 self.assertFalse(param.requires_grad, f"{fqn=}")
 
