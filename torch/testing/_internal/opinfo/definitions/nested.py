# mypy: ignore-errors

from copy import copy
from functools import partial

import torch
from torch.testing._internal.common_methods_invocations import op_db
from torch.testing._internal.opinfo.core import (
    BinaryUfuncInfo,
    ReductionOpInfo,
    SampleInput,
    UnaryUfuncInfo,
)
from torch.utils._pytree import tree_map


# random integer used for sizes
def _rnd():
    return torch.randint(3, 8, ()).item()


def _raggedness_matches(nt1, nt2):
    return (
        nt1.is_nested
        and nt2.is_nested
        and nt1._ragged_idx == nt2._ragged_idx
        and nt1.shape[nt1._ragged_idx] == nt2.shape[nt2._ragged_idx]
    )


# Generates a random NT.
# dims should be something like [5, None, 10], with None indicating that a
# random ragged structure should be used
def random_nt_from_dims(
    dims, device=None, dtype=None, layout=torch.strided, requires_grad=False
):
    sizes = [[d if d is not None else _rnd() for d in dims[1:]] for d in range(dims[0])]
    return torch.nested.nested_tensor(
        [torch.randn(*size) for size in sizes],
        device=device,
        dtype=dtype,
        layout=layout,
        requires_grad=requires_grad,
    )


# Helper function for generating a comprehensive set of NJT sample inputs.
def _sample_njts(device, dtype, requires_grad=False, dims=None):
    if dims is None:
        dims = [2, 3, 4]
    if not isinstance(dims, (list, tuple)):
        dims = [dims]

    # contiguous NJTs
    for dim in dims:
        # with min / max seqlen cached
        shape = (_rnd(), None, *[_rnd() for _ in range(dim - 2)])
        nt = random_nt_from_dims(
            shape,
            device=device,
            dtype=dtype,
            requires_grad=requires_grad,
            layout=torch.jagged,
        )
        yield nt

        # without min / max seqlen cached
        values = nt.values().detach().clone()
        offsets = nt.offsets().detach().clone()
        yield torch.nested.nested_tensor_from_jagged(values, offsets)

    # TODO: add non-contiguous NJTs


# Computes an unbind-based reference for a given OpInfo on a given SampleInput.
# This reference unbinds the input NJT and invokes the op on each of the components,
# optionally wrapping the result in an NJT.
def unbind_reference(op, sample, wrap_output_as_njt=True):
    # first NJT in the arglist determines expected ragged structure
    nt_inp = (
        sample.input
        if sample.input.is_nested
        # TODO: look in kwargs too?
        else next(a for a in sample.args if a.is_nested)
    )

    out_ref_components = []
    for i in range(nt_inp.shape[0]):

        def _slice_input(t, i=i, inp=nt_inp):
            # any NJT with the same ragged structure as the input should
            # be sliced to pass to the reference
            if isinstance(t, torch.Tensor) and _raggedness_matches(t, inp):
                return t[i]
            # allow the SampleInput to tell us how to slice it for ref calculation
            elif isinstance(t, torch.Tensor) and hasattr(t, "_batch_dim"):
                bdim = t._batch_dim  # type: ignore[attr]
                if t.shape[bdim] == 1:
                    return t[0]
                else:
                    return t.select(bdim, i)
            else:
                return t

        inp = _slice_input(sample.input)
        args = tree_map(_slice_input, sample.args)
        kwargs = tree_map(_slice_input, sample.kwargs)

        # Handle indices in index_put
        if "index_put" in op.full_name and "indices" in kwargs:
            if len(kwargs["indices"]) > 1:
                # If after unrolling we still have indices left, use them
                kwargs["indices"] = [t[i] for t in kwargs["indices"][1:]]
            else:
                # If no indices are left, create them so they match the NJT implementation
                sequence_put = kwargs["indices"][0].tolist()
                if i in sequence_put:
                    kwargs["indices"] = [
                        torch.tensor(
                            list(range(inp.shape[0])),
                            dtype=torch.int32,
                            device=kwargs["indices"][0].device,
                        )
                    ]
                else:
                    kwargs["indices"] = [
                        torch.tensor(
                            [], dtype=torch.int32, device=kwargs["indices"][0].device
                        )
                    ]

        from torch.nested._internal.ops import _outer_to_inner_dim

        # Need to adjust dim to apply on NJT component
        if "dim" in kwargs:
            kwargs["dim"] = _outer_to_inner_dim(
                nt_inp.dim(), kwargs["dim"], canonicalize=True
            )

        # TODO: handle this
        assert "dims" not in kwargs
        out_ref_component = op.op(inp, *args, **kwargs)
        out_ref_components.append(out_ref_component)

    if wrap_output_as_njt:
        # handle list / tuple of outputs
        if len(out_ref_components) > 0 and isinstance(
            out_ref_components[0], (list, tuple)
        ):
            num_returns = len(out_ref_components[0])
            # ensure we get the same number of returns for each invocation
            assert all(len(o) == num_returns for o in out_ref_components)
            # construct NJTs from same index returns from each invocation
            njt_returns = []
            for r in range(num_returns):
                njt_returns.append(
                    torch.nested.as_nested_tensor(
                        [o[r] for o in out_ref_components], layout=torch.jagged
                    )
                )
            return type(out_ref_components[0])(njt_returns)
        return torch.nested.as_nested_tensor(out_ref_components, layout=torch.jagged)

    return out_ref_components


# Computes the reference value for a reduction op.
def reduction_reference(op, sample):
    assert sample.input.is_nested
    dim = sample.kwargs.get("dim", None)
    keepdim = sample.kwargs.get("keepdim", False)
    assert dim != 0, "reductions over the batch dim are not supported"
    assert "dims" not in sample.kwargs
    assert sample.input._ragged_idx == 1

    if isinstance(dim, (tuple, list)):
        reduce_on_ragged = sample.input._ragged_idx in dim
        reduce_on_batch = 0 in dim
    else:
        reduce_on_ragged = sample.input._ragged_idx == dim
        reduce_on_batch = dim == 0

    if dim is None:
        # calculate reference value by running reduction on values buffer
        return op.op(sample.input.values(), *sample.args, **sample.kwargs)

    if reduce_on_ragged and reduce_on_batch:
        # run reference directly on buffer with dims converted to inner space
        from torch.nested._internal.ops import _outer_to_inner_dim

        ref_kwargs = dict(sample.kwargs)
        ref_kwargs["dim"] = _outer_to_inner_dim(
            sample.input.dim(), dim, canonicalize=True
        )
        out = op.op(sample.input.values(), *sample.args, **ref_kwargs)
        if keepdim:
            if isinstance(out, (tuple, list)):
                # some ops return multiple things; unsqueeze all of them
                out = type(out)(o.unsqueeze(sample.input._ragged_idx) for o in out)
            else:
                out = out.unsqueeze(sample.input._ragged_idx)
        return out

    if reduce_on_ragged and not reduce_on_batch:
        # calculate reference value by running an unbind reference and stacking
        out_ref_components = unbind_reference(op, sample, wrap_output_as_njt=False)
        if len(out_ref_components) > 0 and isinstance(
            out_ref_components[0], (tuple, list)
        ):
            # some ops return multiple things; stack all of them
            num_returns = len(out_ref_components[0])
            # ensure we get the same number of returns for each invocation
            assert all(len(o) == num_returns for o in out_ref_components)
            # stack same index returns from each invocation
            stacked_returns = []
            for r in range(num_returns):
                stacked_returns.append(
                    torch.stack([o[r] for o in out_ref_components], dim=0)
                )
            return type(out_ref_components[0])(stacked_returns)
        return torch.stack(out_ref_components, dim=0)

    # unbind reference works for other reductions
    return unbind_reference(op, sample)


def sample_inputs_elementwise_njt_unary(
    op_info, device, dtype, requires_grad, op_kwargs=None, **kwargs
):
    if not op_kwargs:
        op_kwargs = {}

    for njt in _sample_njts(
        device=device, dtype=dtype, requires_grad=requires_grad, dims=[2, 3, 4]
    ):
        yield SampleInput(njt, kwargs=dict(op_kwargs))


def sample_inputs_elementwise_njt_binary(
    op_info, device, dtype, requires_grad, op_kwargs=None, **kwargs
):
    if not op_kwargs:
        op_kwargs = {}

    for njt1 in _sample_njts(
        device=device, dtype=dtype, requires_grad=requires_grad, dims=[2, 3, 4]
    ):
        # TODO: account for non-contiguous NJTs here
        njt2 = torch.randn_like(njt1)
        yield SampleInput(njt1, args=(njt2,), kwargs=dict(op_kwargs))

        # broadcasting case: (B, j0, ...) with (B, 1, ...)
        t = torch.randn(
            (njt1.shape[0], 1, *njt1.shape[2:]),
            device=device,
            dtype=dtype,
            requires_grad=requires_grad,
        )
        # used for slicing in unbind_reference()
        t._batch_dim = 0
        # (NT, T)
        yield SampleInput(njt1, args=(t,), kwargs=dict(op_kwargs))
        # (T, NT)
        yield SampleInput(t, args=(njt1,), kwargs=dict(op_kwargs))

        # broadcasting case: (B, j0, ...) with (1, 1...)
        t = torch.randn(
            [1 for _ in range(njt1.dim())],
            device=device,
            dtype=dtype,
            requires_grad=requires_grad,
        )
        # used for slicing in unbind_reference()
        t._batch_dim = 0
        # (NT, T)
        yield SampleInput(njt1, args=(t,), kwargs=dict(op_kwargs))
        # (T, NT)
        yield SampleInput(t, args=(njt1,), kwargs=dict(op_kwargs))

        # broadcasting case: (B, j0, ...) with (...)
        t = torch.randn(
            njt1.shape[2:], device=device, dtype=dtype, requires_grad=requires_grad
        )
        # (NT, T)
        yield SampleInput(njt1, args=(t,), kwargs=dict(op_kwargs))
        # (T, NT)
        yield SampleInput(t, args=(njt1,), kwargs=dict(op_kwargs))

        # broadcasting case: (B, j0, ...) with scalar
        t = torch.randn((), device=device, dtype=dtype, requires_grad=requires_grad)
        # (NT, T)
        yield SampleInput(njt1, args=(t,), kwargs=dict(op_kwargs))
        # (T, NT)
        yield SampleInput(t, args=(njt1,), kwargs=dict(op_kwargs))

    # mixed broadcasting case: (B, j0, 1) with (B, 1, D)
    B = 4
    D = 16
    njt = random_nt_from_dims(
        (B, None, 1),
        device=device,
        dtype=dtype,
        requires_grad=requires_grad,
        layout=torch.jagged,
    )
    t = torch.randn(B, 1, D, device=device, dtype=dtype, requires_grad=requires_grad)
    # used for slicing in unbind_reference()
    t._batch_dim = 0

    # (NT, T)
    yield SampleInput(njt, args=(t,), kwargs=dict(op_kwargs))
    # (T, NT)
    yield SampleInput(t, args=(njt,), kwargs=dict(op_kwargs))


def sample_inputs_njt_reduction(
    op_info,
    device,
    dtype,
    requires_grad,
    supports_dimlist=True,
    op_kwargs=None,
    **kwargs,
):
    if not op_kwargs:
        op_kwargs = {}

    for njt in _sample_njts(
        device=device, dtype=dtype, requires_grad=requires_grad, dims=[2, 3, 4]
    ):
        for keepdim in [False, True]:
            # single dim-wise reduction; includes reduction over the ragged dim
            # NB: reduction over the batch dim is not supported!
            # TODO: Cover this in the set of error inputs
            for dim in range(1, njt.dim()):
                yield SampleInput(
<<<<<<< HEAD
                    njt.clone().detach(),
                    kwargs={**op_kwargs, "dim": dim, "keepdim": keepdim},
=======
                    njt.detach().clone(),
                    kwargs={
                        **op_kwargs,
                        "dim": dim,
                        **({"keepdim": keepdim} if supports_keepdim else {}),
                    },
                    name=f"{njt_desc}: {dim_desc} dim reduction{keepdim_suffix}",
>>>>>>> 1c1d06a2
                )

            if supports_dimlist:
                # reduce on both batch and ragged dims
                yield SampleInput(
                    njt.detach().clone(),
                    kwargs={
                        **op_kwargs,
                        "dim": [0, njt._ragged_idx],
                        "keepdim": keepdim,
                    },
                )

                # reduce on batch, ragged, and other dims
                for other_dim in range(njt._ragged_idx + 1, njt.dim()):
                    yield SampleInput(
                        njt.detach().clone(),
                        kwargs={
                            **op_kwargs,
                            "dim": [0, njt._ragged_idx, other_dim],
                            "keepdim": keepdim,
                        },
                    )

                # reduce on two non-ragged, non-batch dims
                if njt.dim() > 3 and njt._ragged_idx == 1:
                    yield SampleInput(
                        njt.detach().clone(),
                        kwargs={
                            **op_kwargs,
                            "dim": [njt.dim() - 2, njt.dim() - 1],
                            "keepdim": keepdim,
                        },
                    )

                # full reduction by specifying all dims
                yield SampleInput(
                    njt.detach().clone(),
                    kwargs={
                        **op_kwargs,
                        "dim": list(range(njt.dim())),
                        "keepdim": keepdim,
                    },
                )

                # TODO: Reducing on ragged dim and non-batch dim is not supported;
                # cover this in the set of error inputs.

        # full reduction
<<<<<<< HEAD
        yield SampleInput(njt.clone().detach(), kwargs=dict(op_kwargs))
=======
        yield SampleInput(
            njt.detach().clone(),
            kwargs=dict(op_kwargs),
            name=f"{njt_desc}: full reduction with keepdim={keepdim}",
        )
>>>>>>> 1c1d06a2


def unsupported_sample_inputs_func(op_name):
    def _f(op_info, device, dtype, requires_grad, op_name=op_name, **kwargs):
        raise RuntimeError(
            f"OpInfo for {op_name} does not support NJT. Support can be added by modifying "
            "torch/testing/_internal/opinfo/definitions/nested.py."
        )

    return _f


def unsupported_reference(op_name):
    def _f(op, sample):
        raise RuntimeError(
            f"OpInfo for {op_name} does not define a ref() function. Support can be added by "
            "modifying torch/testing/_internal/opinfo/definitions/nested.py."
        )

    return _f


# === BEGIN OP-SPECIFIC SAMPLE INPUTS FUNCS ===
def sample_inputs_clone(op_info, device, dtype, requires_grad, **kwargs):
    # non-contiguous NJTs
    for njt in _sample_njts(
        device=device, dtype=dtype, requires_grad=requires_grad, dims=[2, 3, 4]
    ):
        yield SampleInput(njt)

    for memory_format in (torch.contiguous_format, torch.preserve_format):
        # construct a "non-contiguous with holes" NJT
        values = torch.randn(
            10, 5, device=device, dtype=dtype, requires_grad=requires_grad
        )
        offsets = torch.tensor([0, 2, 4, 10], device=device, dtype=torch.int64)
        lengths = torch.tensor([2, 1, 3], device=device, dtype=torch.int64)
        njt = torch.nested.nested_tensor_from_jagged(
            values, offsets=offsets, lengths=lengths
        )

        yield SampleInput(njt, kwargs={"memory_format": memory_format})


def sample_inputs_mvl_gamma(p):
    return partial(sample_inputs_elementwise_njt_unary, op_kwargs={"p": p})


def sample_inputs_polygamma_n(n):
    return partial(sample_inputs_elementwise_njt_unary, op_kwargs={"n": n})


def sample_inputs_special_polygamma_n(n):
    return partial(sample_inputs_elementwise_njt_unary, op_kwargs={"n": n})


def sample_inputs_to(op_info, device, dtype, requires_grad, op_kwargs=None, **kwargs):
    for njt in _sample_njts(
        device=device,
        dtype=dtype,
        requires_grad=requires_grad,
        dims=[2, 3, 4],
    ):
        other_dtypes = (
            d for d in (torch.float32, torch.half, torch.double) if d is not dtype
        )
        for other_dtype in other_dtypes:
            sample_name = f"{njt.dim()}D: {dtype} -> {other_dtype}"
            yield SampleInput(
                njt.detach().clone(), kwargs={"dtype": dtype}, name=sample_name
            )

        # only include device transfer for CUDA inputs
        if "cuda" in device:
            other_device = "cpu"
            sample_name = f"{njt.dim()}D: {device} -> {other_device}"
            yield SampleInput(
                njt.detach().clone(), kwargs={"device": other_device}, name=sample_name
            )


def sample_inputs_bmm(op_info, device, dtype, requires_grad, op_kwargs=None, **kwargs):
    for njt_3d in _sample_njts(
        device=device, dtype=dtype, requires_grad=requires_grad, dims=[3]
    ):
        # (B, j1, D) x (B, D, E) => (B, j1, E)
<<<<<<< HEAD
        B, D = njt_3d.shape[0], njt_3d.shape[-1]
        E = D + 2
        other = torch.randn(B, D, E, device=device, dtype=dtype)
        # used for slicing in unbind_reference()
        other._batch_dim = 0
        yield SampleInput(njt_3d.clone().detach(), kwargs={"mat2": other})
=======
        if njt_3d._ragged_idx == 1:
            B, D = njt_3d.shape[0], njt_3d.shape[-1]
            E = D + 2
            other = torch.randn(B, D, E, device=device, dtype=dtype)
            # used for slicing in unbind_reference()
            other._batch_dim = 0
            njt_desc = _describe_njt(njt_3d)
            yield SampleInput(
                njt_3d.detach().clone(),
                kwargs={"mat2": other},
                name=f"{njt_desc}: (B, j, D) x (B, D, E)",
            )
>>>>>>> 1c1d06a2

        # TODO (need factory functions):
        # (B, D, j1) x (B, j1, E) => (B, D, E)


def reference_bmm(op, sample):
    # unbind reduces a dim and bmm requires 3D, so use matmul as the reference
    matmul_op = copy(op)
    matmul_op.op = torch.matmul
    # change arg name from mat2 -> other
    modified_sample = copy(sample)
    other = modified_sample.kwargs["mat2"]
    del modified_sample.kwargs["mat2"]
    modified_sample.kwargs["other"] = other
    return unbind_reference(matmul_op, modified_sample)


def sample_inputs_matmul(
    op_info, device, dtype, requires_grad, op_kwargs=None, **kwargs
):
    # also run bmm samples through
    for sample_input in sample_inputs_bmm(op_info, device, dtype, requires_grad):
        # change arg name from mat2 -> other
        other = sample_input.kwargs["mat2"]
        del sample_input.kwargs["mat2"]
        sample_input.kwargs["other"] = other
        yield sample_input

    # 3D cases not covered by bmm
    for njt_3d in _sample_njts(
        device=device, dtype=dtype, requires_grad=requires_grad, dims=[3]
    ):
        # (B, j1, D) x (D, E) => (B, j1, E)
<<<<<<< HEAD
        D = njt_3d.shape[-1]
        E = D + 2
        yield SampleInput(
            njt_3d.clone().detach(),
            kwargs={"other": torch.randn(D, E, device=device, dtype=dtype)},
        )
=======
        if njt_3d._ragged_idx == 1:
            D = njt_3d.shape[-1]
            E = D + 2
            njt_desc = _describe_njt(njt_3d)
            yield SampleInput(
                njt_3d.detach().clone(),
                kwargs={"other": torch.randn(D, E, device=device, dtype=dtype)},
                name=f"{njt_desc}: (B, j, D) x (D, E)",
            )
>>>>>>> 1c1d06a2

    # 4D cases
    for njt_4d in _sample_njts(
        device=device, dtype=dtype, requires_grad=requires_grad, dims=[4]
    ):
        # (B, j1, D, E) x (E, F) => (B, j1, D, F)
<<<<<<< HEAD
        E = njt_4d.shape[-1]
        F = E + 2
        yield SampleInput(
            njt_4d.clone().detach(),
            kwargs={"other": torch.randn(E, F, device=device, dtype=dtype)},
        )
=======
        if njt_4d._ragged_idx == 1:
            E = njt_4d.shape[-1]
            F = E + 2
            njt_desc = _describe_njt(njt_4d)
            yield SampleInput(
                njt_4d.detach().clone(),
                kwargs={"other": torch.randn(E, F, device=device, dtype=dtype)},
                name=f"{njt_desc}: (B, j, D, E) x (E, F)",
            )
>>>>>>> 1c1d06a2

        # TODO (need factory functions):
        # (B, j1, D, E) x (B, j1, E, F) => (B, j1, D, F)


def sample_inputs_masked_select(
    op_info, device, dtype, requires_grad, op_kwargs=None, **kwargs
):
    for njt in _sample_njts(
        device=device, dtype=dtype, requires_grad=requires_grad, dims=[2]
    ):
        yield SampleInput(
            njt, kwargs={"mask": (torch.randn_like(njt, requires_grad=False) < 0.0)}
        )


def sample_inputs_nn_functional_embedding(
    op_info, device, dtype, requires_grad, **kwargs
):
    indices = torch.nested.nested_tensor(
        [
            torch.tensor([0, 2, 1, 3]),
            torch.tensor([4, 2, 1]),
            torch.tensor([6, 7, 5, 2, 4]),
        ],
        layout=torch.jagged,
        dtype=torch.int64,
        device=device,
    )

    NUM_EMBEDDINGS = 20
    EMBEDDING_DIM = 32
    weight = torch.randn(NUM_EMBEDDINGS, EMBEDDING_DIM, device=device, dtype=dtype)

    # NB: the OpInfo entry for embedding_bag expects weight first so the gradients
    # can be checked
    yield SampleInput(
        weight.detach().clone().requires_grad_(),
        args=(indices,),
    )

    yield SampleInput(
        weight.detach().clone().requires_grad_(),
        args=(indices,),
        kwargs={"padding_idx": 1},
    )


def sample_inputs_index_put(
    op_info, device, dtype, requires_grad, op_kwargs=None, **kwargs
):
    for njt in _sample_njts(
        device=device, dtype=dtype, requires_grad=requires_grad, dims=[2, 3, 4]
    ):
        for dim in range(njt.dim()):
            indices = [
                torch.tensor(list(range(njt.size(0))), device=njt.device),
                *[
                    torch.tensor([0] * njt.size(0), device=njt.device)
                    for _ in range(dim - 1)
                ],
            ]
            yield SampleInput(
                njt.detach().clone(),
                kwargs={
                    "indices": indices,
                    "values": torch.tensor(1.0, device=njt.device),
                },
            )

    # Non-cont NJT for completeness
    offsets = torch.tensor([0, 2, 5, 7], device=device)
    lengths = torch.tensor([2, 2, 2], device=device)
    indices = [
        torch.tensor([0, 1, 2], device=device),
        torch.tensor([0, 1, 1], device=device),
        torch.tensor([0, 0, 0], device=device),
    ]
    a = torch.nested.nested_tensor_from_jagged(
        torch.zeros(7, 3, device=device), offsets, lengths
    )

    yield SampleInput(
        a.detach().clone(),
        kwargs={"indices": indices, "values": torch.tensor(1.0, device=a.device)},
    )


def sample_inputs_nn_functional_embedding_bag(
    op_info, device, dtype, requires_grad, **kwargs
):
    for generate_per_sample_weight in (True, False):
        for mode in ("sum", "mean", "max"):
            # per_sample_weights is only supported for mode='sum'
            if mode != "sum" and generate_per_sample_weight:
                continue

            NUM_EMBEDDINGS = 10
            EMBEDDING_DIM = 32
            weight = torch.randn(
                NUM_EMBEDDINGS, EMBEDDING_DIM, dtype=dtype, device=device
            )

            njt = torch.nested.nested_tensor(
                [
                    torch.randint(0, NUM_EMBEDDINGS, size=(2,)),
                    torch.randint(0, NUM_EMBEDDINGS, size=(3,)),
                    torch.randint(0, NUM_EMBEDDINGS, size=(4,)),
                ],
                layout=torch.jagged,
                dtype=torch.int64,
                device=device,
            )

            per_sample_weights = None
            if generate_per_sample_weight:
                per_sample_weights = torch.randn_like(njt, dtype=dtype)

            # NB: the OpInfo entry for embedding_bag expects weight first so the gradients
            # can be checked
            yield SampleInput(
                weight,
                args=(njt,),
                kwargs={
                    "mode": mode,
                    "per_sample_weights": per_sample_weights,
                },
            )


def reference_nn_functional_embedding_bag(op, sample):
    # run reference on a single bag at a time
    new_kwargs = dict(sample.kwargs)
    new_kwargs.update(
        {"offsets": torch.tensor([0], dtype=torch.int64, device=sample.input.device)}
    )
    # flip input / weight back to what unbind_reference() expects
    sample = SampleInput(sample.args[0], args=(sample.input,), kwargs=new_kwargs)
    old_op = op.op
    op.op = torch.nn.functional.embedding_bag
    output = unbind_reference(op, sample, wrap_output_as_njt=False)
    op.op = old_op
    # concat bag outputs to get final output
    return torch.cat(output, dim=0)


def sample_inputs_nn_functional_linear(op_info, device, dtype, requires_grad, **kwargs):
    for njt in _sample_njts(
        device=device, dtype=dtype, requires_grad=requires_grad, dims=[3, 4, 5]
    ):
        # with bias
        NUM_OUTPUT = 10
        weight = torch.randn(
            NUM_OUTPUT,
            njt.size(-1),
            device=device,
            dtype=dtype,
            requires_grad=requires_grad,
        )
        bias = torch.randn(
            NUM_OUTPUT, device=device, dtype=dtype, requires_grad=requires_grad
        )
        yield SampleInput(
            njt,
            kwargs={
                "weight": weight,
                "bias": bias,
            },
        )

        # without bias
        yield SampleInput(
            njt,
            kwargs={
                "weight": weight,
            },
        )


def sample_inputs_nn_functional_rms_norm(
    op_info, device, dtype, requires_grad, **kwargs
):
    for njt in _sample_njts(
        device=device, dtype=dtype, requires_grad=requires_grad, dims=[3, 4]
    ):
        # normalize over non-ragged dims
        for start_dim in range(2, njt.dim()):
            normalized_shape = njt.shape[start_dim:]
            weight = torch.randn(
                normalized_shape,
                device=device,
                dtype=dtype,
                requires_grad=requires_grad,
            )

            yield SampleInput(
                njt,
                kwargs={
                    "normalized_shape": normalized_shape,
                    "weight": weight,
                },
            )


sample_inputs_nn_functional_threshold = partial(
    sample_inputs_elementwise_njt_unary,
    op_kwargs={"threshold": float.fromhex("0x1.3ap-3"), "value": -9},
)
# === END OP-SPECIFIC SAMPLE INPUTS FUNCS ===


# Mapping of OpInfo full names -> sample_inputs_funcs, which define the set of sample inputs
# (involving NJTs) to pass to the op. Full name consists of the OpInfo's name and variant name
# separated by a period (e.g. special.polygamma.special_polygamma_n_0). These are necessary
# to specify if they cannot be auto-generated for some reason. Try to keep these sorted
# in alphabetical order!
njt_sample_inputs = {
    "argmax": partial(sample_inputs_njt_reduction, supports_dimlist=False),
    "argmin": partial(sample_inputs_njt_reduction, supports_dimlist=False),
    "bmm": sample_inputs_bmm,
    "clone": sample_inputs_clone,
    **{f"mvlgamma.mvlgamma_p_{p}": sample_inputs_mvl_gamma(p=1) for p in (1, 3, 5)},
    "nn.functional.embedding": sample_inputs_nn_functional_embedding,
    "nn.functional.embedding_bag": sample_inputs_nn_functional_embedding_bag,
    "nn.functional.linear": sample_inputs_nn_functional_linear,
    "nn.functional.rms_norm": sample_inputs_nn_functional_rms_norm,
    "nn.functional.threshold": sample_inputs_nn_functional_threshold,
    **{f"polygamma.polygamma_n_{n}": sample_inputs_polygamma_n(n=n) for n in range(5)},
    "special.polygamma.special_polygamma_n_0": sample_inputs_special_polygamma_n(n=0),
    "to": sample_inputs_to,
    "matmul": sample_inputs_matmul,
    "masked_select": sample_inputs_masked_select,
    "index_put": sample_inputs_index_put,
    "max.reduction_with_dim": partial(
        sample_inputs_njt_reduction, supports_dimlist=False
    ),
    "min.reduction_with_dim": partial(
        sample_inputs_njt_reduction, supports_dimlist=False
    ),
    "prod": partial(sample_inputs_njt_reduction, supports_dimlist=False),
}

njt_references = {
    "argmax": reduction_reference,
    "argmin": reduction_reference,
    "bmm": reference_bmm,
    "max.reduction_with_dim": reduction_reference,
    "min.reduction_with_dim": reduction_reference,
    "nn.functional.embedding_bag": reference_nn_functional_embedding_bag,
    "prod": reduction_reference,
}


# Translates an OpInfo entry to one that operates on NJTs.
def translate_opinfo(op):
    new_op = copy(op)
    new_op.supports_njt = True

    if op.full_name in njt_sample_inputs:
        new_op.sample_inputs_func = njt_sample_inputs[op.full_name]
        new_op.ref = njt_references.get(op.full_name, unbind_reference)
    elif isinstance(op, UnaryUfuncInfo):
        new_op.sample_inputs_func = partial(
            sample_inputs_elementwise_njt_unary, op_kwargs=None
        )
        new_op.ref = unbind_reference
    elif isinstance(op, BinaryUfuncInfo):
        new_op.sample_inputs_func = partial(
            sample_inputs_elementwise_njt_binary, op_kwargs=None
        )
        new_op.ref = unbind_reference
    elif isinstance(op, ReductionOpInfo):
        new_op.sample_inputs_func = partial(sample_inputs_njt_reduction, op_kwargs=None)
        new_op.ref = reduction_reference
    # TODO: Translate the rest of the OpInfos
    else:
        new_op.sample_inputs_func = unsupported_sample_inputs_func(op.full_name)
        new_op.ref = unsupported_reference(op.full_name)
        new_op.supports_njt = False

    return new_op


njt_op_db = [translate_opinfo(op) for op in op_db]<|MERGE_RESOLUTION|>--- conflicted
+++ resolved
@@ -1,17 +1,89 @@
 # mypy: ignore-errors
 
+import contextlib
+from abc import ABC, abstractmethod
 from copy import copy
+from dataclasses import dataclass
 from functools import partial
+from typing import Callable, TypeVar
 
 import torch
+from torch.fx.experimental.symbolic_shapes import is_nested_int
 from torch.testing._internal.common_methods_invocations import op_db
 from torch.testing._internal.opinfo.core import (
     BinaryUfuncInfo,
+    OpInfo,
     ReductionOpInfo,
     SampleInput,
     UnaryUfuncInfo,
 )
 from torch.utils._pytree import tree_map
+
+
+# Represents a rule matching a particular set of tests. It allows granularity
+# at the device, dtype, op, and individual sample levels. This flexibility allows entire
+# bugs to be represented by a single rule, even if this corresponds with multiple conceptual
+# test cases across multiple ops.
+@dataclass
+class SampleRule(ABC):
+    # function to indicate whether the rule applies; return True if so
+    match_fn: Callable[[torch.device, torch.dtype, OpInfo, SampleInput], bool] = None
+    # optional name for identifying the rule
+    name: str = ""
+
+    def __post_init__(self):
+        if self.match_fn is None:
+            raise ValueError("rule must have match_fn set to be useful")
+
+    # returns True if the rule applies or False otherwise
+    def match(self, device, dtype, op, sample) -> bool:
+        return self.match_fn(device, dtype, op, sample)
+
+    # returns a string identifier of the rule type
+    @abstractmethod
+    def type(self) -> str:
+        ...
+
+    # returns an appropriate context that e.g. handles the xfail, skips, etc.
+    @abstractmethod
+    def get_context(self, test_case):
+        ...
+
+
+# useful for specifying xfails
+@dataclass
+class XFailRule(SampleRule):
+    # expected error type
+    error_type: TypeVar = Exception
+    # expected error message
+    error_msg: str = ".*"
+
+    @property
+    def type(self) -> str:
+        return "xfail"
+
+    def get_context(self, test_case):
+        return test_case.assertRaisesRegex(
+            # failing within torch.compile wraps within a BackendCompilerFailed
+            (self.error_type, torch._dynamo.exc.BackendCompilerFailed),
+            self.error_msg,
+        )
+
+
+# useful for specifying skips
+@dataclass
+class SkipRule(SampleRule):
+    @property
+    def type(self):
+        return "skip"
+
+    def get_context(self, test_case):
+        @contextlib.contextmanager
+        def skipcontext(test_case=test_case):
+            test_case.skipTest("Skipped!")
+            yield
+
+        return skipcontext()
 
 
 # random integer used for sizes
@@ -44,6 +116,22 @@
     )
 
 
+# Helper function to get a reasonable string representation of an NJT for use in
+# SampleInput names.
+def _describe_njt(njt) -> str:
+    contig_type = "_contig" if njt.is_contiguous() else "_noncontig"
+    if njt._lengths is not None and njt._offsets is not None:
+        contig_type += "_holes"
+    elif njt._ragged_idx != 1:
+        contig_type += "_transposed"
+
+    cached_data = "_without_seqlen_cache"
+    if njt._max_seqlen_tensor is not None:
+        cached_data = "_with_seqlen_cache"
+
+    return f"{njt.dim()}D{contig_type}{cached_data}"
+
+
 # Helper function for generating a comprehensive set of NJT sample inputs.
 def _sample_njts(device, dtype, requires_grad=False, dims=None):
     if dims is None:
@@ -69,7 +157,20 @@
         offsets = nt.offsets().detach().clone()
         yield torch.nested.nested_tensor_from_jagged(values, offsets)
 
-    # TODO: add non-contiguous NJTs
+        # non-contiguous transposed NJT (not possible for 2D)
+        if dim > 2:
+            yield nt.transpose(-2, -1)
+
+        # non-contiguous with holes NJT
+        values = nt.values().clone().detach()
+        offsets = nt.offsets().clone().detach()
+        # subtract 1 to cause holes
+        lengths = (offsets.diff() - 1).clone().detach()
+        yield torch.nested.nested_tensor_from_jagged(
+            values=values,
+            offsets=offsets,
+            lengths=lengths,
+        )
 
 
 # Computes an unbind-based reference for a given OpInfo on a given SampleInput.
@@ -171,7 +272,6 @@
     keepdim = sample.kwargs.get("keepdim", False)
     assert dim != 0, "reductions over the batch dim are not supported"
     assert "dims" not in sample.kwargs
-    assert sample.input._ragged_idx == 1
 
     if isinstance(dim, (tuple, list)):
         reduce_on_ragged = sample.input._ragged_idx in dim
@@ -233,7 +333,7 @@
     for njt in _sample_njts(
         device=device, dtype=dtype, requires_grad=requires_grad, dims=[2, 3, 4]
     ):
-        yield SampleInput(njt, kwargs=dict(op_kwargs))
+        yield SampleInput(njt, kwargs=dict(op_kwargs), name=_describe_njt(njt))
 
 
 def sample_inputs_elementwise_njt_binary(
@@ -245,23 +345,42 @@
     for njt1 in _sample_njts(
         device=device, dtype=dtype, requires_grad=requires_grad, dims=[2, 3, 4]
     ):
-        # TODO: account for non-contiguous NJTs here
+        njt_desc = _describe_njt(njt1)
         njt2 = torch.randn_like(njt1)
-        yield SampleInput(njt1, args=(njt2,), kwargs=dict(op_kwargs))
+        yield SampleInput(
+            njt1.clone().detach(),
+            args=(njt2,),
+            kwargs=dict(op_kwargs),
+            name=f"{njt_desc}: (NT, NT)",
+        )
 
         # broadcasting case: (B, j0, ...) with (B, 1, ...)
+        dense_shape = list(njt1.shape)
+        dense_shape[njt1._ragged_idx] = 1
         t = torch.randn(
-            (njt1.shape[0], 1, *njt1.shape[2:]),
+            dense_shape,
             device=device,
             dtype=dtype,
             requires_grad=requires_grad,
         )
+        t2 = t.clone().detach()
         # used for slicing in unbind_reference()
         t._batch_dim = 0
+        t2._batch_dim = 0
         # (NT, T)
-        yield SampleInput(njt1, args=(t,), kwargs=dict(op_kwargs))
+        yield SampleInput(
+            njt1.clone().detach(),
+            args=(t,),
+            kwargs=dict(op_kwargs),
+            name=f"{njt_desc}: (NT, T) broadcasting 1 over ragged",
+        )
         # (T, NT)
-        yield SampleInput(t, args=(njt1,), kwargs=dict(op_kwargs))
+        yield SampleInput(
+            t2,
+            args=(njt1.clone().detach(),),
+            kwargs=dict(op_kwargs),
+            name=f"{njt_desc}: (T, NT) broadcasting 1 over ragged",
+        )
 
         # broadcasting case: (B, j0, ...) with (1, 1...)
         t = torch.randn(
@@ -270,28 +389,64 @@
             dtype=dtype,
             requires_grad=requires_grad,
         )
+        t2 = t.clone().detach()
         # used for slicing in unbind_reference()
         t._batch_dim = 0
+        t2._batch_dim = 0
         # (NT, T)
-        yield SampleInput(njt1, args=(t,), kwargs=dict(op_kwargs))
+        yield SampleInput(
+            njt1.clone().detach(),
+            args=(t,),
+            kwargs=dict(op_kwargs),
+            name=f"{njt_desc}: (NT, T) broadcasting all 1s",
+        )
         # (T, NT)
-        yield SampleInput(t, args=(njt1,), kwargs=dict(op_kwargs))
+        yield SampleInput(
+            t2,
+            args=(njt1.clone().detach(),),
+            kwargs=dict(op_kwargs),
+            name=f"{njt_desc}: (T, NT) broadcasting all 1s",
+        )
 
         # broadcasting case: (B, j0, ...) with (...)
-        t = torch.randn(
-            njt1.shape[2:], device=device, dtype=dtype, requires_grad=requires_grad
-        )
-        # (NT, T)
-        yield SampleInput(njt1, args=(t,), kwargs=dict(op_kwargs))
-        # (T, NT)
-        yield SampleInput(t, args=(njt1,), kwargs=dict(op_kwargs))
+        if njt1.dim() > njt1._ragged_idx + 1:
+            t = torch.randn(
+                njt1.shape[njt1._ragged_idx + 1 :],
+                device=device,
+                dtype=dtype,
+                requires_grad=requires_grad,
+            )
+            # (NT, T)
+            yield SampleInput(
+                njt1.clone().detach(),
+                args=(t.clone().detach(),),
+                kwargs=dict(op_kwargs),
+                name=f"{njt_desc}: (NT, T) broadcasting normal dims",
+            )
+            # (T, NT)
+            yield SampleInput(
+                t.clone().detach(),
+                args=(njt1.clone().detach(),),
+                kwargs=dict(op_kwargs),
+                name=f"{njt_desc}: (T, NT) broadcasting normal dims",
+            )
 
         # broadcasting case: (B, j0, ...) with scalar
         t = torch.randn((), device=device, dtype=dtype, requires_grad=requires_grad)
         # (NT, T)
-        yield SampleInput(njt1, args=(t,), kwargs=dict(op_kwargs))
+        yield SampleInput(
+            njt1.clone().detach(),
+            args=(t.clone().detach(),),
+            kwargs=dict(op_kwargs),
+            name=f"{njt_desc}: (NT, T) broadcasting with scalar",
+        )
         # (T, NT)
-        yield SampleInput(t, args=(njt1,), kwargs=dict(op_kwargs))
+        yield SampleInput(
+            t.clone().detach(),
+            args=(njt1.clone().detach(),),
+            kwargs=dict(op_kwargs),
+            name=f"{njt_desc}: (T, NT) broadcasting with scalar",
+        )
 
     # mixed broadcasting case: (B, j0, 1) with (B, 1, D)
     B = 4
@@ -303,14 +458,27 @@
         requires_grad=requires_grad,
         layout=torch.jagged,
     )
+    njt_desc = _describe_njt(njt)
     t = torch.randn(B, 1, D, device=device, dtype=dtype, requires_grad=requires_grad)
+    t2 = t.clone().detach()
     # used for slicing in unbind_reference()
     t._batch_dim = 0
+    t2._batch_dim = 0
 
     # (NT, T)
-    yield SampleInput(njt, args=(t,), kwargs=dict(op_kwargs))
+    yield SampleInput(
+        njt.clone().detach(),
+        args=(t,),
+        kwargs=dict(op_kwargs),
+        name=f"{njt_desc}: (NT, T) mixed broadcasting",
+    )
     # (T, NT)
-    yield SampleInput(t, args=(njt,), kwargs=dict(op_kwargs))
+    yield SampleInput(
+        t2,
+        args=(njt.clone().detach(),),
+        kwargs=dict(op_kwargs),
+        name=f"{njt_desc}: (T, NT) mixed broadcasting",
+    )
 
 
 def sample_inputs_njt_reduction(
@@ -319,6 +487,7 @@
     dtype,
     requires_grad,
     supports_dimlist=True,
+    supports_keepdim=True,
     op_kwargs=None,
     **kwargs,
 ):
@@ -328,16 +497,16 @@
     for njt in _sample_njts(
         device=device, dtype=dtype, requires_grad=requires_grad, dims=[2, 3, 4]
     ):
-        for keepdim in [False, True]:
+        njt_desc = _describe_njt(njt)
+        keepdim_values = [False, True] if supports_keepdim else [None]
+        for keepdim in keepdim_values:
+            keepdim_suffix = f" with keepdim={keepdim}" if supports_keepdim else ""
             # single dim-wise reduction; includes reduction over the ragged dim
             # NB: reduction over the batch dim is not supported!
             # TODO: Cover this in the set of error inputs
             for dim in range(1, njt.dim()):
+                dim_desc = "normal" if dim != njt._ragged_idx else "ragged"
                 yield SampleInput(
-<<<<<<< HEAD
-                    njt.clone().detach(),
-                    kwargs={**op_kwargs, "dim": dim, "keepdim": keepdim},
-=======
                     njt.detach().clone(),
                     kwargs={
                         **op_kwargs,
@@ -345,7 +514,6 @@
                         **({"keepdim": keepdim} if supports_keepdim else {}),
                     },
                     name=f"{njt_desc}: {dim_desc} dim reduction{keepdim_suffix}",
->>>>>>> 1c1d06a2
                 )
 
             if supports_dimlist:
@@ -355,8 +523,9 @@
                     kwargs={
                         **op_kwargs,
                         "dim": [0, njt._ragged_idx],
-                        "keepdim": keepdim,
+                        **({"keepdim": keepdim} if supports_keepdim else {}),
                     },
+                    name=f"{njt_desc}: batch+ragged reduction{keepdim_suffix}",
                 )
 
                 # reduce on batch, ragged, and other dims
@@ -366,8 +535,12 @@
                         kwargs={
                             **op_kwargs,
                             "dim": [0, njt._ragged_idx, other_dim],
-                            "keepdim": keepdim,
+                            **({"keepdim": keepdim} if supports_keepdim else {}),
                         },
+                        name=(
+                            f"{njt_desc}: batch+ragged+dim={other_dim} "
+                            f"reduction{keepdim_suffix}"
+                        ),
                     )
 
                 # reduce on two non-ragged, non-batch dims
@@ -377,8 +550,9 @@
                         kwargs={
                             **op_kwargs,
                             "dim": [njt.dim() - 2, njt.dim() - 1],
-                            "keepdim": keepdim,
+                            **({"keepdim": keepdim} if supports_keepdim else {}),
                         },
+                        name=f"{njt_desc}: two normal dim reduction{keepdim_suffix}",
                     )
 
                 # full reduction by specifying all dims
@@ -387,23 +561,20 @@
                     kwargs={
                         **op_kwargs,
                         "dim": list(range(njt.dim())),
-                        "keepdim": keepdim,
+                        **({"keepdim": keepdim} if supports_keepdim else {}),
                     },
+                    name=f"{njt_desc}: all dim reduction{keepdim_suffix}",
                 )
 
                 # TODO: Reducing on ragged dim and non-batch dim is not supported;
                 # cover this in the set of error inputs.
 
         # full reduction
-<<<<<<< HEAD
-        yield SampleInput(njt.clone().detach(), kwargs=dict(op_kwargs))
-=======
         yield SampleInput(
             njt.detach().clone(),
             kwargs=dict(op_kwargs),
             name=f"{njt_desc}: full reduction with keepdim={keepdim}",
         )
->>>>>>> 1c1d06a2
 
 
 def unsupported_sample_inputs_func(op_name):
@@ -432,7 +603,7 @@
     for njt in _sample_njts(
         device=device, dtype=dtype, requires_grad=requires_grad, dims=[2, 3, 4]
     ):
-        yield SampleInput(njt)
+        yield SampleInput(njt, name=_describe_njt(njt))
 
     for memory_format in (torch.contiguous_format, torch.preserve_format):
         # construct a "non-contiguous with holes" NJT
@@ -445,7 +616,12 @@
             values, offsets=offsets, lengths=lengths
         )
 
-        yield SampleInput(njt, kwargs={"memory_format": memory_format})
+        njt_desc = _describe_njt(njt)
+        yield SampleInput(
+            njt,
+            kwargs={"memory_format": memory_format},
+            name=f"{njt_desc}: {memory_format})",
+        )
 
 
 def sample_inputs_mvl_gamma(p):
@@ -490,14 +666,6 @@
         device=device, dtype=dtype, requires_grad=requires_grad, dims=[3]
     ):
         # (B, j1, D) x (B, D, E) => (B, j1, E)
-<<<<<<< HEAD
-        B, D = njt_3d.shape[0], njt_3d.shape[-1]
-        E = D + 2
-        other = torch.randn(B, D, E, device=device, dtype=dtype)
-        # used for slicing in unbind_reference()
-        other._batch_dim = 0
-        yield SampleInput(njt_3d.clone().detach(), kwargs={"mat2": other})
-=======
         if njt_3d._ragged_idx == 1:
             B, D = njt_3d.shape[0], njt_3d.shape[-1]
             E = D + 2
@@ -510,7 +678,6 @@
                 kwargs={"mat2": other},
                 name=f"{njt_desc}: (B, j, D) x (B, D, E)",
             )
->>>>>>> 1c1d06a2
 
         # TODO (need factory functions):
         # (B, D, j1) x (B, j1, E) => (B, D, E)
@@ -544,14 +711,6 @@
         device=device, dtype=dtype, requires_grad=requires_grad, dims=[3]
     ):
         # (B, j1, D) x (D, E) => (B, j1, E)
-<<<<<<< HEAD
-        D = njt_3d.shape[-1]
-        E = D + 2
-        yield SampleInput(
-            njt_3d.clone().detach(),
-            kwargs={"other": torch.randn(D, E, device=device, dtype=dtype)},
-        )
-=======
         if njt_3d._ragged_idx == 1:
             D = njt_3d.shape[-1]
             E = D + 2
@@ -561,21 +720,12 @@
                 kwargs={"other": torch.randn(D, E, device=device, dtype=dtype)},
                 name=f"{njt_desc}: (B, j, D) x (D, E)",
             )
->>>>>>> 1c1d06a2
 
     # 4D cases
     for njt_4d in _sample_njts(
         device=device, dtype=dtype, requires_grad=requires_grad, dims=[4]
     ):
         # (B, j1, D, E) x (E, F) => (B, j1, D, F)
-<<<<<<< HEAD
-        E = njt_4d.shape[-1]
-        F = E + 2
-        yield SampleInput(
-            njt_4d.clone().detach(),
-            kwargs={"other": torch.randn(E, F, device=device, dtype=dtype)},
-        )
-=======
         if njt_4d._ragged_idx == 1:
             E = njt_4d.shape[-1]
             F = E + 2
@@ -585,7 +735,6 @@
                 kwargs={"other": torch.randn(E, F, device=device, dtype=dtype)},
                 name=f"{njt_desc}: (B, j, D, E) x (E, F)",
             )
->>>>>>> 1c1d06a2
 
         # TODO (need factory functions):
         # (B, j1, D, E) x (B, j1, E, F) => (B, j1, D, F)
@@ -598,7 +747,9 @@
         device=device, dtype=dtype, requires_grad=requires_grad, dims=[2]
     ):
         yield SampleInput(
-            njt, kwargs={"mask": (torch.randn_like(njt, requires_grad=False) < 0.0)}
+            njt,
+            kwargs={"mask": (torch.randn_like(njt, requires_grad=False) < 0.0)},
+            name=_describe_njt(njt),
         )
 
 
@@ -648,12 +799,14 @@
                     for _ in range(dim - 1)
                 ],
             ]
+            njt_desc = _describe_njt(njt)
             yield SampleInput(
                 njt.detach().clone(),
                 kwargs={
                     "indices": indices,
                     "values": torch.tensor(1.0, device=njt.device),
                 },
+                name=f"{njt_desc}: up to dim {dim - 1}",
             )
 
     # Non-cont NJT for completeness
@@ -668,9 +821,11 @@
         torch.zeros(7, 3, device=device), offsets, lengths
     )
 
+    njt_desc = _describe_njt(a)
     yield SampleInput(
         a.detach().clone(),
         kwargs={"indices": indices, "values": torch.tensor(1.0, device=a.device)},
+        name=f"{njt_desc}: all dims",
     )
 
 
@@ -736,6 +891,10 @@
     for njt in _sample_njts(
         device=device, dtype=dtype, requires_grad=requires_grad, dims=[3, 4, 5]
     ):
+        # projection over a ragged dim is not currently supported
+        if is_nested_int(njt.size(-1)):
+            continue
+
         # with bias
         NUM_OUTPUT = 10
         weight = torch.randn(
@@ -772,7 +931,10 @@
         device=device, dtype=dtype, requires_grad=requires_grad, dims=[3, 4]
     ):
         # normalize over non-ragged dims
-        for start_dim in range(2, njt.dim()):
+        for start_dim in range(njt.dim()):
+            if start_dim <= njt._ragged_idx:
+                continue
+
             normalized_shape = njt.shape[start_dim:]
             weight = torch.randn(
                 normalized_shape,
@@ -807,6 +969,7 @@
     "argmin": partial(sample_inputs_njt_reduction, supports_dimlist=False),
     "bmm": sample_inputs_bmm,
     "clone": sample_inputs_clone,
+    "count_nonzero": partial(sample_inputs_njt_reduction, supports_keepdim=False),
     **{f"mvlgamma.mvlgamma_p_{p}": sample_inputs_mvl_gamma(p=1) for p in (1, 3, 5)},
     "nn.functional.embedding": sample_inputs_nn_functional_embedding,
     "nn.functional.embedding_bag": sample_inputs_nn_functional_embedding_bag,
@@ -832,6 +995,7 @@
     "argmax": reduction_reference,
     "argmin": reduction_reference,
     "bmm": reference_bmm,
+    "count_nonzero": reduction_reference,
     "max.reduction_with_dim": reduction_reference,
     "min.reduction_with_dim": reduction_reference,
     "nn.functional.embedding_bag": reference_nn_functional_embedding_bag,
