--- conflicted
+++ resolved
@@ -55,10 +55,7 @@
     justknob: Optional[str] = None
     env_name_default: Optional[str] = None
     env_name_force: Optional[str] = None
-<<<<<<< HEAD
-=======
     value_type: Optional[type] = None
->>>>>>> a440a018
 
     def __init__(
         self,
@@ -66,20 +63,14 @@
         justknob: Optional[str] = None,
         env_name_default: Optional[str] = None,
         env_name_force: Optional[str] = None,
-<<<<<<< HEAD
-=======
         value_type: Optional[type] = None,
->>>>>>> a440a018
     ):
         # python 3.9 does not support kw_only on the dataclass :(.
         self.default = default
         self.justknob = justknob
         self.env_name_default = env_name_default
         self.env_name_force = env_name_force
-<<<<<<< HEAD
-=======
         self.value_type = value_type
->>>>>>> a440a018
 
 
 # Types saved/loaded in configs
@@ -128,14 +119,10 @@
 
             name = f"{prefix}{key}"
             if isinstance(value, CONFIG_TYPES):
-<<<<<<< HEAD
-                config[name] = _ConfigEntry(Config(default=value))
-=======
                 annotated_type = type_hints.get(key, None)
                 config[name] = _ConfigEntry(
                     Config(default=value, value_type=annotated_type)
                 )
->>>>>>> a440a018
                 if dest is module:
                     delattr(module, key)
             elif isinstance(value, Config):
@@ -226,11 +213,6 @@
     # environment variables are read at install time
     env_value_force: Any = _UNSET_SENTINEL
     env_value_default: Any = _UNSET_SENTINEL
-<<<<<<< HEAD
-
-    def __init__(self, config: Config):
-        self.default = config.default
-=======
     # Used to work arounds bad assumptions in unittest.mock.patch
     # The code to blame is
     # https://github.com/python/cpython/blob/94a7a4e22fb8f567090514785c69e65298acca42/Lib/unittest/mock.py#L1637
@@ -249,7 +231,6 @@
         self.value_type = (
             config.value_type if config.value_type is not None else type(self.default)
         )
->>>>>>> a440a018
         self.justknob = config.justknob
         if config.env_name_default is not None:
             if (env_value := _read_env_variable(config.env_name_default)) is not None:
@@ -290,12 +271,9 @@
         try:
             config = self._config[name]
 
-<<<<<<< HEAD
-=======
             if config.hide:
                 raise AttributeError(f"{self.__name__}.{name} does not exist")
 
->>>>>>> a440a018
             if config.env_value_force is not _UNSET_SENTINEL:
                 return config.env_value_force
 
