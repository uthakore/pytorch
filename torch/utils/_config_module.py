import contextlib
import copy
import hashlib
import inspect
import io
import os
import pickle
import tokenize
import unittest
import warnings
from types import FunctionType, ModuleType
from typing import Any, Callable, Dict, NoReturn, Optional, Set, Union
from typing_extensions import deprecated
from unittest import mock

from torch._utils_internal import justknobs_check


@dataclass
class Config:
    """Represents a config with richer behaviour than just a default value.
    ::
        i.e.
        foo = Config(justknob="//foo:bar", default=False)
        install_config_module(...)

    This configs must be installed with install_config_module to be used

    Precedence Order:
        user_override: If a user sets a value (i.e. foo.bar=True), that
            has the highest precendance and is always respected
        justknob: If this pytorch installation supports justknobs, that will
            override defaults, but will not override the user_override precendence.
        default: This value is the lowest precendance, and will be used if nothing is
            set.

    Arguments:
        justknob: the name of the feature / JK. In OSS this is unused.
        default: is the value to default this knob to in OSS.
    """

    default: Any = True
    justknob: Optional[str] = None

    def __init__(self, default: Any = True, justknob: Optional[str] = None):
        # python 3.9 does not support kw_only on the dataclass :(.
        self.default = default
        self.justknob = justknob


# Types saved/loaded in configs
CONFIG_TYPES = (int, float, bool, type(None), str, list, set, tuple, dict)


def install_config_module(module: ModuleType) -> None:
    """
    Converts a module-level config into a `ConfigModule()`.

    See _config_typing.pyi for instructions on how to get the converted module to typecheck.
    """

    class ConfigModuleInstance(ConfigModule):
        # __annotations__ is written to by Sphinx autodoc
        _bypass_keys = set({"_is_dirty", "_hash_digest", "__annotations__"})

    def visit(
        source: Union[ModuleType, type],
        dest: Union[ModuleType, SubConfigProxy],
        prefix: str,
    ) -> None:
        """Walk the module structure and move everything to module._config"""
        for key, value in list(source.__dict__.items()):
            if (
                key.startswith("__")
                or isinstance(value, (ModuleType, FunctionType))
                or (hasattr(value, "__module__") and value.__module__ == "typing")
                # Handle from torch.utils._config_module import Config
                or (isinstance(value, type) and issubclass(value, Config))
            ):
                continue

            name = f"{prefix}{key}"
            if isinstance(value, CONFIG_TYPES):
<<<<<<< HEAD
                config[name] = value
                default[name] = value
=======
                config[name] = _ConfigEntry(Config(default=value))
                if dest is module:
                    delattr(module, key)
            elif isinstance(value, Config):
                config[name] = _ConfigEntry(value)
>>>>>>> 2ce2e4df
                if dest is module:
                    delattr(module, key)
            elif isinstance(value, type):
                assert value.__module__ == module.__name__
                # a subconfig with `class Blah:` syntax
                proxy = SubConfigProxy(module, f"{name}.")
                visit(value, proxy, f"{name}.")
                if dest is module:
                    setattr(dest, key, proxy)
                else:
                    dest.__dict__[key] = proxy
            else:
                raise AssertionError(f"Unhandled config {key}={value} ({type(value)})")

    config: Dict[str, Any] = {}
    default: Dict[str, Any] = {}

    compile_ignored_keys = get_assignments_with_compile_ignored_comments(module)

    visit(module, module, "")
    module._config = config  # type: ignore[attr-defined]
    module._default = default  # type: ignore[attr-defined]
    module._allowed_keys = set(config.keys())  # type: ignore[attr-defined]
    module._compile_ignored_keys = compile_ignored_keys  # type: ignore[attr-defined]
    module.__class__ = ConfigModuleInstance
    module._is_dirty = True  # type: ignore[attr-defined]
    module._hash_digest = None  # type: ignore[attr-defined]


COMPILE_IGNORED_MARKER = "@compile_ignored"


# Gets all the keys (i.e. assignments) with a @compile_ignored comment
def get_assignments_with_compile_ignored_comments(module: ModuleType) -> Set[str]:
    source_code = inspect.getsource(module)
    assignments = set()

    # Tokenize the source code to retrieve comments
    tokens = tokenize.tokenize(io.BytesIO(source_code.encode("utf-8")).readline)
    current_comment = "", -1
    prev_name = ""

    for token in tokens:
        if token.type == tokenize.COMMENT:
            prev_name = ""
            maybe_current = token.string.strip()
            if COMPILE_IGNORED_MARKER in maybe_current:
                assert current_comment == (
                    "",
                    -1,
                ), f"unconsumed {COMPILE_IGNORED_MARKER}"
                current_comment = maybe_current, token.start[0]
        elif token.type == tokenize.NAME:
            # Only accept the first name token, to handle if you have
            # something like foo: Bar = ...
            if not prev_name:
                prev_name = token.string
        elif token.type == tokenize.OP and token.string == "=":
            # Check if the current assignment follows a comment
            # with COMPILE_IGNORED_MARKER
            if (
                COMPILE_IGNORED_MARKER in current_comment[0]
                and current_comment[1] == token.start[0] - 1
            ):
                assignments.add(prev_name)
                current_comment = "", -1  # reset
            prev_name = ""
    assert current_comment == ("", -1), f"unconsumed {COMPILE_IGNORED_MARKER}"
    return assignments


<<<<<<< HEAD
=======
_UNSET_SENTINEL = object()


@dataclass
class _ConfigEntry:
    # The default value specified in the configuration
    default: Any
    # The value specified by the user when they overrode the configuration
    # _UNSET_SENTINEL indicates the value is not set.
    user_override: Any = _UNSET_SENTINEL
    # The justknob to check for this config
    justknob: Optional[str] = None

    def __init__(self, config: Config):
        self.default = config.default
        self.justknob = config.justknob


>>>>>>> 2ce2e4df
class ConfigModule(ModuleType):
    # NOTE: This should be kept in sync with _config_typing.pyi.

    # The default values of the configuration settings.  This can be used to
    # determine if the config has been changed or not.
    _default: Dict[str, Any]
    # The actual configuration settings.  E.g., torch._dynamo.config.debug
    # would live as "debug" in the key, and torch._inductor.config.triton.cudagraphs
    # maps as "triton.cudagraphs"
    _config: Dict[str, Any]
    _allowed_keys: Set[str]
    _bypass_keys: Set[str]
    _compile_ignored_keys: Set[str]
    _is_dirty: bool
    _hash_digest: Optional[bytes]

    def __init__(self) -> None:
        raise NotImplementedError(
            f"use {__name__}.install_config_module(sys.modules[__name__])"
        )

    def __setattr__(self, name: str, value: object) -> None:
        if name in self._bypass_keys:
            super().__setattr__(name, value)
        elif name not in self._allowed_keys:
            raise AttributeError(f"{self.__name__}.{name} does not exist")
        else:
            self._config[name] = value

    def __getattr__(self, name: str) -> Any:
        try:
<<<<<<< HEAD
            return self._config[name]
=======
            config = self._config[name]
            if config.user_override is not _UNSET_SENTINEL:
                return config.user_override

            if config.justknob is not None:
                # JK only supports bools and ints
                return justknobs_check(name=config.justknob, default=config.default)

            # Note that reference types can still be modified, so we
            # copy them to user_overrides in case the user overrides
            # them
            if isinstance(config.default, (list, set, dict)):
                config.user_override = copy.deepcopy(config.default)
                return config.user_override
            return config.default

>>>>>>> 2ce2e4df
        except KeyError as e:
            # make hasattr() work properly
            raise AttributeError(f"{self.__name__}.{name} does not exist") from e

    def __delattr__(self, name: str) -> None:
        # must support delete because unittest.mock.patch deletes
        # then recreate things
<<<<<<< HEAD
        del self._config[name]
=======
        self._config[name].user_override = _UNSET_SENTINEL

    def _is_default(self, name: str) -> bool:
        return self._config[name].user_override is _UNSET_SENTINEL

    def _get_dict(
        self,
        ignored_keys: Optional[List[str]] = None,
        ignored_prefixes: Optional[List[str]] = None,
        skip_default: bool = False,
    ) -> Dict[str, Any]:
        """Export a dictionary of current configuration keys and values.

        This function is design to provide a single point which handles
        accessing config options and exporting them into a dictionary.
        This is used by a number of different user facing export methods
        which all have slightly different semantics re: how and what to
        skip.

        Arguments:
            ignored_keys are keys that should not be exported.
            ignored_prefixes are prefixes that if a key matches should
                not be exported
            skip_default does two things. One if a key has not been modified
                it skips it. The other is it modified the logging behaviour
                to match what codegen already did for modified skipped keys
        """
        config: Dict[str, Any] = {}
        for key in self._config:
            if ignored_keys and key in ignored_keys:
                if skip_default and not self._is_default(key):
                    warnings.warn(
                        f"Skipping serialization of {key} value {getattr(self, key)}"
                    )
                continue
            if ignored_prefixes:
                if any(key.startswith(prefix) for prefix in ignored_prefixes):
                    continue
            if skip_default and self._is_default(key):
                continue
            config[key] = copy.deepcopy(getattr(self, key))
        return config
>>>>>>> 2ce2e4df

    def save_config(self) -> bytes:
        """Convert config to a pickled blob"""
        config = dict(self._config)
        for key in config.get("_save_config_ignore", ()):
            config.pop(key)
        return pickle.dumps(config, protocol=2)

    def save_config_portable(self) -> Dict[str, Any]:
        """Convert config to portable format"""
        config: Dict[str, Any] = {}
        for key in sorted(self._config):
            if key.startswith("_"):
                continue
            if any(
                key.startswith(e) for e in self._config["_cache_config_ignore_prefix"]
            ):
                continue
            config[key] = self._config[key]
        return config

    def codegen_config(self) -> str:
        """Convert config to Python statements that replicate current config.
        This does NOT include config settings that are at default values.
        """
        lines = []
        mod = self.__name__
        for k, v in self._config.items():
            if k in self._config.get("_save_config_ignore", ()):
                if v != self._default[k]:
                    warnings.warn(f"Skipping serialization of {k} value {v}")
                continue
            if v == self._default[k]:
                continue
            lines.append(f"{mod}.{k} = {v!r}")
        return "\n".join(lines)

    def get_hash(self) -> bytes:
        """Hashes the configs that are not compile_ignored"""
        if self._is_dirty or self._hash_digest is None:
            dict_to_hash = {
                k: v
                for k, v in self._config.items()
                if k not in self._compile_ignored_keys
            }
            string_to_hash = repr(sorted(dict_to_hash.items()))
            self._hash_digest = hashlib.md5(string_to_hash.encode("utf-8")).digest()
            self._is_dirty = False
        return self._hash_digest

    @deprecated(
        "`config.to_dict()` has been deprecated. It may no longer change the underlying config."
        " use `config.shallow_copy_dict()` or `config.get_config_copy()` instead",
        category=FutureWarning,
    )
    def to_dict(self) -> Dict[str, Any]:
        return self.shallow_copy_dict()

    def shallow_copy_dict(self) -> Dict[str, Any]:
        return {**self._config}

    def load_config(self, maybe_pickled_config: Union[bytes, Dict[str, Any]]) -> None:
        """Restore from a prior call to save_config() or shallow_copy_dict()"""
        if not isinstance(maybe_pickled_config, dict):
            config = pickle.loads(maybe_pickled_config)
        else:
            config = maybe_pickled_config
        self._config.update(config)

    def get_config_copy(self) -> Dict[str, Any]:
        return copy.deepcopy(self._config)

    def patch(
        self,
        arg1: Optional[Union[str, Dict[str, Any]]] = None,
        arg2: Any = None,
        **kwargs: Dict[str, Any],
    ) -> "ContextDecorator":
        """
        Decorator and/or context manager to make temporary changes to a config.

        As a decorator:

            @config.patch("name", val)
            @config.patch(name1=val1, name2=val2)
            @config.patch({"name1": val1, "name2", val2})
            def foo(...):
                ...

        As a context manager:

            with config.patch("name", val):
                ...
        """
        changes: Dict[str, Any]
        if arg1 is not None:
            if arg2 is not None:
                assert isinstance(arg1, str)
                # patch("key", True) syntax
                changes = {arg1: arg2}
            else:
                assert isinstance(arg1, dict)
                # patch({"key": True}) syntax
                changes = arg1
            assert not kwargs
        else:
            # patch(key=True) syntax
            changes = kwargs
            assert arg2 is None
        assert isinstance(changes, dict), f"expected `dict` got {type(changes)}"
        prior: Dict[str, Any] = {}
        config = self
        dirty = False

        class ConfigPatch(ContextDecorator):
            def __enter__(self) -> None:
                assert not prior
                nonlocal dirty
                for key in changes.keys():
                    # KeyError on invalid entry
                    prior[key] = config._config[key]
                    dirty = key not in config._compile_ignored_keys
                config._config.update(changes)
                config._is_dirty = dirty

            def __exit__(self, exc_type, exc_val, exc_tb):  # type: ignore[no-untyped-def]
                nonlocal dirty
                config._config.update(prior)
                config._is_dirty = dirty
                prior.clear()

        return ConfigPatch()

    def _make_closure_patcher(self, **changes: Dict[str, Any]) -> Any:
        """
        A lower-overhead version of patch() for things on the critical path.

        Usage:

            # do this off the critical path
            change_fn = config.make_closure_patcher(foo=True)

            ...

            revert = change_fn()
            try:
              ...
            finally:
                revert()

        """
        config = self._config

        def change() -> Callable[[], None]:
            prior = {k: config[k] for k in changes}
            config.update(changes)

            def revert() -> None:
                config.update(prior)

            return revert

        return change


class ContextDecorator(contextlib.ContextDecorator):
    """
    Same as contextlib.ContextDecorator, but with support for
    `unittest.TestCase`
    """

    def __enter__(self) -> None:
        raise NotImplementedError("NYI")

    def __exit__(self, exc_type, exc_val, exc_tb) -> NoReturn:  # type: ignore[no-untyped-def]
        raise NotImplementedError("NYI")

    def __call__(self, func: Callable[[Any], Any]) -> Any:
        if isinstance(func, type) and issubclass(func, unittest.TestCase):

            class _TestCase(func):  # type: ignore[valid-type, misc]
                @classmethod
                def setUpClass(cls) -> None:
                    self.__enter__()
                    try:
                        super().setUpClass()
                    except Exception:
                        self.__exit__(None, None, None)
                        raise

                @classmethod
                def tearDownClass(cls) -> None:
                    try:
                        super().tearDownClass()
                    finally:
                        self.__exit__(None, None, None)

            _TestCase.__name__ = func.__name__
            _TestCase.__qualname__ = func.__qualname__
            _TestCase.__module__ = func.__module__

            return _TestCase

        return super().__call__(func)


class SubConfigProxy:
    """
    Shim to redirect to main config.
    `config.triton.cudagraphs` maps to _config["triton.cudagraphs"]
    """

    def __init__(self, config: object, prefix: str):
        # `super().__setattr__` to bypass custom `__setattr__`
        super().__setattr__("_config", config)
        super().__setattr__("_prefix", prefix)

    def __setattr__(self, name: str, value: object) -> None:
        return self._config.__setattr__(self._prefix + name, value)

    def __getattr__(self, name: str) -> Any:
        return self._config.__getattr__(self._prefix + name)

    def __delattr__(self, name: str) -> None:
        return self._config.__delattr__(self._prefix + name)


def patch_object(obj: object, name: str, value: object) -> object:
    """
    Workaround `mock.patch.object` issue with ConfigModule
    """
    if isinstance(obj, ConfigModule):
        return obj.patch(name, value)
    return mock.patch.object(obj, name, value)


def get_tristate_env(name: str) -> Optional[bool]:
    value = os.environ.get(name)
    if value == "1":
        return True
    if value == "0":
        return False
    return None<|MERGE_RESOLUTION|>--- conflicted
+++ resolved
@@ -8,8 +8,9 @@
 import tokenize
 import unittest
 import warnings
+from dataclasses import dataclass
 from types import FunctionType, ModuleType
-from typing import Any, Callable, Dict, NoReturn, Optional, Set, Union
+from typing import Any, Callable, Dict, List, NoReturn, Optional, Set, Union
 from typing_extensions import deprecated
 from unittest import mock
 
@@ -81,16 +82,11 @@
 
             name = f"{prefix}{key}"
             if isinstance(value, CONFIG_TYPES):
-<<<<<<< HEAD
-                config[name] = value
-                default[name] = value
-=======
                 config[name] = _ConfigEntry(Config(default=value))
                 if dest is module:
                     delattr(module, key)
             elif isinstance(value, Config):
                 config[name] = _ConfigEntry(value)
->>>>>>> 2ce2e4df
                 if dest is module:
                     delattr(module, key)
             elif isinstance(value, type):
@@ -105,15 +101,12 @@
             else:
                 raise AssertionError(f"Unhandled config {key}={value} ({type(value)})")
 
-    config: Dict[str, Any] = {}
-    default: Dict[str, Any] = {}
+    config: Dict[str, _ConfigEntry] = {}
 
     compile_ignored_keys = get_assignments_with_compile_ignored_comments(module)
 
     visit(module, module, "")
     module._config = config  # type: ignore[attr-defined]
-    module._default = default  # type: ignore[attr-defined]
-    module._allowed_keys = set(config.keys())  # type: ignore[attr-defined]
     module._compile_ignored_keys = compile_ignored_keys  # type: ignore[attr-defined]
     module.__class__ = ConfigModuleInstance
     module._is_dirty = True  # type: ignore[attr-defined]
@@ -162,8 +155,6 @@
     return assignments
 
 
-<<<<<<< HEAD
-=======
 _UNSET_SENTINEL = object()
 
 
@@ -182,18 +173,13 @@
         self.justknob = config.justknob
 
 
->>>>>>> 2ce2e4df
 class ConfigModule(ModuleType):
     # NOTE: This should be kept in sync with _config_typing.pyi.
 
-    # The default values of the configuration settings.  This can be used to
-    # determine if the config has been changed or not.
-    _default: Dict[str, Any]
     # The actual configuration settings.  E.g., torch._dynamo.config.debug
     # would live as "debug" in the key, and torch._inductor.config.triton.cudagraphs
-    # maps as "triton.cudagraphs"
-    _config: Dict[str, Any]
-    _allowed_keys: Set[str]
+    # maps as "triton.cudagraphs". See discussion on the class for meaning of various sub items
+    _config: Dict[str, _ConfigEntry]
     _bypass_keys: Set[str]
     _compile_ignored_keys: Set[str]
     _is_dirty: bool
@@ -207,16 +193,14 @@
     def __setattr__(self, name: str, value: object) -> None:
         if name in self._bypass_keys:
             super().__setattr__(name, value)
-        elif name not in self._allowed_keys:
+        elif name not in self._config:
             raise AttributeError(f"{self.__name__}.{name} does not exist")
         else:
-            self._config[name] = value
+            self._config[name].user_override = value
+            self._is_dirty = True
 
     def __getattr__(self, name: str) -> Any:
         try:
-<<<<<<< HEAD
-            return self._config[name]
-=======
             config = self._config[name]
             if config.user_override is not _UNSET_SENTINEL:
                 return config.user_override
@@ -233,17 +217,14 @@
                 return config.user_override
             return config.default
 
->>>>>>> 2ce2e4df
         except KeyError as e:
             # make hasattr() work properly
             raise AttributeError(f"{self.__name__}.{name} does not exist") from e
 
     def __delattr__(self, name: str) -> None:
+        self._is_dirty = True
         # must support delete because unittest.mock.patch deletes
         # then recreate things
-<<<<<<< HEAD
-        del self._config[name]
-=======
         self._config[name].user_override = _UNSET_SENTINEL
 
     def _is_default(self, name: str) -> bool:
@@ -286,27 +267,20 @@
                 continue
             config[key] = copy.deepcopy(getattr(self, key))
         return config
->>>>>>> 2ce2e4df
 
     def save_config(self) -> bytes:
         """Convert config to a pickled blob"""
-        config = dict(self._config)
-        for key in config.get("_save_config_ignore", ()):
-            config.pop(key)
-        return pickle.dumps(config, protocol=2)
+        ignored_keys = getattr(self, "_save_config_ignore", [])
+        return pickle.dumps(
+            self._get_dict(ignored_keys=ignored_keys),
+            protocol=2,
+        )
 
     def save_config_portable(self) -> Dict[str, Any]:
         """Convert config to portable format"""
-        config: Dict[str, Any] = {}
-        for key in sorted(self._config):
-            if key.startswith("_"):
-                continue
-            if any(
-                key.startswith(e) for e in self._config["_cache_config_ignore_prefix"]
-            ):
-                continue
-            config[key] = self._config[key]
-        return config
+        prefixes = ["_"]
+        prefixes.extend(getattr(self, "_cache_config_ignore_prefix", []))
+        return self._get_dict(ignored_prefixes=prefixes)
 
     def codegen_config(self) -> str:
         """Convert config to Python statements that replicate current config.
@@ -314,39 +288,38 @@
         """
         lines = []
         mod = self.__name__
-        for k, v in self._config.items():
-            if k in self._config.get("_save_config_ignore", ()):
-                if v != self._default[k]:
-                    warnings.warn(f"Skipping serialization of {k} value {v}")
-                continue
-            if v == self._default[k]:
-                continue
+        for k, v in self._get_dict(
+            ignored_keys=getattr(self, "_save_config_ignore", []), skip_default=True
+        ).items():
             lines.append(f"{mod}.{k} = {v!r}")
         return "\n".join(lines)
 
     def get_hash(self) -> bytes:
         """Hashes the configs that are not compile_ignored"""
         if self._is_dirty or self._hash_digest is None:
-            dict_to_hash = {
-                k: v
-                for k, v in self._config.items()
-                if k not in self._compile_ignored_keys
-            }
+            dict_to_hash = self._get_dict(ignored_keys=list(self._compile_ignored_keys))
             string_to_hash = repr(sorted(dict_to_hash.items()))
             self._hash_digest = hashlib.md5(string_to_hash.encode("utf-8")).digest()
             self._is_dirty = False
         return self._hash_digest
 
     @deprecated(
-        "`config.to_dict()` has been deprecated. It may no longer change the underlying config."
-        " use `config.shallow_copy_dict()` or `config.get_config_copy()` instead",
+        "`config.to_dict()` has been deprecated. It no longer changes the underlying config."
+        " use `config.get_config_copy()` instead if you just want a copy of the config, or "
+        "config.load_config if you need mutable access",
         category=FutureWarning,
     )
     def to_dict(self) -> Dict[str, Any]:
-        return self.shallow_copy_dict()
-
+        return self.get_config_copy()
+
+    @deprecated(
+        "`config.shallow_copy_dict()` has been deprecated. It no longer changes the underlying config."
+        " use `config.get_config_copy()` instead if you just want a copy of the config, or "
+        "config.load_config if you need mutable access",
+        category=FutureWarning,
+    )
     def shallow_copy_dict(self) -> Dict[str, Any]:
-        return {**self._config}
+        return self.get_config_copy()
 
     def load_config(self, maybe_pickled_config: Union[bytes, Dict[str, Any]]) -> None:
         """Restore from a prior call to save_config() or shallow_copy_dict()"""
@@ -354,10 +327,16 @@
             config = pickle.loads(maybe_pickled_config)
         else:
             config = maybe_pickled_config
-        self._config.update(config)
+        for k, v in config.items():
+            if k in self._config:
+                setattr(self, k, v)
+            else:
+                warnings.warn(
+                    f"key {k} with value {v} is not understood by this config"
+                )
 
     def get_config_copy(self) -> Dict[str, Any]:
-        return copy.deepcopy(self._config)
+        return self._get_dict()
 
     def patch(
         self,
@@ -399,23 +378,19 @@
         assert isinstance(changes, dict), f"expected `dict` got {type(changes)}"
         prior: Dict[str, Any] = {}
         config = self
-        dirty = False
 
         class ConfigPatch(ContextDecorator):
             def __enter__(self) -> None:
                 assert not prior
-                nonlocal dirty
                 for key in changes.keys():
                     # KeyError on invalid entry
-                    prior[key] = config._config[key]
-                    dirty = key not in config._compile_ignored_keys
-                config._config.update(changes)
-                config._is_dirty = dirty
+                    prior[key] = config.__getattr__(key)
+                for k, v in changes.items():
+                    config.__setattr__(k, v)
 
             def __exit__(self, exc_type, exc_val, exc_tb):  # type: ignore[no-untyped-def]
-                nonlocal dirty
-                config._config.update(prior)
-                config._is_dirty = dirty
+                for k, v in prior.items():
+                    config.__setattr__(k, v)
                 prior.clear()
 
         return ConfigPatch()
@@ -441,11 +416,13 @@
         config = self._config
 
         def change() -> Callable[[], None]:
-            prior = {k: config[k] for k in changes}
-            config.update(changes)
+            prior = {k: config[k].user_override for k in changes}
+            for k, v in changes.items():
+                self._config[k].user_override = v
 
             def revert() -> None:
-                config.update(prior)
+                for k, v in prior.items():
+                    self._config[k].user_override = v
 
             return revert
 
